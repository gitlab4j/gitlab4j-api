--- conflicted
+++ resolved
@@ -11,13 +11,7 @@
     public static final String X_GITLAB_EVENT = "System Hook";
     public static final String MERGE_REQUEST_EVENT = "merge_request";
 
-<<<<<<< HEAD
-    @JsonProperty("event_type")
-    private String eventType;
-
     @JsonProperty("event_name")
-=======
->>>>>>> d5bce147
     private String eventName;
 
     @Override
