--- conflicted
+++ resolved
@@ -16,13 +16,12 @@
 
     @JsonProperty("message")
     private String message;
-<<<<<<< HEAD
+
+    @JsonProperty("title")
+    private String title;
 
     @JsonProperty("timestamp")
     @JsonFormat(shape = JsonFormat.Shape.STRING, pattern = "yyyy-MM-dd'T'HH:mm:ssXXX")
-=======
-    private String title;
->>>>>>> d5bce147
     private Date timestamp;
 
     @JsonProperty("url")
