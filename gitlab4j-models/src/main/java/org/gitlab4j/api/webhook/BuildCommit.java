--- conflicted
+++ resolved
@@ -11,12 +11,10 @@
 
     @JsonProperty("id")
     private Long id;
-<<<<<<< HEAD
+    @JsonProperty("name")
+    private String name;
 
     @JsonProperty("sha")
-=======
-    private String name;
->>>>>>> d5bce147
     private String sha;
 
     @JsonProperty("message")
