package org.gitlab4j.api.webhook;

import java.util.Date;
import java.util.List;

import org.gitlab4j.api.models.Build;
import org.gitlab4j.api.models.Job;
import org.gitlab4j.api.models.Variable;
import org.gitlab4j.models.utils.JacksonJson;

import com.fasterxml.jackson.annotation.JsonProperty;

public class PipelineEvent extends AbstractEvent {
    private static final long serialVersionUID = 1L;

    public static final String X_GITLAB_EVENT = "Pipeline Hook";
    public static final String OBJECT_KIND = "pipeline";

    @JsonProperty("object_attributes")
    private ObjectAttributes objectAttributes;
<<<<<<< HEAD

    @JsonProperty("user")
=======
    private EventMergeRequest mergeRequest;
>>>>>>> d5bce147
    private EventUser user;

    @JsonProperty("project")
    private EventProject project;

    @JsonProperty("commit")
    private EventCommit commit;

    @JsonProperty("jobs")
    private List<Job> jobs;
    private List<Build> builds;

    public String getObjectKind() {
        return (OBJECT_KIND);
    }

    public void setObjectKind(String objectKind) {
        if (!OBJECT_KIND.equals(objectKind))
            throw new RuntimeException("Invalid object_kind (" + objectKind + "), must be '" + OBJECT_KIND + "'");
    }

    public ObjectAttributes getObjectAttributes() {
        return this.objectAttributes;
    }

    public void setObjectAttributes(ObjectAttributes objectAttributes) {
        this.objectAttributes = objectAttributes;
    }

    public EventMergeRequest getMergeRequest() {
        return mergeRequest;
    }

    public void setMergeRequest(EventMergeRequest mergeRequest) {
        this.mergeRequest = mergeRequest;
    }

    public EventUser getUser() {
        return user;
    }

    public void setUser(EventUser user) {
        this.user = user;
    }

    public EventProject getProject() {
        return project;
    }

    public void setProject(EventProject project) {
        this.project = project;
    }

    public EventCommit getCommit() {
        return commit;
    }

    public void setCommit(EventCommit commit) {
        this.commit = commit;
    }

    public List<Job> getJobs() {
        return jobs;
    }

    public void setJobs(List<Job> jobs) {
        this.jobs = jobs;
    }

    public List<Build> getBuilds() {
        return builds;
    }

    public void setBuilds(List<Build> builds) {
        this.builds = builds;
    }

    public static class ObjectAttributes {

        private Long id;
        private Long iid;
        private String name;
        private String ref;
        private Boolean tag;
        private String sha;
        private String beforeSha;
        private String source;
        private String status;
        private String detailedStatus;
        private List<String> stages;
        private Date createdAt;
        private Date finishedAt;
        private Integer duration;
        private Float queuedDuration;
        private List<Variable> variables;
        private String url;

        public Long getId() {
            return id;
        }

        public void setId(Long id) {
            this.id = id;
        }

        public Long getIid() {
            return iid;
        }

        public void setIid(Long iid) {
            this.iid = iid;
        }

        public String getName() {
            return name;
        }

        public void setName(String name) {
            this.name = name;
        }

        public String getRef() {
            return ref;
        }

        public void setRef(String ref) {
            this.ref = ref;
        }

        public Boolean getTag() {
            return tag;
        }

        public void setTag(Boolean tag) {
            this.tag = tag;
        }

        public String getSha() {
            return sha;
        }

        public void setSha(String sha) {
            this.sha = sha;
        }

        public String getBeforeSha() {
            return beforeSha;
        }

        public void setBeforeSha(String beforeSha) {
            this.beforeSha = beforeSha;
        }

        public String getSource() {
            return source;
        }

        public void setSource(String source) {
            this.source = source;
        }

        public String getStatus() {
            return status;
        }

        public void setStatus(String status) {
            this.status = status;
        }

        public String getDetailedStatus() {
            return detailedStatus;
        }

        public void setDetailedStatus(String detailedStatus) {
            this.detailedStatus = detailedStatus;
        }

        public List<String> getStages() {
            return stages;
        }

        public void setStages(List<String> stages) {
            this.stages = stages;
        }

        public Date getCreatedAt() {
            return createdAt;
        }

        public void setCreatedAt(Date createdAt) {
            this.createdAt = createdAt;
        }

        public Date getFinishedAt() {
            return finishedAt;
        }

        public void setFinishedAt(Date finishedAt) {
            this.finishedAt = finishedAt;
        }

        public Integer getDuration() {
            return duration;
        }

        public void setDuration(Integer duration) {
            this.duration = duration;
        }

        public Float getQueuedDuration() {
            return queuedDuration;
        }

        public void setQueuedDuration(Float queuedDuration) {
            this.queuedDuration = queuedDuration;
        }

        public List<Variable> getVariables() {
            return variables;
        }

        public void setVariables(List<Variable> variables) {
            this.variables = variables;
        }

        public String getUrl() {
            return url;
        }

        public void setUrl(String url) {
            this.url = url;
        }
    }

    @Override
    public String toString() {
        return (JacksonJson.toJsonString(this));
    }
}<|MERGE_RESOLUTION|>--- conflicted
+++ resolved
@@ -18,12 +18,11 @@
 
     @JsonProperty("object_attributes")
     private ObjectAttributes objectAttributes;
-<<<<<<< HEAD
+
+    @JsonProperty("merge_request")
+    private EventMergeRequest mergeRequest;
 
     @JsonProperty("user")
-=======
-    private EventMergeRequest mergeRequest;
->>>>>>> d5bce147
     private EventUser user;
 
     @JsonProperty("project")
@@ -34,6 +33,8 @@
 
     @JsonProperty("jobs")
     private List<Job> jobs;
+
+    @JsonProperty("builds")
     private List<Build> builds;
 
     public String getObjectKind() {
