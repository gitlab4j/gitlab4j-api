package org.gitlab4j.api.webhook;

import java.util.Date;

import org.gitlab4j.api.models.Runner;
import org.gitlab4j.models.utils.JacksonJson;

import com.fasterxml.jackson.annotation.JsonFormat;
import com.fasterxml.jackson.annotation.JsonProperty;

/**
 * The documentation at: <a href="https://docs.gitlab.com/ee/user/project/integrations/webhook_events.html#job-events">
 * Job Events</a> is incorrect, this class represents the actual content of the Job Hook event.
 */
public class BuildEvent extends AbstractEvent {
    private static final long serialVersionUID = 1L;

    public static final String JOB_HOOK_X_GITLAB_EVENT = "Job Hook";
    public static final String OBJECT_KIND = "build";

    @JsonProperty("ref")
    private String ref;

    @JsonProperty("tag")
    private Boolean tag;

    @JsonProperty("before_sha")
    private String beforeSha;

    @JsonProperty("sha")
    private String sha;
<<<<<<< HEAD

    @JsonProperty("build_id")
=======
    private Integer retriesCount;
>>>>>>> d5bce147
    private Long buildId;

    @JsonProperty("build_name")
    private String buildName;

    @JsonProperty("build_stage")
    private String buildStage;

    @JsonProperty("build_status")
    private String buildStatus;
<<<<<<< HEAD

    @JsonProperty("build_started_at")
    @JsonFormat(shape = JsonFormat.Shape.STRING, pattern = "yyyy-MM-dd HH:mm:ss z")
=======
    private Date buildCreatedAt;
>>>>>>> d5bce147
    private Date buildStartedAt;

    @JsonProperty("build_finished_at")
    @JsonFormat(shape = JsonFormat.Shape.STRING, pattern = "yyyy-MM-dd HH:mm:ss z")
    private Date buildFinishedAt;

    @JsonProperty("build_duration")
    private Float buildDuration;

    @JsonProperty("build_queued_duration")
    private Float buildQueuedDuration;

    @JsonProperty("build_allow_failure")
    private Boolean buildAllowFailure;

    @JsonProperty("build_failure_reason")
    private String buildFailureReason;

    @JsonProperty("project_id")
    private Long projectId;

    @JsonProperty("pipeline_id")
    private Long pipelineId;

    @JsonProperty("project_name")
    private String projectName;

    @JsonProperty("user")
    private EventUser user;

    @JsonProperty("commit")
    private BuildCommit commit;

    @JsonProperty("repository")
    private EventRepository repository;
    private EventProject project;
    private Runner runner;

    @Override
    public String getObjectKind() {
        return (OBJECT_KIND);
    }

    public void setObjectKind(String objectKind) {
        if (!OBJECT_KIND.equals(objectKind))
            throw new RuntimeException("Invalid object_kind (" + objectKind + "), must be '" + OBJECT_KIND + "'");
    }

    public String getRef() {
        return ref;
    }

    public void setRef(String ref) {
        this.ref = ref;
    }

    public Boolean getTag() {
        return tag;
    }

    public void setTag(Boolean tag) {
        this.tag = tag;
    }

    public String getBeforeSha() {
        return beforeSha;
    }

    public void setBeforeSha(String beforeSha) {
        this.beforeSha = beforeSha;
    }

    public String getSha() {
        return sha;
    }

    public void setSha(String sha) {
        this.sha = sha;
    }

    public Integer getRetriesCount() {
        return retriesCount;
    }

    public void setRetriesCount(Integer retriesCount) {
        this.retriesCount = retriesCount;
    }

    public Long getBuildId() {
        return buildId;
    }

    public void setBuildId(Long buildId) {
        this.buildId = buildId;
    }

    public String getBuildName() {
        return buildName;
    }

    public void setBuildName(String buildName) {
        this.buildName = buildName;
    }

    public String getBuildStage() {
        return buildStage;
    }

    public void setBuildStage(String buildStage) {
        this.buildStage = buildStage;
    }

    public String getBuildStatus() {
        return buildStatus;
    }

    public void setBuildStatus(String buildStatus) {
        this.buildStatus = buildStatus;
    }

    public Date getBuildCreatedAt() {
        return buildCreatedAt;
    }

    public void setBuildCreatedAt(Date buildCreatedAt) {
        this.buildCreatedAt = buildCreatedAt;
    }

    public Date getBuildStartedAt() {
        return buildStartedAt;
    }

    public void setBuildStartedAt(Date buildStartedAt) {
        this.buildStartedAt = buildStartedAt;
    }

    public Date getBuildFinishedAt() {
        return buildFinishedAt;
    }

    public void setBuildFinishedAt(Date buildFinishedAt) {
        this.buildFinishedAt = buildFinishedAt;
    }

    public Float getBuildDuration() {
        return buildDuration;
    }

    public void setBuildDuration(Float buildDuration) {
        this.buildDuration = buildDuration;
    }

    public Float getBuildQueuedDuration() {
        return buildQueuedDuration;
    }

    public void setBuildQueuedDuration(Float buildQueuedDuration) {
        this.buildQueuedDuration = buildQueuedDuration;
    }

    public Boolean getBuildAllowFailure() {
        return buildAllowFailure;
    }

    public void setBuildAllowFailure(Boolean buildAllowFailure) {
        this.buildAllowFailure = buildAllowFailure;
    }

    public String getBuildFailureReason() {
        return buildFailureReason;
    }

    public void setBuildFailureReason(String buildFailureReason) {
        this.buildFailureReason = buildFailureReason;
    }

    public Long getProjectId() {
        return projectId;
    }

    public void setProjectId(Long projectId) {
        this.projectId = projectId;
    }

    public Long getPipelineId() {
        return pipelineId;
    }

    public void setPipelineId(Long pipelineId) {
        this.pipelineId = pipelineId;
    }

    public String getProjectName() {
        return projectName;
    }

    public void setProjectName(String projectName) {
        this.projectName = projectName;
    }

    public EventUser getUser() {
        return user;
    }

    public void setUser(EventUser user) {
        this.user = user;
    }

    public BuildCommit getCommit() {
        return commit;
    }

    public void setCommit(BuildCommit commit) {
        this.commit = commit;
    }

    public EventRepository getRepository() {
        return repository;
    }

    public void setRepository(EventRepository repository) {
        this.repository = repository;
    }

    public EventProject getProject() {
        return project;
    }

    public void setProject(EventProject project) {
        this.project = project;
    }

    public Runner getRunner() {
        return runner;
    }

    public void setRunner(Runner runner) {
        this.runner = runner;
    }

    @Override
    public String toString() {
        return (JacksonJson.toJsonString(this));
    }
}<|MERGE_RESOLUTION|>--- conflicted
+++ resolved
@@ -29,12 +29,10 @@
 
     @JsonProperty("sha")
     private String sha;
-<<<<<<< HEAD
+    @JsonProperty("retries_count")
+    private Integer retriesCount;
 
     @JsonProperty("build_id")
-=======
-    private Integer retriesCount;
->>>>>>> d5bce147
     private Long buildId;
 
     @JsonProperty("build_name")
@@ -45,13 +43,13 @@
 
     @JsonProperty("build_status")
     private String buildStatus;
-<<<<<<< HEAD
+
+    @JsonProperty("build_created_at")
+    @JsonFormat(shape = JsonFormat.Shape.STRING, pattern = "yyyy-MM-dd HH:mm:ss z")
+    private Date buildCreatedAt;
 
     @JsonProperty("build_started_at")
     @JsonFormat(shape = JsonFormat.Shape.STRING, pattern = "yyyy-MM-dd HH:mm:ss z")
-=======
-    private Date buildCreatedAt;
->>>>>>> d5bce147
     private Date buildStartedAt;
 
     @JsonProperty("build_finished_at")
@@ -87,7 +85,11 @@
 
     @JsonProperty("repository")
     private EventRepository repository;
+
+    @JsonProperty("project")
     private EventProject project;
+
+    @JsonProperty("runner")
     private Runner runner;
 
     @Override
