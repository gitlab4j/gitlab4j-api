--- conflicted
+++ resolved
@@ -89,14 +89,8 @@
 
     @JsonProperty("skype")
     private String skype;
-<<<<<<< HEAD
-
-    @JsonProperty("state")
-    private String state;
 
     @JsonProperty("theme_id")
-=======
->>>>>>> d5bce147
     private Integer themeId;
 
     @JsonProperty("twitter")
