package org.gitlab4j.api.models;

import java.io.Serializable;

<<<<<<< HEAD
import com.fasterxml.jackson.annotation.JsonProperty;
=======
import org.gitlab4j.models.utils.JacksonJson;
>>>>>>> d5bce147

public class OauthTokenResponse implements Serializable {
    private static final long serialVersionUID = 1L;

    @JsonProperty("access_token")
    private String accessToken;

    @JsonProperty("token_type")
    private String tokenType;

    @JsonProperty("refresh_token")
    private String refreshToken;

    @JsonProperty("scope")
    private String scope;

    @JsonProperty("created_at")
    private Long createdAt;

    public String getAccessToken() {
        return accessToken;
    }

    public void setAccessToken(String accessToken) {
        this.accessToken = accessToken;
    }

    public String getTokenType() {
        return tokenType;
    }

    public void setTokenType(String tokenType) {
        this.tokenType = tokenType;
    }

    public String getRefreshToken() {
        return refreshToken;
    }

    public void setRefreshToken(String refreshToken) {
        this.refreshToken = refreshToken;
    }

    public String getScope() {
        return scope;
    }

    public void setScope(String scope) {
        this.scope = scope;
    }

    public Long getCreatedAt() {
        return createdAt;
    }

    public void setCreatedAt(Long createdAt) {
        this.createdAt = createdAt;
    }

    @Override
    public String toString() {
        return (JacksonJson.toJsonString(this));
    }
}<|MERGE_RESOLUTION|>--- conflicted
+++ resolved
@@ -2,11 +2,9 @@
 
 import java.io.Serializable;
 
-<<<<<<< HEAD
 import com.fasterxml.jackson.annotation.JsonProperty;
-=======
+
 import org.gitlab4j.models.utils.JacksonJson;
->>>>>>> d5bce147
 
 public class OauthTokenResponse implements Serializable {
     private static final long serialVersionUID = 1L;
