package org.gitlab4j.api.models;

import java.io.Serializable;
import java.util.Date;

import org.gitlab4j.models.utils.JacksonJson;

import com.fasterxml.jackson.annotation.JsonFormat;
import com.fasterxml.jackson.annotation.JsonIgnoreProperties;
import com.fasterxml.jackson.annotation.JsonProperty;

@JsonIgnoreProperties(ignoreUnknown = true)
public abstract class AbstractUser<U extends AbstractUser<U>> implements Serializable {
    private static final long serialVersionUID = 1L;

    /**
     * The avatar URL associated with the user.
     */
    @JsonProperty("avatar_url")
    private String avatarUrl;

    /**
     * The date when the user was created.
     * Expected in ISO 8601 format (2019-03-15T08:00:00Z).
     */
    @JsonProperty("created_at")
    @JsonFormat(shape = JsonFormat.Shape.STRING, pattern = "yyyy-MM-dd'T'HH:mm:ssXXX")
    private Date createdAt;

    /**
     * The email address associated with the user.
     */
    @JsonProperty("email")
    private String email;

    /**
     * The unique identifier of the user.
     */
    @JsonProperty("id")
    private Long id;

    /**
     * The name of the user.
     */
    @JsonProperty("name")
    private String name;

    /**
     * The state of the user (e.g., active, inactive).
     */
    @JsonProperty("state")
    private String state;
<<<<<<< HEAD

    /**
     * The username associated with the user.
     */
    @JsonProperty("username")
=======
    private Boolean locked;
>>>>>>> d5bce147
    private String username;

    /**
     * The web URL of the user's profile.
     */
    @JsonProperty("web_url")
    private String webUrl;

    public String getAvatarUrl() {
        return avatarUrl;
    }

    public void setAvatarUrl(String avatarUrl) {
        this.avatarUrl = avatarUrl;
    }

    public Date getCreatedAt() {
        return createdAt;
    }

    public void setCreatedAt(Date createdAt) {
        this.createdAt = createdAt;
    }

    public String getEmail() {
        return email;
    }

    public void setEmail(String email) {
        this.email = email;
    }

    public Long getId() {
        return id;
    }

    public void setId(Long id) {
        this.id = id;
    }

    public String getName() {
        return name;
    }

    public void setName(String name) {
        this.name = name;
    }

    public Boolean getLocked() {
        return locked;
    }

    public void setLocked(Boolean locked) {
        this.locked = locked;
    }

    public String getState() {
        return state;
    }

    public void setState(String state) {
        this.state = state;
    }

    public String getUsername() {
        return username;
    }

    public void setUsername(String username) {
        this.username = username;
    }

    public String getWebUrl() {
        return webUrl;
    }

    public void setWebUrl(String webUrl) {
        this.webUrl = webUrl;
    }

    @SuppressWarnings("unchecked")
    public U withAvatarUrl(String avatarUrl) {
        this.avatarUrl = avatarUrl;
        return (U) this;
    }

    @SuppressWarnings("unchecked")
    public U withCreatedAt(Date createdAt) {
        this.createdAt = createdAt;
        return (U) this;
    }

    @SuppressWarnings("unchecked")
    public U withEmail(String email) {
        this.email = email;
        return (U) this;
    }

    @SuppressWarnings("unchecked")
    public U withId(Long id) {
        this.id = id;
        return (U) this;
    }

    @SuppressWarnings("unchecked")
    public U withName(String name) {
        this.name = name;
        return (U) this;
    }

    @SuppressWarnings("unchecked")
    public U withState(String state) {
        this.state = state;
        return (U) this;
    }

    @SuppressWarnings("unchecked")
    public U withUsername(String username) {
        this.username = username;
        return (U) this;
    }

    @SuppressWarnings("unchecked")
    public U withWebUrl(String webUrl) {
        this.webUrl = webUrl;
        return (U) this;
    }

    @Override
    public String toString() {
        return (JacksonJson.toJsonString(this));
    }
}<|MERGE_RESOLUTION|>--- conflicted
+++ resolved
@@ -50,15 +50,14 @@
      */
     @JsonProperty("state")
     private String state;
-<<<<<<< HEAD
+
+    @JsonProperty("locked")
+    private Boolean locked;
 
     /**
      * The username associated with the user.
      */
     @JsonProperty("username")
-=======
-    private Boolean locked;
->>>>>>> d5bce147
     private String username;
 
     /**
