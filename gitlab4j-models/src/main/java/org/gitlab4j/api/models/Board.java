--- conflicted
+++ resolved
@@ -21,7 +21,18 @@
      */
     @JsonProperty("name")
     private String name;
-<<<<<<< HEAD
+
+    /**
+     * Hide the Open list.
+     */
+    @JsonProperty("hide_backlog_list")
+    private Boolean hideBacklogList;
+
+    /**
+     * Hide the Closed list.
+     */
+    @JsonProperty("hide_closed_list")
+    private Boolean hideClosedList;
 
     /**
      * The project associated with the board.
@@ -39,16 +50,30 @@
      * The list of board lists associated with the board.
      */
     @JsonProperty("lists")
-=======
-    private Boolean hideBacklogList;
-    private Boolean hideClosedList;
-    private Project project;
->>>>>>> d5bce147
     private List<BoardList> lists;
+
+    /**
+     * The group associated with the board.
+     */
+    @JsonProperty("group")
     private Group group;
-    private Milestone milestone;
+
+    /**
+     * The assignee associated with the board.
+     */
+    @JsonProperty("assignee")
     private Assignee assignee;
+
+    /**
+     * The labels associated with the board.
+     */
+    @JsonProperty("labels")
     private List<Label> labels;
+
+    /**
+     * The weight range from 0 to 9, to which the board should be scoped to.
+     */
+    @JsonProperty("weight")
     private Integer weight;
 
     public Long getId() {
