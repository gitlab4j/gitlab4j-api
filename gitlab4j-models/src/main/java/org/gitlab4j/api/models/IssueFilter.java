package org.gitlab4j.api.models;

import java.io.Serializable;
import java.util.Date;
import java.util.LinkedHashMap;
import java.util.List;
import java.util.Map;

import org.gitlab4j.models.Constants;
import org.gitlab4j.models.Constants.IssueOrderBy;
import org.gitlab4j.models.Constants.IssueScope;
import org.gitlab4j.models.Constants.IssueState;
import org.gitlab4j.models.Constants.SortOrder;
import org.gitlab4j.models.GitLabForm;
import org.gitlab4j.models.utils.ISO8601;
import org.gitlab4j.models.utils.JacksonJsonEnumHelper;

import com.fasterxml.jackson.annotation.*;

/**
 *  This class is used to filter issues when getting lists of them.
 */
public class IssueFilter implements Serializable {
    private static final long serialVersionUID = 1L;

    /**
     * Return only the issues having the given iid.
     */
<<<<<<< HEAD
    @JsonProperty("iids")
    private List<String> iids;
=======
    private List<Long> iids;
>>>>>>> d5bce147

    /**
     * {@link org.gitlab4j.models.Constants.IssueState} Return all issues or just those that are opened or closed.
     */
    @JsonProperty("state")
    private IssueState state;

    /**
     * Modify the scope of the search attribute. title, description, or a string joining them with comma. Default is title,description
     */
    @JsonProperty("in")
    private List<String> in;

    /**
     * Comma-separated list of label names, issues must have all labels to be returned. No+Label lists all issues with no labels.
     */
    @JsonProperty("labels")
    private List<String> labels;

    /**
     * The milestone title. No+Milestone lists all issues with no milestone.
     */
    @JsonProperty("milestone")
    private String milestone;

    /**
     * {@link org.gitlab4j.models.Constants.IssueScope} Return issues for the given scope: created_by_me, assigned_to_me or all. For versions before 11.0, use the now deprecated created-by-me or assigned-to-me scopes instead.
     */
    @JsonProperty("scope")
    private IssueScope scope;

    /**
     * Return issues created by the given user id.
     */
    @JsonProperty("author_id")
    private Long authorId;

    /**
     * Return issues assigned to the given user id.
     */
    @JsonProperty("assignee_id")
    private Long assigneeId;

    /**
     * Return issues reacted by the authenticated user by the given emoji.
     */
    @JsonProperty("my_reaction_emoji")
    private String myReactionEmoji;

    /**
     * {@link org.gitlab4j.models.Constants.IssueOrderBy} Return issues ordered by created_at or updated_at fields. Default is created_at.
     */
    @JsonProperty("order_by")
    private IssueOrderBy orderBy;

    /**
     * {@link org.gitlab4j.models.Constants.SortOrder} Return issues sorted in asc or desc order. Default is desc.
     */
    @JsonProperty("sort")
    private SortOrder sort;

    /**
     * Search project issues against their title and description.
     */
    @JsonProperty("search")
    private String search;

    /**
     * Return issues created on or after the given time.
     */
    @JsonProperty("created_after")
    @JsonFormat(shape = JsonFormat.Shape.STRING, pattern = "yyyy-MM-dd'T'HH:mm:ssXXX")
    private Date createdAfter;

    /**
     * Return issues created on or before the given time.
     */
    @JsonProperty("created_before")
    @JsonFormat(shape = JsonFormat.Shape.STRING, pattern = "yyyy-MM-dd'T'HH:mm:ssXXX")
    private Date createdBefore;

    /**
     * Return issues updated on or after the given time.
     */
    @JsonProperty("updated_after")
    @JsonFormat(shape = JsonFormat.Shape.STRING, pattern = "yyyy-MM-dd'T'HH:mm:ssXXX")
    private Date updatedAfter;

    /**
     * Return issues updated on or before the given time.
     */
    @JsonProperty("updated_before")
    @JsonFormat(shape = JsonFormat.Shape.STRING, pattern = "yyyy-MM-dd'T'HH:mm:ssXXX")
    private Date updatedBefore;

    /**
     * Return issues in current iteration.
     */
    @JsonProperty("iteration_title")
    private String iterationTitle;

    /*
     * Return issues without these parameters
     */
    @JsonProperty("not")
    private Map<IssueField, Object> not;

    public enum IssueField {
        ASSIGNEE_ID,
        ASSIGNEE_USERNAME,
        AUTHOR_ID,
        AUTHOR_USERNAME,
        IIDS,
        ITERATION_ID,
        ITERATION_TITLE,
        LABELS,
        MILESTONE,
        MILESTONE_ID;

        private static JacksonJsonEnumHelper<IssueField> enumHelper = new JacksonJsonEnumHelper<>(IssueField.class);

        @JsonCreator
        public static IssueField forValue(String value) {
            return enumHelper.forValue(value);
        }

        @JsonValue
        public String toValue() {
            return (enumHelper.toString(this));
        }

        @Override
        public String toString() {
            return (enumHelper.toString(this));
        }
    }

    /*- properties -*/
    public List<Long> getIids() {
        return iids;
    }

    public void setIids(List<Long> iids) {
        this.iids = iids;
    }

    public IssueState getState() {
        return state;
    }

    public void setState(IssueState state) {
        this.state = state;
    }

    public List<String> getIn() {
        return in;
    }

    public void setIn(List<String> in) {
        this.in = in;
    }

    public List<String> getLabels() {
        return labels;
    }

    public void setLabels(List<String> labels) {
        this.labels = labels;
    }

    public String getMilestone() {
        return milestone;
    }

    public void setMilestone(String milestone) {
        this.milestone = milestone;
    }

    public IssueScope getScope() {
        return scope;
    }

    public void setScope(IssueScope scope) {
        this.scope = scope;
    }

    public Long getAuthorId() {
        return authorId;
    }

    public void setAuthorId(Long authorId) {
        this.authorId = authorId;
    }

    public Long getAssigneeId() {
        return assigneeId;
    }

    public void setAssigneeId(Long assigneeId) {
        this.assigneeId = assigneeId;
    }

    public String getMyReactionEmoji() {
        return myReactionEmoji;
    }

    public void setMyReactionEmoji(String myReactionEmoji) {
        this.myReactionEmoji = myReactionEmoji;
    }

    public IssueOrderBy getOrderBy() {
        return orderBy;
    }

    public void setOrderBy(IssueOrderBy orderBy) {
        this.orderBy = orderBy;
    }

    public SortOrder getSort() {
        return sort;
    }

    public void setSort(SortOrder sort) {
        this.sort = sort;
    }

    public String getSearch() {
        return search;
    }

    public void setSearch(String search) {
        this.search = search;
    }

    public Date getCreatedAfter() {
        return createdAfter;
    }

    public void setCreatedAfter(Date createdAfter) {
        this.createdAfter = createdAfter;
    }

    public Date getCreatedBefore() {
        return createdBefore;
    }

    public void setCreatedBefore(Date createdBefore) {
        this.createdBefore = createdBefore;
    }

    public Date getUpdatedAfter() {
        return updatedAfter;
    }

    public void setUpdatedAfter(Date updatedAfter) {
        this.updatedAfter = updatedAfter;
    }

    public Date getUpdatedBefore() {
        return updatedBefore;
    }

    public void setUpdatedBefore(Date updatedBefore) {
        this.updatedBefore = updatedBefore;
    }

    public String getIterationTitle() {
        return iterationTitle;
    }

    public void setIterationTitle(String iterationTitle) {
        this.iterationTitle = iterationTitle;
    }

    public Map<IssueField, Object> getNot() {
        return not;
    }

    public void setNot(Map<IssueField, Object> not) {
        this.not = not;
    }

    /*- builder -*/
    public IssueFilter withIids(List<Long> iids) {
        this.iids = iids;
        return (this);
    }

    public IssueFilter withState(IssueState state) {
        this.state = state;
        return (this);
    }

    public IssueFilter withLabels(List<String> labels) {
        this.labels = labels;
        return (this);
    }

    public IssueFilter withMilestone(String milestone) {
        this.milestone = milestone;
        return (this);
    }

    public IssueFilter withScope(IssueScope scope) {
        this.scope = scope;
        return (this);
    }

    public IssueFilter withAuthorId(Long authorId) {
        this.authorId = authorId;
        return (this);
    }

    public IssueFilter withAssigneeId(Long assigneeId) {
        this.assigneeId = assigneeId;
        return (this);
    }

    public IssueFilter withMyReactionEmoji(String myReactionEmoji) {
        this.myReactionEmoji = myReactionEmoji;
        return (this);
    }

    public IssueFilter withOrderBy(IssueOrderBy orderBy) {
        this.orderBy = orderBy;
        return (this);
    }

    public IssueFilter withSort(SortOrder sort) {
        this.sort = sort;
        return (this);
    }

    public IssueFilter withSearch(String search) {
        this.search = search;
        return (this);
    }

    public IssueFilter withCreatedAfter(Date createdAfter) {
        this.createdAfter = createdAfter;
        return (this);
    }

    public IssueFilter withCreatedBefore(Date createdBefore) {
        this.createdBefore = createdBefore;
        return (this);
    }

    public IssueFilter withUpdatedAfter(Date updatedAfter) {
        this.updatedAfter = updatedAfter;
        return (this);
    }

    public IssueFilter withUpdatedBefore(Date updatedBefore) {
        this.updatedBefore = updatedBefore;
        return (this);
    }

    public IssueFilter withIterationTitle(String iterationTitle) {
        this.iterationTitle = iterationTitle;
        return (this);
    }

    /**
     * Add 'not' filter.
     *
     * @param not the 'not' filter
     * @return the reference to this IssueFilter instance
     */
    public IssueFilter withNot(Map<IssueField, Object> not) {
        this.not = not;
        return (this);
    }

    /**
     * Add 'not' filter entry.
     *
     * @param field the field to be added to the 'not' value
     * @param value the value for the entry
     * @return the reference to this IssueField instance
     */
    public IssueFilter withNot(IssueField field, Object value) {
        if (not == null) {
            not = new LinkedHashMap<>();
        }
        not.put(field, value);
        return (this);
    }

    /**
     * Add labels to the 'not' filter entry.
     *
     * @param labels the labels to add to the filter
     * @return the reference to this IssueFilter instance
     */
    public IssueFilter withoutLabels(String... labels) {
        return withNot(IssueField.LABELS, String.join(",", labels));
    }

    /*
     * Add iids to the 'not' filter entry.
     *
     * @param iids the iids to add to the filter
     * @return the reference to this IssueFilter instance
     */
    public IssueFilter withoutIids(String... iids) {
        return withNot(IssueField.IIDS, String.join(",", iids));
    }

    /**
     * Add author_id to the 'not' filter entry.
     *
     * @param authorId the id of the author to add to the filter
     * @return the reference to this IssueFilter instance
     */
    public IssueFilter withoutAuthorId(Long authorId) {
        return withNot(IssueField.AUTHOR_ID, authorId);
    }

    /**
     * Add author_username to the 'not' filter entry.
     *
     * @param authorUsername the username of the author to add to the filter
     * @return the reference to this IssueFilter instance
     */
    public IssueFilter withoutAuthorUsername(String authorUsername) {
        return withNot(IssueField.AUTHOR_USERNAME, authorUsername);
    }

    /**
     * Add assignee_id to the 'not' filter entry.
     *
     * @param assigneeId the id of the assignee to add to the filter
     * @return the reference to this IssueFilter instance
     */
    public IssueFilter withoutAssigneeId(Long assigneeId) {
        return withNot(IssueField.ASSIGNEE_ID, assigneeId);
    }

    /**
     * Add assignee_username to the 'not' filter entry.
     *
     * @param assigneeUsername the username of the assignee to add to the filter
     * @return the reference to this IssueFilter instance
     */
    public IssueFilter withoutAssigneeUsername(String assigneeUsername) {
        return withNot(IssueField.ASSIGNEE_USERNAME, assigneeUsername);
    }

    /**
     * Add iteration_id to the 'not' filter entry.
     *
     * @param iterationId the id of the iteration to add to the filter
     * @return the reference to this IssueFilter instance
     */
    public IssueFilter withoutIterationId(Long iterationId) {
        return withNot(IssueField.ITERATION_ID, iterationId);
    }

    /**
     * Add iteration_title to the 'not' filter entry.
     *
     * @param iterationTitle the title of the iteration to add to the filter
     * @return the reference to this IssueFilter instance
     */
    public IssueFilter withoutIterationTitle(String iterationTitle) {
        return withNot(IssueField.ITERATION_TITLE, iterationTitle);
    }

    /**
     * Add milestone_id to the 'not' filter entry.
     *
     * @param milestoneId the id of the milestone to add to the filter
     * @return the reference to this IssueFilter instance
     */
    public IssueFilter withoutMilestoneId(Long milestoneId) {
        return withNot(IssueField.MILESTONE_ID, milestoneId);
    }

    /**
     * Add milestone to the 'not' filter entry.
     *
     * @param milestone the title of the milestone to add to the filter
     * @return the reference to this IssueFilter instance
     */
    public IssueFilter withoutMilestone(String milestone) {
        return withNot(IssueField.MILESTONE, milestone);
    }

    /*- params generator -*/
    @JsonIgnore
    public GitLabForm getQueryParams(int page, int perPage) {
        return (getQueryParams().withParam(Constants.PAGE_PARAM, page).withParam(Constants.PER_PAGE_PARAM, perPage));
    }

    @JsonIgnore
    public GitLabForm getQueryParams() {
        return (new GitLabForm()
                        .withParam("iids", iids)
                        .withParam("state", state)
                        .withParam("labels", (labels != null ? String.join(",", labels) : null))
                        .withParam("in", (in != null ? String.join(",", in) : null))
                        .withParam("milestone", milestone)
                        .withParam("scope", scope)
                        .withParam("author_id", authorId)
                        .withParam("assignee_id", assigneeId)
                        .withParam("my_reaction_emoji", myReactionEmoji)
                        .withParam("order_by", orderBy)
                        .withParam("sort", sort)
                        .withParam("search", search)
                        .withParam("created_after", ISO8601.toString(createdAfter, false))
                        .withParam("created_before", ISO8601.toString(createdBefore, false))
                        .withParam("updated_after", ISO8601.toString(updatedAfter, false))
                        .withParam("updated_before", ISO8601.toString(updatedBefore, false)))
                .withParam("iteration_title", iterationTitle)
                .withParam("not", toStringMap(not), false);
    }

    private Map<String, Object> toStringMap(Map<IssueField, Object> map) {
        if (map == null) {
            return null;
        }
        Map<String, Object> result = new LinkedHashMap<>();
        for (Map.Entry<IssueField, Object> entry : map.entrySet()) {
            result.put(entry.getKey().toString(), entry.getValue());
        }
        return result;
    }
}<|MERGE_RESOLUTION|>--- conflicted
+++ resolved
@@ -26,12 +26,8 @@
     /**
      * Return only the issues having the given iid.
      */
-<<<<<<< HEAD
     @JsonProperty("iids")
-    private List<String> iids;
-=======
     private List<Long> iids;
->>>>>>> d5bce147
 
     /**
      * {@link org.gitlab4j.models.Constants.IssueState} Return all issues or just those that are opened or closed.
