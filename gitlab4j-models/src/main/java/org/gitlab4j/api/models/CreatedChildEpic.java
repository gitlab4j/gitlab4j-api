package org.gitlab4j.api.models;

import org.gitlab4j.models.utils.JacksonJson;

import com.fasterxml.jackson.annotation.JsonProperty;

public class CreatedChildEpic extends AbstractMinimalEpic<CreatedChildEpic> {
    private static final long serialVersionUID = 1L;

    /**
     * Indicates if the child epic has children.
     */
    @JsonProperty("has_children")
    private Boolean hasChildren;

    /**
     * Indicates if the child epic has issues.
     */
    @JsonProperty("has_issues")
    private Boolean hasIssues;
<<<<<<< HEAD

    /**
     * The URL associated with the child epic.
     */
    @JsonProperty("url")
    private String url;

    /**
     * The relation URL associated with the child epic.
     */
    @JsonProperty("relation_url")
=======
>>>>>>> d5bce147
    private String relationUrl;

    public Boolean getHasChildren() {
        return hasChildren;
    }

    public void setHasChildren(Boolean hasChildren) {
        this.hasChildren = hasChildren;
    }

    public Boolean getHasIssues() {
        return hasIssues;
    }

    public void setHasIssues(Boolean hasIssues) {
        this.hasIssues = hasIssues;
    }

    public String getRelationUrl() {
        return relationUrl;
    }

    public void setRelationUrl(String relationUrl) {
        this.relationUrl = relationUrl;
    }

    @Override
    public String toString() {
        return (JacksonJson.toJsonString(this));
    }
}<|MERGE_RESOLUTION|>--- conflicted
+++ resolved
@@ -18,20 +18,11 @@
      */
     @JsonProperty("has_issues")
     private Boolean hasIssues;
-<<<<<<< HEAD
-
-    /**
-     * The URL associated with the child epic.
-     */
-    @JsonProperty("url")
-    private String url;
 
     /**
      * The relation URL associated with the child epic.
      */
     @JsonProperty("relation_url")
-=======
->>>>>>> d5bce147
     private String relationUrl;
 
     public Boolean getHasChildren() {
