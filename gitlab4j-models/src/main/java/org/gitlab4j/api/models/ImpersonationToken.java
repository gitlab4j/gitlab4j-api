--- conflicted
+++ resolved
@@ -11,7 +11,6 @@
 import com.fasterxml.jackson.annotation.JsonFormat;
 import com.fasterxml.jackson.annotation.JsonProperty;
 import com.fasterxml.jackson.annotation.JsonValue;
-import com.fasterxml.jackson.databind.annotation.JsonSerialize;
 
 public class ImpersonationToken implements Serializable {
     private static final long serialVersionUID = 1L;
@@ -81,15 +80,17 @@
      */
     @JsonProperty("name")
     private String name;
-<<<<<<< HEAD
+
+    /**
+     * The description of the token.
+     */
+    @JsonProperty("description")
+    private String description;
 
     /**
      * The unique identifier of the token.
      */
     @JsonProperty("id")
-=======
-    private String description;
->>>>>>> d5bce147
     private Long id;
 
     /**
@@ -114,16 +115,12 @@
     @JsonProperty("impersonation")
     private Boolean impersonation;
 
-<<<<<<< HEAD
     /**
      * The expiration date of the token.
-     * Expected in ISO 8601 format (2019-03-15T08:00:00Z).
+     * Expected in format "yyyy-MM-dd".
      */
     @JsonProperty("expires_at")
-    @JsonFormat(shape = JsonFormat.Shape.STRING, pattern = "yyyy-MM-dd'T'HH:mm:ssXXX")
-=======
-    @JsonSerialize(using = JacksonJson.DateOnlySerializer.class)
->>>>>>> d5bce147
+    @JsonFormat(shape = JsonFormat.Shape.STRING, pattern = "yyyy-MM-dd")
     private Date expiresAt;
 
     public Boolean getActive() {
