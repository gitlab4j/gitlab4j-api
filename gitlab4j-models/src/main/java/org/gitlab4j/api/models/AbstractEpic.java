package org.gitlab4j.api.models;

import java.io.Serializable;
import java.util.Date;
import java.util.List;
import java.util.Map;

import org.gitlab4j.models.utils.JacksonJson;
import org.gitlab4j.models.utils.JacksonJsonEnumHelper;

<<<<<<< HEAD
import com.fasterxml.jackson.annotation.*;
=======
import com.fasterxml.jackson.annotation.JsonCreator;
import com.fasterxml.jackson.annotation.JsonIgnore;
import com.fasterxml.jackson.annotation.JsonProperty;
import com.fasterxml.jackson.annotation.JsonValue;
import com.fasterxml.jackson.databind.annotation.JsonSerialize;
>>>>>>> d5bce147

public class AbstractEpic<E extends AbstractEpic<E>> extends AbstractMinimalEpic<E> implements Serializable {
    private static final long serialVersionUID = 1L;

    public enum EpicState {
        OPENED,
        CLOSED,
        ALL;

        private static JacksonJsonEnumHelper<EpicState> enumHelper = new JacksonJsonEnumHelper<>(EpicState.class);

        @JsonCreator
        public static EpicState forValue(String value) {
            return enumHelper.forValue(value);
        }

        @JsonValue
        public String toValue() {
            return (enumHelper.toString(this));
        }

        @Override
        public String toString() {
            return (enumHelper.toString(this));
        }
    }

    /**
     * The internal identifier of the parent epic.
     */
    @JsonProperty("parent_iid")
    private Long parentIid;

    /**
     * The description of the epic.
     */
    @JsonProperty("description")
    private String description;

    /**
     * The state of the epic (e.g., open, closed).
     */
    @JsonProperty("state")
    private EpicState state;

    /**
     * The web URL of the epic.
     */
    @JsonProperty("web_url")
    private String webUrl;

    /**
     * The references associated with the epic.
     */
    @JsonProperty("references")
    private References references;

    /**
     * The author of the epic.
     */
    @JsonProperty("author")
    private Author author;

    /**
     * The list of labels associated with the epic.
     */
    @JsonProperty("labels")
    private List<String> labels;

<<<<<<< HEAD
    /**
     * The start date of the epic.
     * Expected in format "yyyy-MM-dd".
     */
    @JsonProperty("start_date")
    @JsonFormat(shape = JsonFormat.Shape.STRING, pattern = "yyyy-MM-dd")
    private Date startDate;

    /**
     * The due date of the epic.
     * Expected in format "yyyy-MM-dd".
     */
    @JsonProperty("due_date")
    @JsonFormat(shape = JsonFormat.Shape.STRING, pattern = "yyyy-MM-dd")
    private Date dueDate;

    /**
     * The end date of the epic.
     * Expected in format "yyyy-MM-dd".
     */
    @JsonProperty("end_date")
    @JsonFormat(shape = JsonFormat.Shape.STRING, pattern = "yyyy-MM-dd")
    private Date endDate;

    /**
     * The date when the epic was created.
     * Expected in ISO 8601 format (2019-03-15T08:00:00Z).
     */
    @JsonProperty("created_at")
    @JsonFormat(shape = JsonFormat.Shape.STRING, pattern = "yyyy-MM-dd'T'HH:mm:ssXXX")
=======
    @JsonSerialize(using = JacksonJson.DateOnlySerializer.class)
    private Date startDate;

    @JsonSerialize(using = JacksonJson.DateOnlySerializer.class)
    private Date dueDate;

    @JsonSerialize(using = JacksonJson.DateOnlySerializer.class)
    private Date endDate;

>>>>>>> d5bce147
    private Date createdAt;

    /**
     * The date when the epic was last updated.
     * Expected in ISO 8601 format (2019-03-15T08:00:00Z).
     */
    @JsonProperty("updated_at")
    @JsonFormat(shape = JsonFormat.Shape.STRING, pattern = "yyyy-MM-dd'T'HH:mm:ssXXX")
    private Date updatedAt;

    /**
     * The date when the epic was closed.
     * Expected in ISO 8601 format (2019-03-15T08:00:00Z).
     */
    @JsonProperty("closed_at")
    @JsonFormat(shape = JsonFormat.Shape.STRING, pattern = "yyyy-MM-dd'T'HH:mm:ssXXX")
    private Date closedAt;

    /**
     * The number of downvotes for the epic.
     */
    @JsonProperty("downvotes")
    private Integer downvotes;

    /**
     * The number of upvotes for the epic.
     */
    @JsonProperty("upvotes")
    private Integer upvotes;

    /**
     * The color associated with the epic.
     */
    @JsonProperty("color")
    private String color;

    /**
     * The links associated with the epic.
     */
    @JsonProperty("_links")
    private Map<String, String> links;

    public Long getParentIid() {
        return parentIid;
    }

    public void setParentIid(Long parentIid) {
        this.parentIid = parentIid;
    }

    public String getDescription() {
        return description;
    }

    public void setDescription(String description) {
        this.description = description;
    }

    @SuppressWarnings("unchecked")
    public E withDescription(String description) {
        this.description = description;
        return (E) (this);
    }

    public EpicState getState() {
        return state;
    }

    public void setState(EpicState state) {
        this.state = state;
    }

    public String getWebUrl() {
        return webUrl;
    }

    public void setWebUrl(String webUrl) {
        this.webUrl = webUrl;
    }

    public References getReferences() {
        return references;
    }

    public void setReferences(References references) {
        this.references = references;
    }

    public Author getAuthor() {
        return author;
    }

    public void setAuthor(Author author) {
        this.author = author;
    }

    @SuppressWarnings("unchecked")
    public E withAuthor(Author author) {
        this.author = author;
        return (E) (this);
    }

    public List<String> getLabels() {
        return labels;
    }

    public void setLabels(List<String> labels) {
        this.labels = labels;
    }

    @SuppressWarnings("unchecked")
    public E withLabels(List<String> labels) {
        this.labels = labels;
        return (E) (this);
    }

    public Date getStartDate() {
        return startDate;
    }

    public void setStartDate(Date startDate) {
        this.startDate = startDate;
    }

    @SuppressWarnings("unchecked")
    public E withStartDate(Date startDate) {
        this.startDate = startDate;
        return (E) (this);
    }

    public Date getDueDate() {
        return dueDate;
    }

    public void setDueDate(Date dueDate) {
        this.dueDate = dueDate;
    }

    public Date getEndDate() {
        return endDate;
    }

    public void setEndDate(Date endDate) {
        this.endDate = endDate;
    }

    @SuppressWarnings("unchecked")
    public E withEndDate(Date endDate) {
        this.endDate = endDate;
        return (E) (this);
    }

    public Date getCreatedAt() {
        return createdAt;
    }

    public void setCreatedAt(Date createdAt) {
        this.createdAt = createdAt;
    }

    public Date getUpdatedAt() {
        return updatedAt;
    }

    public void setUpdatedAt(Date updatedAt) {
        this.updatedAt = updatedAt;
    }

    public Date getClosedAt() {
        return closedAt;
    }

    public void setClosedAt(Date closedAt) {
        this.closedAt = closedAt;
    }

    public Integer getDownvotes() {
        return downvotes;
    }

    public void setDownvotes(Integer downvotes) {
        this.downvotes = downvotes;
    }

    public Integer getUpvotes() {
        return upvotes;
    }

    public void setUpvotes(Integer upvotes) {
        this.upvotes = upvotes;
    }

    public String getColor() {
        return color;
    }

    public void setColor(String color) {
        this.color = color;
    }

    public Map<String, String> getLinks() {
        return links;
    }

    public void setLinks(Map<String, String> links) {
        this.links = links;
    }

    @JsonIgnore
    public String getLinkByName(String name) {
        if (links == null || links.isEmpty()) {
            return (null);
        }

        return (links.get(name));
    }

    @Override
    public String toString() {
        return (JacksonJson.toJsonString(this));
    }
}<|MERGE_RESOLUTION|>--- conflicted
+++ resolved
@@ -8,15 +8,7 @@
 import org.gitlab4j.models.utils.JacksonJson;
 import org.gitlab4j.models.utils.JacksonJsonEnumHelper;
 
-<<<<<<< HEAD
 import com.fasterxml.jackson.annotation.*;
-=======
-import com.fasterxml.jackson.annotation.JsonCreator;
-import com.fasterxml.jackson.annotation.JsonIgnore;
-import com.fasterxml.jackson.annotation.JsonProperty;
-import com.fasterxml.jackson.annotation.JsonValue;
-import com.fasterxml.jackson.databind.annotation.JsonSerialize;
->>>>>>> d5bce147
 
 public class AbstractEpic<E extends AbstractEpic<E>> extends AbstractMinimalEpic<E> implements Serializable {
     private static final long serialVersionUID = 1L;
@@ -86,7 +78,6 @@
     @JsonProperty("labels")
     private List<String> labels;
 
-<<<<<<< HEAD
     /**
      * The start date of the epic.
      * Expected in format "yyyy-MM-dd".
@@ -117,17 +108,6 @@
      */
     @JsonProperty("created_at")
     @JsonFormat(shape = JsonFormat.Shape.STRING, pattern = "yyyy-MM-dd'T'HH:mm:ssXXX")
-=======
-    @JsonSerialize(using = JacksonJson.DateOnlySerializer.class)
-    private Date startDate;
-
-    @JsonSerialize(using = JacksonJson.DateOnlySerializer.class)
-    private Date dueDate;
-
-    @JsonSerialize(using = JacksonJson.DateOnlySerializer.class)
-    private Date endDate;
-
->>>>>>> d5bce147
     private Date createdAt;
 
     /**
