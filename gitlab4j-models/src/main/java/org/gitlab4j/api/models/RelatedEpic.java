package org.gitlab4j.api.models;

import java.util.Date;

import org.gitlab4j.models.utils.JacksonJson;

<<<<<<< HEAD
import com.fasterxml.jackson.annotation.JsonFormat;
import com.fasterxml.jackson.annotation.JsonProperty;
=======
import com.fasterxml.jackson.databind.annotation.JsonSerialize;
>>>>>>> d5bce147

public class RelatedEpic extends AbstractEpic<RelatedEpic> {
    private static final long serialVersionUID = 1L;

    @JsonProperty("start_date_is_fixed")
    private Boolean startDateIsFixed;

    @JsonProperty("due_date_is_fixed")
    private Boolean dueDateIsFixed;

<<<<<<< HEAD
    @JsonProperty("due_date_from_inherited_source")
    @JsonFormat(shape = JsonFormat.Shape.STRING, pattern = "yyyy-MM-dd'T'HH:mm:ssXXX")
    private Date dueDateFromInheritedSource;

    @JsonProperty("related_epic_link_id")
=======
    @JsonSerialize(using = JacksonJson.DateOnlySerializer.class)
    private Date dueDateFromInheritedSource;

>>>>>>> d5bce147
    private Long relatedEpicLinkId;

    @JsonProperty("link_type")
    private LinkType linkType;

    @JsonProperty("link_created_at")
    @JsonFormat(shape = JsonFormat.Shape.STRING, pattern = "yyyy-MM-dd'T'HH:mm:ssXXX")
    private Date linkCreatedAt;

    @JsonProperty("link_updated_at")
    @JsonFormat(shape = JsonFormat.Shape.STRING, pattern = "yyyy-MM-dd'T'HH:mm:ssXXX")
    private Date linkUpdatedAt;

    public Boolean getStartDateIsFixed() {
        return startDateIsFixed;
    }

    public void setStartDateIsFixed(Boolean startDateIsFixed) {
        this.startDateIsFixed = startDateIsFixed;
    }

    public Boolean getDueDateIsFixed() {
        return dueDateIsFixed;
    }

    public void setDueDateIsFixed(Boolean dueDateIsFixed) {
        this.dueDateIsFixed = dueDateIsFixed;
    }

    public Date getDueDateFromInheritedSource() {
        return dueDateFromInheritedSource;
    }

    public void setDueDateFromInheritedSource(Date dueDateFromInheritedSource) {
        this.dueDateFromInheritedSource = dueDateFromInheritedSource;
    }

    public Long getRelatedEpicLinkId() {
        return relatedEpicLinkId;
    }

    public void setRelatedEpicLinkId(Long relatedEpicLinkId) {
        this.relatedEpicLinkId = relatedEpicLinkId;
    }

    public LinkType getLinkType() {
        return linkType;
    }

    public void setLinkType(LinkType linkType) {
        this.linkType = linkType;
    }

    public Date getLinkCreatedAt() {
        return linkCreatedAt;
    }

    public void setLinkCreatedAt(Date linkCreatedAt) {
        this.linkCreatedAt = linkCreatedAt;
    }

    public Date getLinkUpdatedAt() {
        return linkUpdatedAt;
    }

    public void setLinkUpdatedAt(Date linkUpdatedAt) {
        this.linkUpdatedAt = linkUpdatedAt;
    }

    @Override
    public String toString() {
        return (JacksonJson.toJsonString(this));
    }
}<|MERGE_RESOLUTION|>--- conflicted
+++ resolved
@@ -4,12 +4,8 @@
 
 import org.gitlab4j.models.utils.JacksonJson;
 
-<<<<<<< HEAD
 import com.fasterxml.jackson.annotation.JsonFormat;
 import com.fasterxml.jackson.annotation.JsonProperty;
-=======
-import com.fasterxml.jackson.databind.annotation.JsonSerialize;
->>>>>>> d5bce147
 
 public class RelatedEpic extends AbstractEpic<RelatedEpic> {
     private static final long serialVersionUID = 1L;
@@ -20,17 +16,11 @@
     @JsonProperty("due_date_is_fixed")
     private Boolean dueDateIsFixed;
 
-<<<<<<< HEAD
     @JsonProperty("due_date_from_inherited_source")
-    @JsonFormat(shape = JsonFormat.Shape.STRING, pattern = "yyyy-MM-dd'T'HH:mm:ssXXX")
+    @JsonFormat(shape = JsonFormat.Shape.STRING, pattern = "yyyy-MM-dd")
     private Date dueDateFromInheritedSource;
 
     @JsonProperty("related_epic_link_id")
-=======
-    @JsonSerialize(using = JacksonJson.DateOnlySerializer.class)
-    private Date dueDateFromInheritedSource;
-
->>>>>>> d5bce147
     private Long relatedEpicLinkId;
 
     @JsonProperty("link_type")
