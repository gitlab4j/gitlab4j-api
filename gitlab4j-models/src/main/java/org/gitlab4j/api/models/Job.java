--- conflicted
+++ resolved
@@ -64,12 +64,11 @@
 
     @JsonProperty("tag")
     private Boolean tag;
-<<<<<<< HEAD
+
+    @JsonProperty("tag_list")
+    private List<String> tagList;
 
     @JsonProperty("web_url")
-=======
-    private List<String> tagList;
->>>>>>> d5bce147
     private String webUrl;
 
     @JsonProperty("stage")
