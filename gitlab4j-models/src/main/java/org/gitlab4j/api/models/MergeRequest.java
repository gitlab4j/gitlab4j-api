--- conflicted
+++ resolved
@@ -66,12 +66,11 @@
 
     @JsonProperty("downvotes")
     private Integer downvotes;
-<<<<<<< HEAD
+
+    @JsonProperty("draft")
+    private Boolean draft;
 
     @JsonProperty("force_remove_source_branch")
-=======
-    private Boolean draft;
->>>>>>> d5bce147
     private Boolean forceRemoveSourceBranch;
 
     @JsonProperty("has_conflicts")
