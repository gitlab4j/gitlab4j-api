--- conflicted
+++ resolved
@@ -14,13 +14,14 @@
 
     @JsonProperty("id")
     private Long id;
-<<<<<<< HEAD
+
+    @JsonProperty("name")
+    private String name;
+
+    @JsonProperty("description")
+    private String description;
 
     @JsonProperty("url")
-=======
-    private String name;
-    private String description;
->>>>>>> d5bce147
     private String url;
 
     @JsonProperty("created_at")
@@ -41,6 +42,8 @@
 
     @JsonProperty("merge_requests_events")
     private Boolean mergeRequestsEvents;
+
+    @JsonProperty("url_variables")
     private List<SystemHook.UrlVariable> urlVariables;
 
     public Long getId() {
