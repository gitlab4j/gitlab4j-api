package com.messners.gitlab.api;

import com.messners.gitlab.api.models.Branch;
import com.messners.gitlab.api.models.Tag;
import com.messners.gitlab.api.models.TreeItem;

import javax.ws.rs.core.Form;
import javax.ws.rs.core.GenericType;
import javax.ws.rs.core.Response;
import java.util.List;


/**
 * This class provides an entry point to all the GitLab API repository calls.
 * 
 * @author Greg Messner <greg@messners.com>
 */
public class RepositoryApi extends AbstractApi {

	public RepositoryApi (GitLabApi gitLabApi) {
		super(gitLabApi);
	}
	
	
	/**
	 * Get a list of repository branches from a project, sorted by name alphabetically.
	 * 
	 * GET /projects/:id/repository/branches
	 * 
	 * @param projectId
	 * @return the list of repository branches for mthe specified project ID
	 * @throws GitLabApiException 
	 */
	public List<Branch> getBranches (Integer projectId) throws GitLabApiException {		
		Response response = get(Response.Status.OK, null, "projects", projectId, "repository", "branches");
		return (response.readEntity(new GenericType<List<Branch>>() {}));
	}


	/**
	 * Get a single project repository branch.
	 * 
	 * GET /projects/:id/repository/branches/:branch
	 * 
	 * @param projectId
	 * @param branchName
	 * @return the branch info for the specified project ID/branch name pair
	 * @throws GitLabApiException 
	 */
	public Branch getBranch (Integer projectId, String branchName) throws GitLabApiException {
		Response response = get(Response.Status.OK, null, "projects", projectId, "repository", "branches", branchName);
		return (response.readEntity(Branch.class));
	}


	/**
	 * Creates a branch for the project. Support as of version 6.8.x 
	 * 
	 * POST /projects/:id/repository/branches
	 * 
	 * @param projectId the project to create the branch for
	 * @param branchName the name of the branch to create
	 * @param ref Source to create the branch from, can be an existing branch, tag or commit SHA
	 * @return  the branch info for the created branch
	 * @throws GitLabApiException
	 */
    public Branch createBranch (Integer projectId, String branchName, String ref) throws GitLabApiException {
        Form formData = new Form();
        formData.param("branch_name ", branchName);
        formData.param("ref ", ref);
        Response response = post(Response.Status.OK, formData, "projects", projectId, "repository", "branches");
        return (response.readEntity(Branch.class));
    }
	
	
	/**
	 * Protects a single project repository branch. This is an idempotent function, 
	 * protecting an already protected repository branch will not produce an error.
	 * 
	 * PUT /projects/:id/repository/branches/:branch/protect
	 * 
	 * @param projectId
	 * @param branchName
	 * @return the branch info for the protected branch 
	 * @throws GitLabApiException 
	 */
	public Branch protectBranch (Integer projectId, String branchName) throws GitLabApiException {		
		Response response = put(Response.Status.OK, null, "projects", projectId, "repository", "branches", branchName, "protect");
		return (response.readEntity(Branch.class));
	}
	
	
	/**
	 * Unprotects a single project repository branch. This is an idempotent function, unprotecting an 
	 * already unprotected repository branch will not produce an error.
	 * 
	 * PUT /projects/:id/repository/branches/:branch/unprotect
	 * 
	 * @param projectId
	 * @param branchName
	 * @return the branch info for the unprotected branch 
	 * @throws GitLabApiException 
	 */
	public Branch unprotectBranch (Integer projectId, String branchName) throws GitLabApiException {		
		Response response = put(Response.Status.OK, null, "projects", projectId, "repository", "branches", branchName, "unprotect");
		return (response.readEntity(Branch.class));
	}
	
	
	/**
	 * Get a list of repository tags from a project, sorted by name in reverse alphabetical order.
	 * 
	 * GET /projects/:id/repository/tags
	 * 
	 * @param projectId
	 * @return the list of tags for the specified project ID
	 * @throws GitLabApiException 
	 */
	public List<Tag> getTags (Integer projectId) throws GitLabApiException {		
		Response response = put(Response.Status.OK, null, "projects", projectId, "repository", "tags");
		 return (response.readEntity(new GenericType<List<Tag>>() {}));
	}
	
	
	/**
	 * Get a list of repository files and directories in a project.
	 * 
	 * GET /projects/:id/repository/tree
	 * 
	 * @param projectId
	 * @return a tree with the directories and files of a project
	 * @throws GitLabApiException 
	 */
	public List<TreeItem> getTree (Integer projectId) throws GitLabApiException {		
<<<<<<< HEAD
		ClientResponse response = get(ClientResponse.Status.OK, null, "projects", projectId, "repository", "tree");
		return (response.getEntity(new GenericType<List<TreeItem>>() {}));
=======
		Response response = put(Response.Status.OK, null, "projects", projectId, "repository", "tree");
		return (response.readEntity(new GenericType<List<TreeItem>>() {}));
>>>>>>> 83365b1b
	}
	
	
	/**
	 * Get the raw file contents for a file by commit sha and path.
	 * 
	 * GET /projects/:id/repository/blobs/:sha
	 * 
	 * @param projectId
	 * @param commitOrBranchName
	 * @return a string with the file content for the specified file
	 * @throws GitLabApiException 
	 */
	public String getRawFileContent (Integer projectId, String commitOrBranchName, String filepath) throws GitLabApiException {
		
		Form formData = new Form();
		addFormParam(formData, "filepath", filepath, true);		
		Response response = get(Response.Status.OK, formData.asMap(), "projects", projectId, "repository", "blobs", commitOrBranchName);
		return (response.readEntity(String.class));
	}
}<|MERGE_RESOLUTION|>--- conflicted
+++ resolved
@@ -132,13 +132,8 @@
 	 * @throws GitLabApiException 
 	 */
 	public List<TreeItem> getTree (Integer projectId) throws GitLabApiException {		
-<<<<<<< HEAD
-		ClientResponse response = get(ClientResponse.Status.OK, null, "projects", projectId, "repository", "tree");
-		return (response.getEntity(new GenericType<List<TreeItem>>() {}));
-=======
 		Response response = put(Response.Status.OK, null, "projects", projectId, "repository", "tree");
 		return (response.readEntity(new GenericType<List<TreeItem>>() {}));
->>>>>>> 83365b1b
 	}
 	
 	
