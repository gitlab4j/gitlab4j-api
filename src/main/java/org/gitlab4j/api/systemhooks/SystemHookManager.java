--- conflicted
+++ resolved
@@ -1,5 +1,3 @@
-<<<<<<< HEAD
-
 package org.gitlab4j.api.systemhooks;
 
 import java.io.InputStreamReader;
@@ -23,7 +21,7 @@
  */
 public class SystemHookManager implements HookManager {
 
-    private final static Logger LOGGER = Logger.getLogger(SystemHookManager.class.getName());
+    private static final Logger LOGGER = Logger.getLogger(SystemHookManager.class.getName());
     public static final String SYSTEM_HOOK_EVENT = "System Hook";
     private final JacksonJson jacksonJson = new JacksonJson();
 
@@ -35,8 +33,7 @@
     /**
      * Create a HookManager to handle GitLab system hook events.
      */
-    public SystemHookManager() {
-    }
+    public SystemHookManager() {}
 
     /**
      * Create a HookManager to handle GitLab system hook events which will be verified
@@ -46,25 +43,25 @@
      */
     public SystemHookManager(String secretToken) {
         this.secretToken = secretToken;
-     }
-
-     /**
-      * Get the secret token that received hook events should be validated against.
-      *
-      * @return the secret token that received hook events should be validated against
-      */
-     public String getSecretToken() {
-         return (secretToken);
-     }
-
-     /**
-      * Set the secret token that received hook events should be validated against.
-      *
-      * @param secretToken the secret token to verify against
-      */
-     public void setSecretToken(String secretToken) {
-         this.secretToken = secretToken;
-     }
+    }
+
+    /**
+     * Get the secret token that received hook events should be validated against.
+     *
+     * @return the secret token that received hook events should be validated against
+     */
+    public String getSecretToken() {
+        return (secretToken);
+    }
+
+    /**
+     * Set the secret token that received hook events should be validated against.
+     *
+     * @param secretToken the secret token to verify against
+     */
+    public void setSecretToken(String secretToken) {
+        this.secretToken = secretToken;
+    }
 
     /**
      * Parses and verifies an SystemHookEvent instance from the HTTP request and
@@ -124,8 +121,8 @@
             }
 
         } catch (Exception e) {
-            LOGGER.warning("Error reading JSON data, exception=" +
-                    e.getClass().getSimpleName() + ", error=" + e.getMessage());
+            LOGGER.warning(
+                    "Error reading JSON data, exception=" + e.getClass().getSimpleName() + ", error=" + e.getMessage());
             throw new GitLabApiException(e);
         }
 
@@ -137,7 +134,7 @@
 
             String objectKind = tree.get("object_kind").asText();
             if (MergeRequestSystemHookEvent.MERGE_REQUEST_EVENT.equals(objectKind)) {
-                ObjectNode node = (ObjectNode)tree;
+                ObjectNode node = (ObjectNode) tree;
                 node.put("event_name", MergeRequestSystemHookEvent.MERGE_REQUEST_EVENT);
             } else {
                 String message = "Unsupported object_kind for system hook event, object_kind=" + objectKind;
@@ -163,7 +160,8 @@
             event.setRequestSecretToken(secretToken);
 
         } catch (Exception e) {
-            LOGGER.warning(String.format("Error processing JSON data, exception=%s, error=%s",
+            LOGGER.warning(String.format(
+                    "Error processing JSON data, exception=%s, error=%s",
                     e.getClass().getSimpleName(), e.getMessage()));
             throw new GitLabApiException(e);
         }
@@ -174,7 +172,8 @@
             return (event);
 
         } catch (Exception e) {
-            LOGGER.warning(String.format("Error processing event, exception=%s, error=%s",
+            LOGGER.warning(String.format(
+                    "Error processing event, exception=%s, error=%s",
                     e.getClass().getSimpleName(), e.getMessage()));
             throw new GitLabApiException(e);
         }
@@ -182,7 +181,7 @@
 
     /**
      * Verifies the provided Event and fires it off to the registered listeners.
-     * 
+     *
      * @param event the Event instance to handle
      * @throws GitLabApiException if the event is not supported
      */
@@ -218,7 +217,7 @@
 
     /**
      * Fire the event to the registered listeners.
-     * 
+     *
      * @param event the SystemHookEvent instance to fire to the registered event listeners
      * @throws GitLabApiException if the event is not supported
      */
@@ -310,318 +309,4 @@
             listener.onMergeRequestEvent(event);
         }
     }
-}
-=======
-package org.gitlab4j.api.systemhooks;
-
-import java.io.InputStreamReader;
-import java.util.List;
-import java.util.concurrent.CopyOnWriteArrayList;
-import java.util.logging.Level;
-import java.util.logging.Logger;
-
-import javax.servlet.http.HttpServletRequest;
-
-import org.gitlab4j.api.GitLabApiException;
-import org.gitlab4j.api.HookManager;
-import org.gitlab4j.api.utils.HttpRequestUtils;
-import org.gitlab4j.api.utils.JacksonJson;
-
-import com.fasterxml.jackson.databind.JsonNode;
-import com.fasterxml.jackson.databind.node.ObjectNode;
-
-/**
- * This class provides a handler for processing GitLab System Hook callouts.
- */
-public class SystemHookManager implements HookManager {
-
-    private static final Logger LOGGER = Logger.getLogger(SystemHookManager.class.getName());
-    public static final String SYSTEM_HOOK_EVENT = "System Hook";
-    private final JacksonJson jacksonJson = new JacksonJson();
-
-    // Collection of objects listening for System Hook events.
-    private final List<SystemHookListener> systemHookListeners = new CopyOnWriteArrayList<SystemHookListener>();
-
-    private String secretToken;
-
-    /**
-     * Create a HookManager to handle GitLab system hook events.
-     */
-    public SystemHookManager() {}
-
-    /**
-     * Create a HookManager to handle GitLab system hook events which will be verified
-     * against the specified secretToken.
-     *
-     * @param secretToken the secret token to verify against
-     */
-    public SystemHookManager(String secretToken) {
-        this.secretToken = secretToken;
-    }
-
-    /**
-     * Get the secret token that received hook events should be validated against.
-     *
-     * @return the secret token that received hook events should be validated against
-     */
-    public String getSecretToken() {
-        return (secretToken);
-    }
-
-    /**
-     * Set the secret token that received hook events should be validated against.
-     *
-     * @param secretToken the secret token to verify against
-     */
-    public void setSecretToken(String secretToken) {
-        this.secretToken = secretToken;
-    }
-
-    /**
-     * Parses and verifies an SystemHookEvent instance from the HTTP request and
-     * fires it off to the registered listeners.
-     *
-     * @param request the HttpServletRequest to read the Event instance from
-     * @throws GitLabApiException if the parsed event is not supported
-     */
-    public void handleEvent(HttpServletRequest request) throws GitLabApiException {
-        handleRequest(request);
-    }
-
-    /**
-     * Parses and verifies an SystemHookEvent instance from the HTTP request and
-     * fires it off to the registered listeners.
-     *
-     * @param request the HttpServletRequest to read the Event instance from
-     * @return the processed SystemHookEvent instance read from the request,null if the request
-     * not contain a system hook event
-     * @throws GitLabApiException if the parsed event is not supported
-     */
-    public SystemHookEvent handleRequest(HttpServletRequest request) throws GitLabApiException {
-
-        String eventName = request.getHeader("X-Gitlab-Event");
-        if (eventName == null || eventName.trim().isEmpty()) {
-            String message = "X-Gitlab-Event header is missing!";
-            LOGGER.warning(message);
-            return (null);
-        }
-
-        if (!isValidSecretToken(request)) {
-            String message = "X-Gitlab-Token mismatch!";
-            LOGGER.warning(message);
-            throw new GitLabApiException(message);
-        }
-
-        LOGGER.info("handleEvent: X-Gitlab-Event=" + eventName);
-        if (!SYSTEM_HOOK_EVENT.equals(eventName)) {
-            String message = "Unsupported X-Gitlab-Event, event Name=" + eventName;
-            LOGGER.warning(message);
-            throw new GitLabApiException(message);
-        }
-
-        // Get the JSON as a JsonNode tree.  We do not directly unmarshal the input as special handling must
-        // be done for "merge_request" events.
-        JsonNode tree;
-        try {
-
-            if (LOGGER.isLoggable(Level.FINE)) {
-                LOGGER.fine(HttpRequestUtils.getShortRequestDump("System Hook", true, request));
-                String postData = HttpRequestUtils.getPostDataAsString(request);
-                LOGGER.fine("Raw POST data:\n" + postData);
-                tree = jacksonJson.readTree(postData);
-            } else {
-                InputStreamReader reader = new InputStreamReader(request.getInputStream());
-                tree = jacksonJson.readTree(reader);
-            }
-
-        } catch (Exception e) {
-            LOGGER.warning(
-                    "Error reading JSON data, exception=" + e.getClass().getSimpleName() + ", error=" + e.getMessage());
-            throw new GitLabApiException(e);
-        }
-
-        // NOTE: This is a hack based on the GitLab documentation and actual content of the "merge_request" event
-        // showing that the "event_name" property is missing from the merge_request system hook event.  The hack is
-        // to inject the "event_name" node so that the polymorphic deserialization of a SystemHookEvent works correctly
-        // when the system hook event is a "merge_request" event.
-        if (!tree.has("event_name") && tree.has("object_kind")) {
-
-            String objectKind = tree.get("object_kind").asText();
-            if (MergeRequestSystemHookEvent.MERGE_REQUEST_EVENT.equals(objectKind)) {
-                ObjectNode node = (ObjectNode) tree;
-                node.put("event_name", MergeRequestSystemHookEvent.MERGE_REQUEST_EVENT);
-            } else {
-                String message = "Unsupported object_kind for system hook event, object_kind=" + objectKind;
-                LOGGER.warning(message);
-                throw new GitLabApiException(message);
-            }
-        }
-
-        // Unmarshal the tree to a concrete instance of a SystemHookEvent and fire the event to any listeners
-        SystemHookEvent event;
-        try {
-
-            event = jacksonJson.unmarshal(SystemHookEvent.class, tree);
-            if (LOGGER.isLoggable(Level.FINE)) {
-                LOGGER.fine(event.getEventName() + "\n" + jacksonJson.marshal(event) + "\n");
-            }
-
-            StringBuffer requestUrl = request.getRequestURL();
-            event.setRequestUrl(requestUrl != null ? requestUrl.toString() : null);
-            event.setRequestQueryString(request.getQueryString());
-
-            String secretToken = request.getHeader("X-Gitlab-Token");
-            event.setRequestSecretToken(secretToken);
-
-        } catch (Exception e) {
-            LOGGER.warning(String.format(
-                    "Error processing JSON data, exception=%s, error=%s",
-                    e.getClass().getSimpleName(), e.getMessage()));
-            throw new GitLabApiException(e);
-        }
-
-        try {
-
-            fireEvent(event);
-            return (event);
-
-        } catch (Exception e) {
-            LOGGER.warning(String.format(
-                    "Error processing event, exception=%s, error=%s",
-                    e.getClass().getSimpleName(), e.getMessage()));
-            throw new GitLabApiException(e);
-        }
-    }
-
-    /**
-     * Verifies the provided Event and fires it off to the registered listeners.
-     *
-     * @param event the Event instance to handle
-     * @throws GitLabApiException if the event is not supported
-     */
-    public void handleEvent(SystemHookEvent event) throws GitLabApiException {
-        if (event != null) {
-            LOGGER.info("handleEvent:" + event.getClass().getSimpleName() + ", eventName=" + event.getEventName());
-            fireEvent(event);
-        } else {
-            LOGGER.warning("handleEvent: provided event cannot be null!");
-        }
-    }
-
-    /**
-     * Adds a System Hook event listener.
-     *
-     * @param listener the SystemHookListener to add
-     */
-    public void addListener(SystemHookListener listener) {
-
-        if (!systemHookListeners.contains(listener)) {
-            systemHookListeners.add(listener);
-        }
-    }
-
-    /**
-     * Removes a System Hook event listener.
-     *
-     * @param listener the SystemHookListener to remove
-     */
-    public void removeListener(SystemHookListener listener) {
-        systemHookListeners.remove(listener);
-    }
-
-    /**
-     * Fire the event to the registered listeners.
-     *
-     * @param event the SystemHookEvent instance to fire to the registered event listeners
-     * @throws GitLabApiException if the event is not supported
-     */
-    public void fireEvent(SystemHookEvent event) throws GitLabApiException {
-
-        if (event instanceof ProjectSystemHookEvent) {
-            fireProjectEvent((ProjectSystemHookEvent) event);
-        } else if (event instanceof TeamMemberSystemHookEvent) {
-            fireTeamMemberEvent((TeamMemberSystemHookEvent) event);
-        } else if (event instanceof UserSystemHookEvent) {
-            fireUserEvent((UserSystemHookEvent) event);
-        } else if (event instanceof KeySystemHookEvent) {
-            fireKeyEvent((KeySystemHookEvent) event);
-        } else if (event instanceof GroupSystemHookEvent) {
-            fireGroupEvent((GroupSystemHookEvent) event);
-        } else if (event instanceof GroupMemberSystemHookEvent) {
-            fireGroupMemberEvent((GroupMemberSystemHookEvent) event);
-        } else if (event instanceof PushSystemHookEvent) {
-            firePushEvent((PushSystemHookEvent) event);
-        } else if (event instanceof TagPushSystemHookEvent) {
-            fireTagPushEvent((TagPushSystemHookEvent) event);
-        } else if (event instanceof RepositorySystemHookEvent) {
-            fireRepositoryEvent((RepositorySystemHookEvent) event);
-        } else if (event instanceof MergeRequestSystemHookEvent) {
-            fireMergeRequestEvent((MergeRequestSystemHookEvent) event);
-        } else {
-            String message = "Unsupported event, event_named=" + event.getEventName();
-            LOGGER.warning(message);
-            throw new GitLabApiException(message);
-        }
-    }
-
-    protected void fireProjectEvent(ProjectSystemHookEvent event) {
-        for (SystemHookListener listener : systemHookListeners) {
-            listener.onProjectEvent(event);
-        }
-    }
-
-    protected void fireTeamMemberEvent(TeamMemberSystemHookEvent event) {
-        for (SystemHookListener listener : systemHookListeners) {
-            listener.onTeamMemberEvent(event);
-        }
-    }
-
-    protected void fireUserEvent(UserSystemHookEvent event) {
-        for (SystemHookListener listener : systemHookListeners) {
-            listener.onUserEvent(event);
-        }
-    }
-
-    protected void fireKeyEvent(KeySystemHookEvent event) {
-        for (SystemHookListener listener : systemHookListeners) {
-            listener.onKeyEvent(event);
-        }
-    }
-
-    protected void fireGroupEvent(GroupSystemHookEvent event) {
-        for (SystemHookListener listener : systemHookListeners) {
-            listener.onGroupEvent(event);
-        }
-    }
-
-    protected void fireGroupMemberEvent(GroupMemberSystemHookEvent event) {
-        for (SystemHookListener listener : systemHookListeners) {
-            listener.onGroupMemberEvent(event);
-        }
-    }
-
-    protected void firePushEvent(PushSystemHookEvent event) {
-        for (SystemHookListener listener : systemHookListeners) {
-            listener.onPushEvent(event);
-        }
-    }
-
-    protected void fireTagPushEvent(TagPushSystemHookEvent event) {
-        for (SystemHookListener listener : systemHookListeners) {
-            listener.onTagPushEvent(event);
-        }
-    }
-
-    protected void fireRepositoryEvent(RepositorySystemHookEvent event) {
-        for (SystemHookListener listener : systemHookListeners) {
-            listener.onRepositoryEvent(event);
-        }
-    }
-
-    protected void fireMergeRequestEvent(MergeRequestSystemHookEvent event) {
-        for (SystemHookListener listener : systemHookListeners) {
-            listener.onMergeRequestEvent(event);
-        }
-    }
-}
->>>>>>> 6e5e2e68
+}