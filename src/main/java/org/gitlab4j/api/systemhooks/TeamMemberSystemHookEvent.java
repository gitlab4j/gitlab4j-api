package org.gitlab4j.api.systemhooks;

import java.util.Date;

import org.gitlab4j.api.models.Visibility;
import org.gitlab4j.api.utils.JacksonJson;

public class TeamMemberSystemHookEvent extends AbstractSystemHookEvent {
    private static final long serialVersionUID = 1L;

    public static final String NEW_TEAM_MEMBER_EVENT = "user_add_to_team";
    public static final String TEAM_MEMBER_REMOVED_EVENT = "user_remove_from_team";

    private Date createdAt;
    private Date updatedAt;
    private String eventName;
<<<<<<< HEAD
=======

    @Deprecated
    private String projectAccess;

>>>>>>> 6e5e2e68
    private String accessLevel;
    private String projectName;
    private String projectPath;
    private Long projectId;
    private String projectPathWithNamespace;
    private String userEmail;
    private String userName;
    private String userUsername;
    private Long userId;
    private Visibility projectVisibility;

    public Date getCreatedAt() {
        return createdAt;
    }

    public void setCreatedAt(Date createdAt) {
        this.createdAt = createdAt;
    }

    public Date getUpdatedAt() {
        return updatedAt;
    }

    public void setUpdatedAt(Date updatedAt) {
        this.updatedAt = updatedAt;
    }

    @Override
    public String getEventName() {
        return this.eventName;
    }

    public void setEventName(String eventName) {
        this.eventName = eventName;
    }

    public String getAccessLevel() {
        return accessLevel;
    }

    public void setAccessLevel(String accessLevel) {
        this.accessLevel = accessLevel;
    }

    public String getProjectName() {
        return projectName;
    }

    public void setProjectName(String projectName) {
        this.projectName = projectName;
    }

    public String getProjectPath() {
        return projectPath;
    }

    public void setProjectPath(String projectPath) {
        this.projectPath = projectPath;
    }

    public Long getProjectId() {
        return projectId;
    }

    public void setProjectId(Long projectId) {
        this.projectId = projectId;
    }

    public String getProjectPathWithNamespace() {
        return projectPathWithNamespace;
    }

    public void setProjectPathWithNamespace(String projectPathWithNamespace) {
        this.projectPathWithNamespace = projectPathWithNamespace;
    }

    public String getUserEmail() {
        return userEmail;
    }

    public void setUserEmail(String userEmail) {
        this.userEmail = userEmail;
    }

    public String getUserName() {
        return userName;
    }

    public void setUserName(String userName) {
        this.userName = userName;
    }

    public String getUserUsername() {
        return userUsername;
    }

    public void setUserUsername(String userUsername) {
        this.userUsername = userUsername;
    }

    public Long getUserId() {
        return userId;
    }

    public void setUserId(Long userId) {
        this.userId = userId;
    }

    public Visibility getProjectVisibility() {
        return projectVisibility;
    }

    public void setProjectVisibility(Visibility projectVisibility) {
        this.projectVisibility = projectVisibility;
    }

    @Override
    public String toString() {
        return (JacksonJson.toJsonString(this));
    }
}<|MERGE_RESOLUTION|>--- conflicted
+++ resolved
@@ -14,13 +14,6 @@
     private Date createdAt;
     private Date updatedAt;
     private String eventName;
-<<<<<<< HEAD
-=======
-
-    @Deprecated
-    private String projectAccess;
-
->>>>>>> 6e5e2e68
     private String accessLevel;
     private String projectName;
     private String projectPath;
