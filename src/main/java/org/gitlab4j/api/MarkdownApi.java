--- conflicted
+++ resolved
@@ -1,16 +1,11 @@
 package org.gitlab4j.api;
 
-import javax.ws.rs.core.Response;
+import jakarta.ws.rs.core.Response;
 
 import org.gitlab4j.api.GitLabApi.ApiVersion;
 import org.gitlab4j.api.models.Markdown;
 import org.gitlab4j.api.models.MarkdownRequest;
 
-<<<<<<< HEAD
-import jakarta.ws.rs.core.Response;
-
-=======
->>>>>>> 6e5e2e68
 /**
  * This class provides an entry point to all the GitLab API markdown calls.
  */
