package org.gitlab4j.api;

import java.util.Collections;
import java.util.List;
import java.util.Map;
import java.util.Optional;
import java.util.WeakHashMap;
import java.util.function.Supplier;
import java.util.logging.Level;
import java.util.logging.Logger;

import javax.ws.rs.core.MediaType;
import javax.ws.rs.core.Response;

import org.gitlab4j.api.Constants.TokenType;
import org.gitlab4j.api.models.OauthTokenResponse;
import org.gitlab4j.api.models.User;
import org.gitlab4j.api.models.Version;
import org.gitlab4j.api.utils.MaskingLoggingFilter;
import org.gitlab4j.api.utils.Oauth2LoginStreamingOutput;
import org.gitlab4j.api.utils.SecretString;

/**
 * This class is provides a simplified interface to a GitLab API server, and divides the API up into
 * a separate API class for each concern.
 */
public class GitLabApi implements AutoCloseable {

    private final static Logger LOGGER = Logger.getLogger(GitLabApi.class.getName());

    /** GitLab4J default per page.  GitLab will ignore anything over 100. */
    public static final int DEFAULT_PER_PAGE = 96;

    /** Specifies the version of the GitLab API to communicate with. */
    public enum ApiVersion {
        V3, V4;

        public String getApiNamespace() {
            return ("/api/" + name().toLowerCase());
        }
    }

    // Used to keep track of GitLabApiExceptions on calls that return Optional<?>
    private static final Map<Integer, GitLabApiException> optionalExceptionMap =
            Collections.synchronizedMap(new WeakHashMap<Integer, GitLabApiException>());

    GitLabApiClient apiClient;
    private ApiVersion apiVersion;
    private String gitLabServerUrl;
    private Map<String, Object> clientConfigProperties;
    private int defaultPerPage = DEFAULT_PER_PAGE;

    private ApplicationsApi applicationsApi;
    private ApplicationSettingsApi applicationSettingsApi;
    private AuditEventApi auditEventApi;
    private AwardEmojiApi awardEmojiApi;
    private BoardsApi boardsApi;
    private CommitsApi commitsApi;
    private ContainerRegistryApi containerRegistryApi;
    private DiscussionsApi discussionsApi;
    private DeployKeysApi deployKeysApi;
    private DeploymentsApi deploymentsApi;
    private DeployTokensApi deployTokensApi;
    private EnvironmentsApi environmentsApi;
    private EpicsApi epicsApi;
    private EventsApi eventsApi;
    private ExternalStatusCheckApi externalStatusCheckApi;
    private GitLabCiYamlApi gitLabCiYaml;
    private GroupApi groupApi;
    private HealthCheckApi healthCheckApi;
    private ImportExportApi importExportApi;
    private IssuesApi issuesApi;
    private JobApi jobApi;
    private LabelsApi labelsApi;
    private LicenseApi licenseApi;
    private LicenseTemplatesApi licenseTemplatesApi;
    private MarkdownApi markdownApi;
    private MergeRequestApi mergeRequestApi;
    private MilestonesApi milestonesApi;
    private NamespaceApi namespaceApi;
    private NotesApi notesApi;
    private NotificationSettingsApi notificationSettingsApi;
    private PackagesApi packagesApi;
    private PipelineApi pipelineApi;
    private ProjectApi projectApi;
    private ProtectedBranchesApi protectedBranchesApi;
	private ReleaseLinksApi releaseLinksApi;
    private ReleasesApi releasesApi;
    private RepositoryApi repositoryApi;
    private RepositoryFileApi repositoryFileApi;
    private ResourceLabelEventsApi resourceLabelEventsApi;
    private ResourceStateEventsApi resourceStateEventsApi;
    private RunnersApi runnersApi;
    private SearchApi searchApi;
    private ServicesApi servicesApi;
    private SnippetsApi snippetsApi;
    private SystemHooksApi systemHooksApi;
    private TagsApi tagsApi;
    private TodosApi todosApi;
    private UserApi userApi;
    private WikisApi wikisApi;
    private KeysApi keysApi;
    private MetadataApi metadataApi;

    /**
     * Get the GitLab4J shared Logger instance.
     *
     * @return the GitLab4J shared Logger instance
     */
    public static final Logger getLogger() {
        return (LOGGER);
    }

    /**
     * Constructs a GitLabApi instance set up to interact with the GitLab server
     * using GitLab API version 4.  This is the primary way to authenticate with
     * the GitLab REST API.
     *
     * @param hostUrl the URL of the GitLab server
     * @param personalAccessToken the private token to use for access to the API
     */
    public GitLabApi(String hostUrl, String personalAccessToken) {
        this(ApiVersion.V4, hostUrl, personalAccessToken, null);
    }

    /**
     * Constructs a GitLabApi instance set up to interact with the GitLab server using GitLab API version 4.
     *
     * @param hostUrl the URL of the GitLab server
     * @param personalAccessToken the private token to use for access to the API
     * @param secretToken use this token to validate received payloads
     */
    public GitLabApi(String hostUrl, String personalAccessToken, String secretToken) {
        this(ApiVersion.V4, hostUrl, TokenType.PRIVATE, personalAccessToken, secretToken);
    }

    /**
     * <p>Logs into GitLab using OAuth2 with the provided {@code username} and {@code password},
     * and creates a new {@code GitLabApi} instance using returned access token.</p>
     *
     * @param url GitLab URL
     * @param username user name for which private token should be obtained
     * @param password a CharSequence containing the password for a given {@code username}
     * @return new {@code GitLabApi} instance configured for a user-specific token
     * @throws GitLabApiException GitLabApiException if any exception occurs during execution
     */
    public static GitLabApi oauth2Login(String url, String username, CharSequence password) throws GitLabApiException {
        return (GitLabApi.oauth2Login(ApiVersion.V4, url, username, password, null, null, false));
    }

    /**
     * <p>Logs into GitLab using OAuth2 with the provided {@code username} and {@code password},
     * and creates a new {@code GitLabApi} instance using returned access token.</p>
     *
     * @param url GitLab URL
     * @param username user name for which private token should be obtained
     * @param password a char array holding the password for a given {@code username}
     * @return new {@code GitLabApi} instance configured for a user-specific token
     * @throws GitLabApiException GitLabApiException if any exception occurs during execution
     */
    public static GitLabApi oauth2Login(String url, String username, char[] password) throws GitLabApiException {

        try (SecretString secretPassword = new SecretString(password)) {
            return (GitLabApi.oauth2Login(ApiVersion.V4, url, username, secretPassword, null, null, false));
        }
    }

    /**
     * <p>Logs into GitLab using OAuth2 with the provided {@code username} and {@code password},
     * and creates a new {@code GitLabApi} instance using returned access token.</p>
     *
     * @param url GitLab URL
     * @param username user name for which private token should be obtained
     * @param password a CharSequence containing the password for a given {@code username}
     * @param ignoreCertificateErrors if true will set up the Jersey system ignore SSL certificate errors
     * @return new {@code GitLabApi} instance configured for a user-specific token
     * @throws GitLabApiException GitLabApiException if any exception occurs during execution
     */
    public static GitLabApi oauth2Login(String url, String username, CharSequence password, boolean ignoreCertificateErrors) throws GitLabApiException {
        return (GitLabApi.oauth2Login(ApiVersion.V4, url, username, password, null, null, ignoreCertificateErrors));
    }

    /**
     * <p>Logs into GitLab using OAuth2 with the provided {@code username} and {@code password},
     * and creates a new {@code GitLabApi} instance using returned access token.</p>
     *
     * @param url GitLab URL
     * @param username user name for which private token should be obtained
     * @param password a char array holding the password for a given {@code username}
     * @param ignoreCertificateErrors if true will set up the Jersey system ignore SSL certificate errors
     * @return new {@code GitLabApi} instance configured for a user-specific token
     * @throws GitLabApiException GitLabApiException if any exception occurs during execution
     */
    public static GitLabApi oauth2Login(String url, String username, char[] password, boolean ignoreCertificateErrors) throws GitLabApiException {

        try (SecretString secretPassword = new SecretString(password)) {
            return (GitLabApi.oauth2Login(ApiVersion.V4, url, username, secretPassword, null, null, ignoreCertificateErrors));
        }
    }

    /**
     * <p>Logs into GitLab using OAuth2 with the provided {@code username} and {@code password},
     * and creates a new {@code GitLabApi} instance using returned access token.</p>
     *
     * @param url GitLab URL
     * @param username user name for which private token should be obtained
     * @param password a CharSequence containing the password for a given {@code username}
     * @param secretToken use this token to validate received payloads
     * @param clientConfigProperties Map instance with additional properties for the Jersey client connection
     * @param ignoreCertificateErrors if true will set up the Jersey system ignore SSL certificate errors
     * @return new {@code GitLabApi} instance configured for a user-specific token
     * @throws GitLabApiException GitLabApiException if any exception occurs during execution
     */
    public static GitLabApi oauth2Login(String url, String username, CharSequence password, String secretToken,
            Map<String, Object> clientConfigProperties, boolean ignoreCertificateErrors) throws GitLabApiException {
        return (GitLabApi.oauth2Login(ApiVersion.V4, url, username, password, secretToken, clientConfigProperties, ignoreCertificateErrors));
    }

    /**
     * <p>Logs into GitLab using OAuth2 with the provided {@code username} and {@code password},
     * and creates a new {@code GitLabApi} instance using returned access token.</p>
     *
     * @param url GitLab URL
     * @param username user name for which private token should be obtained
     * @param password a char array holding the password for a given {@code username}
     * @param secretToken use this token to validate received payloads
     * @param clientConfigProperties Map instance with additional properties for the Jersey client connection
     * @param ignoreCertificateErrors if true will set up the Jersey system ignore SSL certificate errors
     * @return new {@code GitLabApi} instance configured for a user-specific token
     * @throws GitLabApiException GitLabApiException if any exception occurs during execution
     */
    public static GitLabApi oauth2Login(String url, String username, char[] password, String secretToken,
            Map<String, Object> clientConfigProperties, boolean ignoreCertificateErrors) throws GitLabApiException {

        try (SecretString secretPassword = new SecretString(password)) {
            return (GitLabApi.oauth2Login(ApiVersion.V4, url, username, secretPassword,
                secretToken, clientConfigProperties, ignoreCertificateErrors));
        }
    }

    /**
     * <p>Logs into GitLab using OAuth2 with the provided {@code username} and {@code password},
     * and creates a new {@code GitLabApi} instance using returned access token.</p>
     *
     * @param url GitLab URL
     * @param apiVersion the ApiVersion specifying which version of the API to use
     * @param username user name for which private token should be obtained
     * @param password a char array holding the password for a given {@code username}
     * @param secretToken use this token to validate received payloads
     * @param clientConfigProperties Map instance with additional properties for the Jersey client connection
     * @param ignoreCertificateErrors if true will set up the Jersey system ignore SSL certificate errors
     * @return new {@code GitLabApi} instance configured for a user-specific token
     * @throws GitLabApiException GitLabApiException if any exception occurs during execution
     */
    public static GitLabApi oauth2Login(ApiVersion apiVersion, String url, String username, char[] password, String secretToken,
            Map<String, Object> clientConfigProperties, boolean ignoreCertificateErrors) throws GitLabApiException {

        try (SecretString secretPassword = new SecretString(password)) {
            return (GitLabApi.oauth2Login(apiVersion, url, username, secretPassword,
                secretToken, clientConfigProperties, ignoreCertificateErrors));
        }
    }

    /**
     * <p>Logs into GitLab using OAuth2 with the provided {@code username} and {@code password},
     * and creates a new {@code GitLabApi} instance using returned access token.</p>
     *
     * @param url GitLab URL
     * @param apiVersion the ApiVersion specifying which version of the API to use
     * @param username user name for which private token should be obtained
     * @param password password for a given {@code username}
     * @param secretToken use this token to validate received payloads
     * @param clientConfigProperties Map instance with additional properties for the Jersey client connection
     * @param ignoreCertificateErrors if true will set up the Jersey system ignore SSL certificate errors
     * @return new {@code GitLabApi} instance configured for a user-specific token
     * @throws GitLabApiException GitLabApiException if any exception occurs during execution
     */
    public static GitLabApi oauth2Login(ApiVersion apiVersion, String url, String username, CharSequence password,
            String secretToken, Map<String, Object> clientConfigProperties, boolean ignoreCertificateErrors) throws GitLabApiException {

        if (username == null || username.trim().length() == 0) {
            throw new IllegalArgumentException("both username and email cannot be empty or null");
        }

        // Create a GitLabApi instance set up to be used to do an OAUTH2 login.
        GitLabApi gitLabApi = new GitLabApi(apiVersion, url, (String)null);
        gitLabApi.apiClient.setHostUrlToBaseUrl();

        if (ignoreCertificateErrors) {
            gitLabApi.setIgnoreCertificateErrors(true);
        }

        class Oauth2Api extends AbstractApi {
            Oauth2Api(GitLabApi gitlabApi) {
                super(gitlabApi);
            }
        }

        try (Oauth2LoginStreamingOutput stream = new Oauth2LoginStreamingOutput(username, password)) {

            Response response = new Oauth2Api(gitLabApi).post(Response.Status.OK, stream, MediaType.APPLICATION_JSON, "oauth", "token");
            OauthTokenResponse oauthToken = response.readEntity(OauthTokenResponse.class);
            gitLabApi = new GitLabApi(apiVersion, url, TokenType.OAUTH2_ACCESS, oauthToken.getAccessToken(), secretToken, clientConfigProperties);
            if (ignoreCertificateErrors) {
                gitLabApi.setIgnoreCertificateErrors(true);
            }

            return (gitLabApi);
        }
    }

    /**
     * Constructs a GitLabApi instance set up to interact with the GitLab server using the specified GitLab API version.
     *
     * @param apiVersion the ApiVersion specifying which version of the API to use
     * @param hostUrl the URL of the GitLab server
     * @param personalAccessToken the private token to use for access to the API
     */
    public GitLabApi(ApiVersion apiVersion, String hostUrl, String personalAccessToken) {
        this(apiVersion, hostUrl, personalAccessToken, null);
    }

    /**
     * Constructs a GitLabApi instance set up to interact with the GitLab server using the specified GitLab API version.
     *
     * @param apiVersion the ApiVersion specifying which version of the API to use
     * @param hostUrl the URL of the GitLab server
     * @param personalAccessToken the private token to use for access to the API
     * @param secretToken use this token to validate received payloads
     */
    public GitLabApi(ApiVersion apiVersion, String hostUrl, String personalAccessToken, String secretToken) {
        this(apiVersion, hostUrl, personalAccessToken, secretToken, null);
    }

    /**
     * Constructs a GitLabApi instance set up to interact with the GitLab server using the specified GitLab API version.
     *
     * @param apiVersion the ApiVersion specifying which version of the API to use
     * @param hostUrl the URL of the GitLab server
     * @param tokenType the type of auth the token is for, PRIVATE or ACCESS
     * @param authToken the token to use for access to the API
     */
    public GitLabApi(ApiVersion apiVersion, String hostUrl, TokenType tokenType, String authToken) {
        this(apiVersion, hostUrl, tokenType, authToken, null);
    }

    /**
     * Constructs a GitLabApi instance set up to interact with the GitLab server using GitLab API version 4.
     *
     * @param hostUrl the URL of the GitLab server
     * @param tokenType the type of auth the token is for, PRIVATE or ACCESS
     * @param authToken the token to use for access to the API
     */
    public GitLabApi(String hostUrl, TokenType tokenType, String authToken) {
        this(ApiVersion.V4, hostUrl, tokenType, authToken, null);
    }

    /**
     * Constructs a GitLabApi instance set up to interact with the GitLab server using the specified GitLab API version.
     *
     * @param apiVersion the ApiVersion specifying which version of the API to use
     * @param hostUrl the URL of the GitLab server
     * @param tokenType the type of auth the token is for, PRIVATE or ACCESS
     * @param authToken the token to use for access to the API
     * @param secretToken use this token to validate received payloads
     */
    public GitLabApi(ApiVersion apiVersion, String hostUrl, TokenType tokenType, String authToken, String secretToken) {
        this(apiVersion, hostUrl, tokenType, authToken, secretToken, null);
    }

    /**
     * Constructs a GitLabApi instance set up to interact with the GitLab server using GitLab API version 4.
     *
     * @param hostUrl the URL of the GitLab server
     * @param tokenType the type of auth the token is for, PRIVATE or ACCESS
     * @param authToken the token to use for access to the API
     * @param secretToken use this token to validate received payloads
     */
    public GitLabApi(String hostUrl, TokenType tokenType, String authToken, String secretToken) {
        this(ApiVersion.V4, hostUrl, tokenType, authToken, secretToken);
    }

    /**
     *  Constructs a GitLabApi instance set up to interact with the GitLab server specified by GitLab API version.
     *
     * @param apiVersion the ApiVersion specifying which version of the API to use
     * @param hostUrl the URL of the GitLab server
     * @param personalAccessToken to private token to use for access to the API
     * @param secretToken use this token to validate received payloads
     * @param clientConfigProperties Map instance with additional properties for the Jersey client connection
     */
    public GitLabApi(ApiVersion apiVersion, String hostUrl, String personalAccessToken, String secretToken, Map<String, Object> clientConfigProperties) {
        this(apiVersion, hostUrl, TokenType.PRIVATE, personalAccessToken, secretToken, clientConfigProperties);
    }

    /**
     *  Constructs a GitLabApi instance set up to interact with the GitLab server using GitLab API version 4.
     *
     * @param hostUrl the URL of the GitLab server
     * @param tokenType the type of auth the token is for, PRIVATE or ACCESS
     * @param authToken the token to use for access to the API
     * @param secretToken use this token to validate received payloads
     * @param clientConfigProperties Map instance with additional properties for the Jersey client connection
     */
    public GitLabApi(String hostUrl, TokenType tokenType, String authToken, String secretToken, Map<String, Object> clientConfigProperties) {
        this(ApiVersion.V4, hostUrl, tokenType, authToken, secretToken, clientConfigProperties);
    }

   /**
     *  Constructs a GitLabApi instance set up to interact with the GitLab server using GitLab API version 4.
     *
     * @param hostUrl the URL of the GitLab server
     * @param personalAccessToken the private token to use for access to the API
     * @param secretToken use this token to validate received payloads
     * @param clientConfigProperties Map instance with additional properties for the Jersey client connection
     */
    public GitLabApi(String hostUrl, String personalAccessToken, String secretToken, Map<String, Object> clientConfigProperties) {
        this(ApiVersion.V4, hostUrl, TokenType.PRIVATE, personalAccessToken, secretToken, clientConfigProperties);
    }

    /**
      *  Constructs a GitLabApi instance set up to interact with the GitLab server using GitLab API version 4.
      *
      * @param hostUrl the URL of the GitLab server
      * @param personalAccessToken the private token to use for access to the API
      * @param clientConfigProperties Map instance with additional properties for the Jersey client connection
      */
     public GitLabApi(String hostUrl, String personalAccessToken, Map<String, Object> clientConfigProperties) {
         this(ApiVersion.V4, hostUrl, TokenType.PRIVATE, personalAccessToken, null, clientConfigProperties);
     }

    /**
     *  Constructs a GitLabApi instance set up to interact with the GitLab server specified by GitLab API version.
     *
     * @param apiVersion the ApiVersion specifying which version of the API to use
     * @param hostUrl the URL of the GitLab server
     * @param tokenType the type of auth the token is for, PRIVATE or ACCESS
     * @param authToken to token to use for access to the API
     * @param secretToken use this token to validate received payloads
     * @param clientConfigProperties Map instance with additional properties for the Jersey client connection
     */
    public GitLabApi(ApiVersion apiVersion, String hostUrl, TokenType tokenType, String authToken, String secretToken, Map<String, Object> clientConfigProperties) {
        this.apiVersion = apiVersion;
        this.gitLabServerUrl = hostUrl;
        this.clientConfigProperties = clientConfigProperties;
        apiClient = new GitLabApiClient(apiVersion, hostUrl, tokenType, authToken, secretToken, clientConfigProperties);
    }

    /**
     * Create a new GitLabApi instance that is logically a duplicate of this instance, with the exception of sudo state.
     *
     * @return a new GitLabApi instance that is logically a duplicate of this instance, with the exception of sudo state.
     */
    public final GitLabApi duplicate() {

        Long sudoUserId = this.getSudoAsId();
        GitLabApi gitLabApi = new GitLabApi(apiVersion, gitLabServerUrl,
                getTokenType(), getAuthToken(), getSecretToken(), clientConfigProperties);
        if (sudoUserId != null) {
            gitLabApi.apiClient.setSudoAsId(sudoUserId);
        }

        if (getIgnoreCertificateErrors()) {
            gitLabApi.setIgnoreCertificateErrors(true);
        }

        gitLabApi.defaultPerPage = this.defaultPerPage;
        return (gitLabApi);
    }

    /**
     * Close the underlying {@link javax.ws.rs.client.Client} and its associated resources.
     */
    @Override
    public void close() {
        if (apiClient != null) {
            apiClient.close();
        }
    }

    /**
     * Sets the per request connect and read timeout.
     *
     * @param connectTimeout the per request connect timeout in milliseconds, can be null to use default
     * @param readTimeout the per request read timeout in milliseconds, can be null to use default
     */
    public void setRequestTimeout(Integer connectTimeout, Integer readTimeout) {
	apiClient.setRequestTimeout(connectTimeout, readTimeout);
    }

    /**
     * Fluent method that sets the per request connect and read timeout.
     *
     * @param connectTimeout the per request connect timeout in milliseconds, can be null to use default
     * @param readTimeout the per request read timeout in milliseconds, can be null to use default
     * @return this GitLabApi instance
     */
    public GitLabApi withRequestTimeout(Integer connectTimeout, Integer readTimeout) {
	apiClient.setRequestTimeout(connectTimeout, readTimeout);
	return (this);
    }

    /**
     * Enable the logging of the requests to and the responses from the GitLab server API
     * using the GitLab4J shared Logger instance and Level.FINE as the level.
     *
     * @return this GitLabApi instance
     */
    public GitLabApi withRequestResponseLogging() {
        enableRequestResponseLogging();
        return (this);
    }

    /**
     * Enable the logging of the requests to and the responses from the GitLab server API
     * using the GitLab4J shared Logger instance.
     *
     * @param level the logging level (SEVERE, WARNING, INFO, CONFIG, FINE, FINER, FINEST)
     * @return this GitLabApi instance
     */
    public GitLabApi withRequestResponseLogging(Level level) {
        enableRequestResponseLogging(level);
        return (this);
    }

    /**
     * Enable the logging of the requests to and the responses from the GitLab server API.
     *
     * @param logger the Logger instance to log to
     * @param level the logging level (SEVERE, WARNING, INFO, CONFIG, FINE, FINER, FINEST)
     * @return this GitLabApi instance
     */
    public GitLabApi withRequestResponseLogging(Logger logger, Level level) {
        enableRequestResponseLogging(logger, level);
        return (this);
    }

    /**
     * Enable the logging of the requests to and the responses from the GitLab server API
     * using the GitLab4J shared Logger instance and Level.FINE as the level.
     */
    public void enableRequestResponseLogging() {
        enableRequestResponseLogging(LOGGER, Level.FINE);
    }

    /**
     * Enable the logging of the requests to and the responses from the GitLab server API
     * using the GitLab4J shared Logger instance. Logging will NOT include entity logging and
     * will mask PRIVATE-TOKEN and Authorization headers.
     *
     * @param level the logging level (SEVERE, WARNING, INFO, CONFIG, FINE, FINER, FINEST)
     */
    public void enableRequestResponseLogging(Level level) {
        enableRequestResponseLogging(LOGGER, level, 0);
    }

    /**
     * Enable the logging of the requests to and the responses from the GitLab server API using the
     * specified logger. Logging will NOT include entity logging and will mask PRIVATE-TOKEN
     * and Authorization headers..
     *
     * @param logger the Logger instance to log to
     * @param level the logging level (SEVERE, WARNING, INFO, CONFIG, FINE, FINER, FINEST)
     */
    public void enableRequestResponseLogging(Logger logger, Level level) {
        enableRequestResponseLogging(logger, level, 0);
    }

    /**
     * Enable the logging of the requests to and the responses from the GitLab server API using the
     * GitLab4J shared Logger instance. Logging will mask PRIVATE-TOKEN and Authorization headers.
     *
     * @param level the logging level (SEVERE, WARNING, INFO, CONFIG, FINE, FINER, FINEST)
     * @param maxEntitySize maximum number of entity bytes to be logged.  When logging if the maxEntitySize
     * is reached, the entity logging  will be truncated at maxEntitySize and "...more..." will be added at
     * the end of the log entry. If maxEntitySize is &lt;= 0, entity logging will be disabled
     */
    public void enableRequestResponseLogging(Level level, int maxEntitySize) {
        enableRequestResponseLogging(LOGGER, level, maxEntitySize);
    }

    /**
     * Enable the logging of the requests to and the responses from the GitLab server API using the
     * specified logger. Logging will mask PRIVATE-TOKEN and Authorization headers.
     *
     * @param logger the Logger instance to log to
     * @param level the logging level (SEVERE, WARNING, INFO, CONFIG, FINE, FINER, FINEST)
     * @param maxEntitySize maximum number of entity bytes to be logged.  When logging if the maxEntitySize
     * is reached, the entity logging  will be truncated at maxEntitySize and "...more..." will be added at
     * the end of the log entry. If maxEntitySize is &lt;= 0, entity logging will be disabled
     */
    public void enableRequestResponseLogging(Logger logger, Level level, int maxEntitySize) {
        enableRequestResponseLogging(logger, level, maxEntitySize, MaskingLoggingFilter.DEFAULT_MASKED_HEADER_NAMES);
    }

    /**
     * Enable the logging of the requests to and the responses from the GitLab server API using the
     * GitLab4J shared Logger instance.
     *
     * @param level the logging level (SEVERE, WARNING, INFO, CONFIG, FINE, FINER, FINEST)
     * @param maskedHeaderNames a list of header names that should have the values masked
     */
    public void enableRequestResponseLogging(Level level, List<String> maskedHeaderNames) {
        apiClient.enableRequestResponseLogging(LOGGER, level, 0, maskedHeaderNames);
    }

    /**
     * Enable the logging of the requests to and the responses from the GitLab server API using the
     * specified logger.
     *
     * @param logger the Logger instance to log to
     * @param level the logging level (SEVERE, WARNING, INFO, CONFIG, FINE, FINER, FINEST)
     * @param maskedHeaderNames a list of header names that should have the values masked
     */
    public void enableRequestResponseLogging(Logger logger, Level level, List<String> maskedHeaderNames) {
        apiClient.enableRequestResponseLogging(logger, level, 0, maskedHeaderNames);
    }

    /**
     * Enable the logging of the requests to and the responses from the GitLab server API using the
     * GitLab4J shared Logger instance.
     *
     * @param level the logging level (SEVERE, WARNING, INFO, CONFIG, FINE, FINER, FINEST)
     * @param maxEntitySize maximum number of entity bytes to be logged.  When logging if the maxEntitySize
     * is reached, the entity logging  will be truncated at maxEntitySize and "...more..." will be added at
     * the end of the log entry. If maxEntitySize is &lt;= 0, entity logging will be disabled
     * @param maskedHeaderNames a list of header names that should have the values masked
     */
    public void enableRequestResponseLogging(Level level, int maxEntitySize, List<String> maskedHeaderNames) {
        apiClient.enableRequestResponseLogging(LOGGER, level, maxEntitySize, maskedHeaderNames);
    }

    /**
     * Enable the logging of the requests to and the responses from the GitLab server API using the
     * specified logger.
     *
     * @param logger the Logger instance to log to
     * @param level the logging level (SEVERE, WARNING, INFO, CONFIG, FINE, FINER, FINEST)
     * @param maxEntitySize maximum number of entity bytes to be logged.  When logging if the maxEntitySize
     * is reached, the entity logging  will be truncated at maxEntitySize and "...more..." will be added at
     * the end of the log entry. If maxEntitySize is &lt;= 0, entity logging will be disabled
     * @param maskedHeaderNames a list of header names that should have the values masked
     */
    public void enableRequestResponseLogging(Logger logger, Level level, int maxEntitySize, List<String> maskedHeaderNames) {
        apiClient.enableRequestResponseLogging(logger, level, maxEntitySize, maskedHeaderNames);
    }

    /**
     * Sets up all future calls to the GitLab API to be done as another user specified by sudoAsUsername.
     * To revert back to normal non-sudo operation you must call unsudo(), or pass null as the username.
     *
     * @param sudoAsUsername the username to sudo as, null will turn off sudo
     * @throws GitLabApiException if any exception occurs
     */
    public void sudo(String sudoAsUsername) throws GitLabApiException {

        if (sudoAsUsername == null || sudoAsUsername.trim().length() == 0) {
            apiClient.setSudoAsId(null);
            return;
        }

        // Get the User specified by username, if you are not an admin or the username is not found, this will fail
        User user = getUserApi().getUser(sudoAsUsername);
        if (user == null || user.getId() == null) {
            throw new GitLabApiException("the specified username was not found");
        }

        Long sudoAsId = user.getId();
        apiClient.setSudoAsId(sudoAsId);
    }

    /**
     * Turns off the currently configured sudo as ID.
     */
    public void unsudo() {
        apiClient.setSudoAsId(null);
    }

    /**
     * Sets up all future calls to the GitLab API to be done as another user specified by provided user ID.
     * To revert back to normal non-sudo operation you must call unsudo(), or pass null as the sudoAsId.
     *
     * @param sudoAsId the ID of the user to sudo as, null will turn off sudo
     * @throws GitLabApiException if any exception occurs
     */
    public void setSudoAsId(Long sudoAsId) throws GitLabApiException {

        if (sudoAsId == null) {
            apiClient.setSudoAsId(null);
            return;
        }

        // Get the User specified by the sudoAsId, if you are not an admin or the username is not found, this will fail
        User user = getUserApi().getUser(sudoAsId);
        if (user == null || !user.getId().equals(sudoAsId)) {
            throw new GitLabApiException("the specified user ID was not found");
        }

        apiClient.setSudoAsId(sudoAsId);
    }

    /**
     * Get the current sudo as ID, will return null if not in sudo mode.
     *
     * @return the current sudo as ID, will return null if not in sudo mode
     */
    public Long getSudoAsId() {
        return (apiClient.getSudoAsId());
    }

    /**
     * Get the auth token being used by this client.
     *
     * @return the auth token being used by this client
     */
    public String getAuthToken() {
        return (apiClient.getAuthToken());
    }

    /**
     * Set auth token supplier for gitlab api client.
     * @param authTokenSupplier - supplier which provide actual auth token
     */
    public void setAuthTokenSupplier(Supplier<String> authTokenSupplier) {
        apiClient.setAuthTokenSupplier(authTokenSupplier);
    }

    /**
     * Get the secret token.
     *
     * @return the secret token
     */
    public String getSecretToken() {
        return (apiClient.getSecretToken());
    }

    /**
     * Get the TokenType this client is using.
     *
     * @return the TokenType this client is using
     */
    public TokenType getTokenType() {
        return (apiClient.getTokenType());
    }

    /**
     * Return the GitLab API version that this instance is using.
     *
     * @return the GitLab API version that this instance is using
     */
    public ApiVersion getApiVersion() {
        return (apiVersion);
    }

    /**
     * Get the URL to the GitLab server.
     *
     * @return the URL to the GitLab server
     */
    public String getGitLabServerUrl() {
        return (gitLabServerUrl);
    }

    /**
     * Get the default number per page for calls that return multiple items.
     *
     * @return the default number per page for calls that return multiple item
     */
    public int getDefaultPerPage() {
        return (defaultPerPage);
    }

    /**
     * Set the default number per page for calls that return multiple items.
     *
     * @param defaultPerPage the new default number per page for calls that return multiple item
     */
    public void setDefaultPerPage(int defaultPerPage) {
        this.defaultPerPage = defaultPerPage;
    }

    /**
     * Return the GitLabApiClient associated with this instance. This is used by all the sub API classes
     * to communicate with the GitLab API.
     *
     * @return the GitLabApiClient associated with this instance
     */
    GitLabApiClient getApiClient() {
        return (apiClient);
    }

    /**
     * Returns true if the API is setup to ignore SSL certificate errors, otherwise returns false.
     *
     * @return true if the API is setup to ignore SSL certificate errors, otherwise returns false
     */
    public boolean getIgnoreCertificateErrors() {
        return (apiClient.getIgnoreCertificateErrors());
    }

    /**
     * Sets up the Jersey system ignore SSL certificate errors or not.
     *
     * @param ignoreCertificateErrors if true will set up the Jersey system ignore SSL certificate errors
     */
    public void setIgnoreCertificateErrors(boolean ignoreCertificateErrors) {
        apiClient.setIgnoreCertificateErrors(ignoreCertificateErrors);
    }

    /**
     * Get the version info for the GitLab server using the GitLab Version API.
     *
     * @return the version info for the GitLab server
     * @throws GitLabApiException if any exception occurs
     */
    public Version getVersion() throws GitLabApiException {

        class VersionApi extends AbstractApi {
            VersionApi(GitLabApi gitlabApi) {
                super(gitlabApi);
            }
        }

        Response response = new VersionApi(this).get(Response.Status.OK, null, "version");
        return (response.readEntity(Version.class));
    }

    /**
     * Gets the ApplicationsApi instance owned by this GitLabApi instance. The ApplicationsApi is used
     * to perform all OAUTH application related API calls.
     *
     * @return the ApplicationsApi instance owned by this GitLabApi instance
     */
    public ApplicationsApi getApplicationsApi() {

        if (applicationsApi == null) {
            synchronized (this) {
                if (applicationsApi == null) {
                    applicationsApi = new ApplicationsApi(this);
                }
            }
        }

        return (applicationsApi);
    }

    /**
     * Gets the ApplicationSettingsApi instance owned by this GitLabApi instance. The ApplicationSettingsApi is used
     * to perform all application settingsrelated API calls.
     *
     * @return the ApplicationsApi instance owned by this GitLabApi instance
     */
    public ApplicationSettingsApi getApplicationSettingsApi() {

        if (applicationSettingsApi == null) {
            synchronized (this) {
                if (applicationSettingsApi == null) {
                    applicationSettingsApi = new ApplicationSettingsApi(this);
                }
            }
        }

        return (applicationSettingsApi);
    }

    /**
     * Gets the AuditEventApi instance owned by this GitLabApi instance. The AuditEventApi is used
     * to perform all instance audit event API calls.
     *
     * @return the AuditEventApi instance owned by this GitLabApi instance
     */
    public AuditEventApi getAuditEventApi() {

        if (auditEventApi == null) {
            synchronized (this) {
                if (auditEventApi == null) {
                    auditEventApi = new AuditEventApi(this);
                }
            }
        }

        return (auditEventApi);
    }

    /**
     * Gets the AwardEmojiApi instance owned by this GitLabApi instance. The AwardEmojiApi is used
     * to perform all award emoji related API calls.
     *
     * @return the AwardEmojiApi instance owned by this GitLabApi instance
     */
    public AwardEmojiApi getAwardEmojiApi() {

        if (awardEmojiApi == null) {
            synchronized (this) {
                if (awardEmojiApi == null) {
                    awardEmojiApi = new AwardEmojiApi(this);
                }
            }
        }

        return (awardEmojiApi);
    }

    /**
     * Gets the BoardsApi instance owned by this GitLabApi instance. The BoardsApi is used
     * to perform all Issue Boards related API calls.
     *
     * @return the BoardsApi instance owned by this GitLabApi instance
     */
    public BoardsApi getBoardsApi() {

        if (boardsApi == null) {
            synchronized (this) {
                if (boardsApi == null) {
                    boardsApi = new BoardsApi(this);
                }
            }
        }

        return (boardsApi);
    }

    /**
     * Gets the CommitsApi instance owned by this GitLabApi instance. The CommitsApi is used
     * to perform all commit related API calls.
     *
     * @return the CommitsApi instance owned by this GitLabApi instance
     */
    public CommitsApi getCommitsApi() {

        if (commitsApi == null) {
            synchronized (this) {
                if (commitsApi == null) {
                    commitsApi = new CommitsApi(this);
                }
            }
        }

        return (commitsApi);
    }

    /**
     * Gets the ContainerRegistryApi instance owned by this GitLabApi instance. The ContainerRegistryApi is used
     * to perform all Docker Registry related API calls.
     *
     * @return the ContainerRegistryApi instance owned by this GitLabApi instance
     */
    public ContainerRegistryApi getContainerRegistryApi() {

        if (containerRegistryApi == null) {
            synchronized (this) {
                if (containerRegistryApi == null) {
                    containerRegistryApi = new ContainerRegistryApi(this);
                }
            }
        }

        return (containerRegistryApi);
    }

    /**
     * Gets the DeployKeysApi instance owned by this GitLabApi instance. The DeployKeysApi is used
     * to perform all deploy key related API calls.
     *
     * @return the DeployKeysApi instance owned by this GitLabApi instance
     */
    public DeployKeysApi getDeployKeysApi() {

        if (deployKeysApi == null) {
            synchronized (this) {
                if (deployKeysApi == null) {
                    deployKeysApi = new DeployKeysApi(this);
                }
            }
        }

        return (deployKeysApi);
    }

    /**
     * Gets the DeployKeysApi instance owned by this GitLabApi instance. The DeploymentsApi is used
     * to perform all deployment related API calls.
     *
     * @return the DeploymentsApi instance owned by this GitLabApi instance
     */
    public DeploymentsApi getDeploymentsApi() {

        if (deploymentsApi == null) {
            synchronized (this) {
                if (deploymentsApi == null) {
                    deploymentsApi = new DeploymentsApi(this);
                }
            }
        }

        return (deploymentsApi);
    }

    /**
     * Gets the DeployTokensApi instance owned by this GitLabApi instance. The DeployTokensApi is used
     * to perform all deploy token related API calls.
     *
     * @return the DeployTokensApi instance owned by this GitLabApi instance
     */
    public DeployTokensApi getDeployTokensApi(){

        if (deployTokensApi == null) {
            synchronized (this) {
                if (deployTokensApi == null) {
                    deployTokensApi = new DeployTokensApi(this);
                }
            }
        }

        return (deployTokensApi);
    }

    /**
     * Gets the DiscussionsApi instance owned by this GitLabApi instance. The DiscussionsApi is used
     * to perform all discussion related API calls.
     *
     * @return the DiscussionsApi instance owned by this GitLabApi instance
     */
    public DiscussionsApi getDiscussionsApi() {

        if (discussionsApi == null) {
            synchronized (this) {
                if (discussionsApi == null) {
                    discussionsApi = new DiscussionsApi(this);
                }
            }
        }

        return (discussionsApi);
    }

    /**
     * Gets the EnvironmentsApi instance owned by this GitLabApi instance. The EnvironmentsApi is used
     * to perform all environment related API calls.
     *
     * @return the EnvironmentsApi instance owned by this GitLabApi instance
     */
    public EnvironmentsApi getEnvironmentsApi() {

        if (environmentsApi == null) {
            synchronized (this) {
                if (environmentsApi == null) {
                    environmentsApi = new EnvironmentsApi(this);
                }
            }
        }

        return (environmentsApi);
    }

    /**
     * Gets the EpicsApi instance owned by this GitLabApi instance. The EpicsApi is used
     * to perform all Epics and Epic Issues related API calls.
     *
     * @return the EpicsApi instance owned by this GitLabApi instance
     */
    public EpicsApi getEpicsApi() {

        if (epicsApi == null) {
            synchronized (this) {
                if (epicsApi == null) {
                    epicsApi = new EpicsApi(this);
                }
            }
        }

        return (epicsApi);
    }

    /**
     * Gets the EventsApi instance owned by this GitLabApi instance. The EventsApi is used
     * to perform all events related API calls.
     *
     * @return the EventsApi instance owned by this GitLabApi instance
     */
    public EventsApi getEventsApi() {

        if (eventsApi == null) {
            synchronized (this) {
                if (eventsApi == null) {
                    eventsApi = new EventsApi(this);
                }
            }
        }

        return (eventsApi);
    }

    /**
     * Gets the ExternalStatusCheckApi instance owned by this GitLabApi instance. The ExternalStatusCheckApi is used
     * to perform all the external status checks related API calls.
     *
     * @return the ExternalStatusCheckApi instance owned by this GitLabApi instance
     */
    public ExternalStatusCheckApi getExternalStatusCheckApi() {

        if (externalStatusCheckApi == null) {
            synchronized (this) {
                if (externalStatusCheckApi == null) {
                    externalStatusCheckApi = new ExternalStatusCheckApi(this);
                }
            }
        }

        return (externalStatusCheckApi);
    }

    /**
     * Gets the GitLabCiYamlApi instance owned by this GitLabApi instance. The GitLabCiYamlApi is used to get Gitlab CI YAML templates.
     *
     * @return the GitLabCiYamlApi instance owned by this GitLabApi instance
     */
    public GitLabCiYamlApi getGitLabCiYamlApi() {
        synchronized (this) {
            if (gitLabCiYaml == null) {
                gitLabCiYaml = new GitLabCiYamlApi(this);
            }
        }
        return gitLabCiYaml;
    }


    /**
     * Gets the GroupApi instance owned by this GitLabApi instance. The GroupApi is used
     * to perform all group related API calls.
     *
     * @return the GroupApi instance owned by this GitLabApi instance
     */
    public GroupApi getGroupApi() {

        if (groupApi == null) {
            synchronized (this) {
                if (groupApi == null) {
                    groupApi = new GroupApi(this);
                }
            }
        }

        return (groupApi);
    }

    /**
     * Gets the HealthCheckApi instance owned by this GitLabApi instance. The HealthCheckApi is used
     * to perform all admin level gitlab health monitoring.
     *
     * @return the HealthCheckApi instance owned by this GitLabApi instance
     */
    public HealthCheckApi getHealthCheckApi() {

        if (healthCheckApi == null) {
            synchronized (this) {
                if (healthCheckApi == null) {
                    healthCheckApi = new HealthCheckApi(this);
                }
            }
        }

        return (healthCheckApi);
    }

    /**
     * Gets the ImportExportApi instance owned by this GitLabApi instance. The ImportExportApi is used
     * to perform all project import/export related API calls.
     *
     * @return the ImportExportApi instance owned by this GitLabApi instance
     */
    public ImportExportApi getImportExportApi() {

        if (importExportApi == null) {
            synchronized (this) {
                if (importExportApi == null) {
                    importExportApi = new ImportExportApi(this);
                }
            }
        }

        return (importExportApi);
    }

    /**
     * Gets the IssuesApi instance owned by this GitLabApi instance. The IssuesApi is used
     * to perform all issue related API calls.
     *
     * @return the IssuesApi instance owned by this GitLabApi instance
     */
    public IssuesApi getIssuesApi() {

        if (issuesApi == null) {
            synchronized (this) {
                if (issuesApi == null) {
                    issuesApi = new IssuesApi(this);
                }
            }
        }

        return (issuesApi);
    }

    /**
     * Gets the JobApi instance owned by this GitLabApi instance. The JobApi is used
     * to perform all jobs related API calls.
     *
     * @return the JobsApi instance owned by this GitLabApi instance
     */
    public JobApi getJobApi() {

        if (jobApi == null) {
            synchronized (this) {
                if (jobApi == null) {
                    jobApi = new JobApi(this);
                }
            }
        }

        return (jobApi);
    }

    public LabelsApi getLabelsApi() {

        if (labelsApi == null) {
            synchronized (this) {
                if (labelsApi == null) {
                    labelsApi = new LabelsApi(this);
                }
            }
        }

        return (labelsApi);
    }

    /**
     * Gets the LicenseApi instance owned by this GitLabApi instance. The LicenseApi is used
     * to perform all license related API calls.
     *
     * @return the LicenseApi instance owned by this GitLabApi instance
     */
    public LicenseApi getLicenseApi() {

        if (licenseApi == null) {
            synchronized (this) {
                if (licenseApi == null) {
                    licenseApi = new LicenseApi(this);
                }
            }
        }

        return (licenseApi);
    }

    /**
     * Gets the LicenseTemplatesApi instance owned by this GitLabApi instance. The LicenseTemplatesApi is used
     * to perform all license template related API calls.
     *
     * @return the LicenseTemplatesApi instance owned by this GitLabApi instance
     */
    public LicenseTemplatesApi getLicenseTemplatesApi() {

        if (licenseTemplatesApi == null) {
            synchronized (this) {
                if (licenseTemplatesApi == null) {
                    licenseTemplatesApi = new LicenseTemplatesApi(this);
                }
            }
        }

        return (licenseTemplatesApi);
    }


    /**
     * Gets the MarkdownApi instance owned by this GitLabApi instance. The MarkdownApi is used
     * to perform all markdown related API calls.
     *
     * @return the MarkdownApi instance owned by this GitLabApi instance
     */
    public MarkdownApi getMarkdownApi() {

        if (markdownApi == null) {
            synchronized (this) {
                if (markdownApi == null) {
                    markdownApi = new MarkdownApi(this);
                }
            }
        }

        return (markdownApi);
    }

    /**
     * Gets the MergeRequestApi instance owned by this GitLabApi instance. The MergeRequestApi is used
     * to perform all merge request related API calls.
     *
     * @return the MergeRequestApi instance owned by this GitLabApi instance
     */
    public MergeRequestApi getMergeRequestApi() {

        if (mergeRequestApi == null) {
            synchronized (this) {
                if (mergeRequestApi == null) {
                    mergeRequestApi = new MergeRequestApi(this);
                }
            }
        }

        return (mergeRequestApi);
    }

    /**
     * Gets the MilsestonesApi instance owned by this GitLabApi instance.
     *
     * @return the MilsestonesApi instance owned by this GitLabApi instance
     */
    public MilestonesApi getMilestonesApi() {

        if (milestonesApi == null) {
            synchronized (this) {
                if (milestonesApi == null) {
                    milestonesApi = new MilestonesApi(this);
                }
            }
        }

        return (milestonesApi);
    }

    /**
     * Gets the NamespaceApi instance owned by this GitLabApi instance. The NamespaceApi is used
     * to perform all namespace related API calls.
     *
     * @return the NamespaceApi instance owned by this GitLabApi instance
     */
    public NamespaceApi getNamespaceApi() {

        if (namespaceApi == null) {
            synchronized (this) {
                if (namespaceApi == null) {
                    namespaceApi = new NamespaceApi(this);
                }
            }
        }

        return (namespaceApi);
    }

    /**
     * Gets the NotesApi instance owned by this GitLabApi instance. The NotesApi is used
     * to perform all notes related API calls.
     *
     * @return the NotesApi instance owned by this GitLabApi instance
     */
    public NotesApi getNotesApi() {

        if (notesApi == null) {
            synchronized (this) {
                if (notesApi == null) {
                    notesApi = new NotesApi(this);
                }
            }
        }

        return (notesApi);
    }

    /**
     * Gets the NotesApi instance owned by this GitLabApi instance. The NotesApi is used
     * to perform all notes related API calls.
     *
     * @return the NotesApi instance owned by this GitLabApi instance
     */
    public NotificationSettingsApi getNotificationSettingsApi() {

        if (notificationSettingsApi == null) {
            synchronized (this) {
                if (notificationSettingsApi == null) {
                    notificationSettingsApi = new NotificationSettingsApi(this);
                }
            }
        }

        return (notificationSettingsApi);
    }

    /**
     * Gets the PackagesApi instance owned by this GitLabApi instance. The PackagesApi is used
     * to perform all Package related API calls.
     *
     * @return the PackagesApi instance owned by this GitLabApi instance
     */
    public PackagesApi getPackagesApi() {

        if (packagesApi == null) {
            synchronized (this) {
                if (packagesApi == null) {
                    packagesApi = new PackagesApi(this);
                }
            }
        }

        return (packagesApi);
    }

    /**
     * Gets the PipelineApi instance owned by this GitLabApi instance. The PipelineApi is used
     * to perform all pipeline related API calls.
     *
     * @return the PipelineApi instance owned by this GitLabApi instance
     */
    public PipelineApi getPipelineApi() {

        if (pipelineApi == null) {
            synchronized (this) {
                if (pipelineApi == null) {
                    pipelineApi = new PipelineApi(this);
                }
            }
        }

        return (pipelineApi);
    }

    /**
     * Gets the ProjectApi instance owned by this GitLabApi instance. The ProjectApi is used
     * to perform all project related API calls.
     *
     * @return the ProjectApi instance owned by this GitLabApi instance
     */
    public ProjectApi getProjectApi() {

        if (projectApi == null) {
            synchronized (this) {
                if (projectApi == null) {
                    projectApi = new ProjectApi(this);
                }
            }
        }

        return (projectApi);
    }

    /**
     * Gets the ProtectedBranchesApi instance owned by this GitLabApi instance. The ProtectedBranchesApi is used
     * to perform all protection related actions on a branch of a project.
     *
     * @return the ProtectedBranchesApi instance owned by this GitLabApi instance
     */
    public ProtectedBranchesApi getProtectedBranchesApi() {

        if (this.protectedBranchesApi == null) {
            synchronized (this) {
                if (this.protectedBranchesApi == null) {
                    this.protectedBranchesApi = new ProtectedBranchesApi(this);
                }
            }
        }

        return (this.protectedBranchesApi);
    }

    /**
     * Gets the ReleaseLinksApi instance owned by this GitLabApi instance. The ReleaseLinksApi is used
     * to perform all Release Links related API calls.
     *
     * @return the ReleaseLinksApi instance owned by this GitLabApi instance
     */
    public ReleaseLinksApi getReleaseLinksApi() {

        if (releaseLinksApi == null) {
            synchronized (this) {
                if (releaseLinksApi == null) {
                    releaseLinksApi = new ReleaseLinksApi(this);
                }
            }
        }

        return releaseLinksApi;
    }

    /**
     * Gets the ReleasesApi instance owned by this GitLabApi instance. The ReleasesApi is used
     * to perform all release related API calls.
     *
     * @return the ReleasesApi instance owned by this GitLabApi instance
     */
    public ReleasesApi getReleasesApi() {

        if (releasesApi == null) {
            synchronized (this) {
                if (releasesApi == null) {
                    releasesApi = new ReleasesApi(this);
                }
            }
        }

        return (releasesApi);
    }

    /**
     * Gets the RepositoryApi instance owned by this GitLabApi instance. The RepositoryApi is used
     * to perform all repository related API calls.
     *
     * @return the RepositoryApi instance owned by this GitLabApi instance
     */
    public RepositoryApi getRepositoryApi() {

        if (repositoryApi == null) {
            synchronized (this) {
                if (repositoryApi == null) {
                    repositoryApi = new RepositoryApi(this);
                }
            }
        }

        return (repositoryApi);
    }

    /**
     * Gets the RepositoryFileApi instance owned by this GitLabApi instance. The RepositoryFileApi is used
     * to perform all repository files related API calls.
     *
     * @return the RepositoryFileApi instance owned by this GitLabApi instance
     */
    public RepositoryFileApi getRepositoryFileApi() {

        if (repositoryFileApi == null) {
            synchronized (this) {
                if (repositoryFileApi == null) {
                    repositoryFileApi = new RepositoryFileApi(this);
                }
            }
        }

        return (repositoryFileApi);
    }

    /**
     * Gets the ResourceLabelEventsApi instance owned by this GitLabApi instance. The ResourceLabelEventsApi
     * is used to perform all Resource Label Events related API calls.
     *
     * @return the ResourceLabelEventsApi instance owned by this GitLabApi instance
     */
    public ResourceLabelEventsApi getResourceLabelEventsApi() {

        if (resourceLabelEventsApi == null) {
            synchronized (this) {
                if (resourceLabelEventsApi == null) {
                    resourceLabelEventsApi = new ResourceLabelEventsApi(this);
                }
            }
        }

        return (resourceLabelEventsApi);
    }

    /**
     * Gets the ResourceStateEventsApi instance owned by this GitLabApi instance. The ResourceStateEventsApi
     * is used to perform all Resource State Events related API calls.
     *
     * @return the ResourceStateEventsApi instance owned by this GitLabApi instance
     */
    public ResourceStateEventsApi getResourceStateEventsApi() {

        if (resourceStateEventsApi == null) {
            synchronized (this) {
                if (resourceStateEventsApi == null) {
                    resourceStateEventsApi = new ResourceStateEventsApi(this);
                }
            }
        }

        return (resourceStateEventsApi);
    }

    /**
     * Gets the RunnersApi instance owned by this GitLabApi instance. The RunnersApi is used
     * to perform all Runner related API calls.
     *
     * @return the RunnerApi instance owned by this GitLabApi instance
     */
    public RunnersApi getRunnersApi() {

        if (runnersApi == null) {
            synchronized (this) {
                if (runnersApi == null) {
                    runnersApi = new RunnersApi(this);
                }
            }
        }

        return (runnersApi);
    }

    /**
     * Gets the SearchApi instance owned by this GitLabApi instance. The SearchApi is used
     * to perform search related API calls.
     *
     * @return the SearchApi instance owned by this GitLabApi instance
     */
    public SearchApi getSearchApi() {

        if (searchApi == null) {
            synchronized (this) {
                if (searchApi == null) {
                    searchApi = new SearchApi(this);
                }
            }
        }

        return (searchApi);
    }

    /**
     * Gets the ServicesApi instance owned by this GitLabApi instance. The ServicesApi is used
     * to perform all services related API calls.
     *
     * @return the ServicesApi instance owned by this GitLabApi instance
     */
    public ServicesApi getServicesApi() {

        if (servicesApi == null) {
            synchronized (this) {
                if (servicesApi == null) {
                    servicesApi = new ServicesApi(this);
                }
            }
        }

        return (servicesApi);
    }

    /**
     * Gets the SystemHooksApi instance owned by this GitLabApi instance. All methods
     * require administrator authorization.
     *
     * @return the SystemHooksApi instance owned by this GitLabApi instance
     */
    public SystemHooksApi getSystemHooksApi() {

        if (systemHooksApi == null) {
            synchronized (this) {
                if (systemHooksApi == null) {
                    systemHooksApi = new SystemHooksApi(this);
                }
            }
        }

        return (systemHooksApi);
    }

    /**
     * Gets the TagsApi instance owned by this GitLabApi instance. The TagsApi is used
     * to perform all tag and release related API calls.
     *
     * @return the TagsApi instance owned by this GitLabApi instance
     */
    public TagsApi getTagsApi() {

        if (tagsApi == null) {
            synchronized (this) {
                if (tagsApi == null) {
                    tagsApi = new TagsApi(this);
                }
            }
        }

        return (tagsApi);
    }

    /**
     * Gets the SnippetsApi instance owned by this GitLabApi instance. The SnippetsApi is used
     * to perform all snippet related API calls.
     *
     * @return the SnippetsApi instance owned by this GitLabApi instance
     */
    public SnippetsApi getSnippetApi() {
        if (snippetsApi == null) {
            synchronized (this) {
                if (snippetsApi == null) {
                    snippetsApi = new SnippetsApi(this);
                }
            }
        }

        return snippetsApi;
    }

    /**
     * Gets the TodosApi instance owned by this GitLabApi instance. The TodosApi is used to perform all Todo related API calls.
     *
     * @return the TodosApi instance owned by this GitLabApi instance
     */
    public TodosApi getTodosApi() {
        if (todosApi == null) {
            synchronized (this) {
                if (todosApi == null) {
                    todosApi = new TodosApi(this);
                }
            }
        }

        return todosApi;
    }

    /**
     * Gets the UserApi instance owned by this GitLabApi instance. The UserApi is used
     * to perform all user related API calls.
     *
     * @return the UserApi instance owned by this GitLabApi instance
     */
    public UserApi getUserApi() {

        if (userApi == null) {
            synchronized (this) {
                if (userApi == null) {
                    userApi = new UserApi(this);
                }
            }
        }

        return (userApi);
    }

    /**
     * Gets the WikisApi instance owned by this GitLabApi instance. The WikisApi is used to perform all wiki related API calls.
     *
     * @return the WikisApi instance owned by this GitLabApi instance
     */
    public WikisApi getWikisApi() {
        if (wikisApi == null) {
            synchronized (this) {
                if (wikisApi == null) {
                    wikisApi = new WikisApi(this);
                }
            }
        }

        return wikisApi;
    }

    /**
     * Gets the KeysApi instance owned by this GitLabApi instance. The KeysApi is used to look up users by their ssh key signatures
     *
     * @return the KeysApi instance owned by this GitLabApi instance
     */
    public KeysApi getKeysAPI() {
        synchronized (this) {
            if (keysApi == null) {
                keysApi = new KeysApi(this);
            }
        }
        return keysApi;
    }

<<<<<<< HEAD
=======
    /**
     * Gets the MetadataApi instance owned by this GitlabApi instance. The MetadataApi is used to
     * retrieve metadata information for this GitLab instance
     *
     * @return the MetadataApi instance owned by this GitlabApi instance
     */
    public MetadataApi getMetadataApi() {
        synchronized (this) {
            if (metadataApi == null) {
                metadataApi = new MetadataApi(this);
            }
        }
        return metadataApi;
    }


>>>>>>> ff037bd3
    /**
     * Create and return an Optional instance associated with a GitLabApiException.
     *
     * @param <T> the type of the Optional instance
     * @param glae the GitLabApiException that was the result of a call to the GitLab API
     * @return the created Optional instance
     */
    protected static final <T> Optional<T> createOptionalFromException(GitLabApiException glae) {
        Optional<T> optional = Optional.empty();
        optionalExceptionMap.put(System.identityHashCode(optional),  glae);
        return (optional);
    }

    /**
     * Get the exception associated with the provided Optional instance, or null if no exception is
     * associated with the Optional instance.
     *
     * @param optional the Optional instance to get the exception for
     * @return the exception associated with the provided Optional instance, or null if no exception is
     * associated with the Optional instance
     */
    public static final GitLabApiException getOptionalException(Optional<?> optional) {
        return (optionalExceptionMap.get(System.identityHashCode(optional)));
    }

    /**
     * Return the Optional instances contained value, if present, otherwise throw the exception that is
     * associated with the Optional instance.
     *
     * @param <T> the type for the Optional parameter
     * @param optional the Optional instance to get the value for
     * @return the value of the Optional instance if no exception is associated with it
     * @throws GitLabApiException if there was an exception associated with the Optional instance
     */
    public static final <T> T orElseThrow(Optional<T> optional) throws GitLabApiException {

        GitLabApiException glea = getOptionalException(optional);
        if (glea != null) {
            throw (glea);
        }

        return (optional.get());
    }
}<|MERGE_RESOLUTION|>--- conflicted
+++ resolved
@@ -1755,8 +1755,6 @@
         return keysApi;
     }
 
-<<<<<<< HEAD
-=======
     /**
      * Gets the MetadataApi instance owned by this GitlabApi instance. The MetadataApi is used to
      * retrieve metadata information for this GitLab instance
@@ -1773,7 +1771,6 @@
     }
 
 
->>>>>>> ff037bd3
     /**
      * Create and return an Optional instance associated with a GitLabApiException.
      *
