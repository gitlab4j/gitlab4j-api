--- conflicted
+++ resolved
@@ -37,11 +37,8 @@
     private ServicesApi servicesApi;
     private SessionApi sessoinApi;
     private UserApi userApi;
-<<<<<<< HEAD
     private JobApi jobApi;
-=======
     private NotesApi notesApi;
->>>>>>> 728c7383
 
     private Session session;
 
@@ -191,11 +188,8 @@
         sessoinApi = new SessionApi(this);
         userApi = new UserApi(this);
         repositoryFileApi = new RepositoryFileApi(this);
-<<<<<<< HEAD
         jobApi = new JobApi(this);
-=======
         notesApi = new NotesApi(this);
->>>>>>> 728c7383
     }
 
     /**
@@ -379,9 +373,14 @@
         return (userApi);
     }
 
-<<<<<<< HEAD
+    /**
+     * Gets the JobApi instance owned by this GitLabApi instance. The JobApi is used
+     * to perform all jobs related API calls.
+     *
+     * @return the JobsApi instance owned by this GitLabApi instance
+     */
     public JobApi getJobApi() { return (jobApi); }
-=======
+
     /**
      * Gets the NotesApi instance owned by this GitLabApi instance. The NotesApi is used
      * to perform all notes related API calls.
@@ -391,5 +390,5 @@
     public NotesApi getNotesApi() {
         return (notesApi);
     }
->>>>>>> 728c7383
+
 }