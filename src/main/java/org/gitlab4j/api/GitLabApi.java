package org.gitlab4j.api;

import java.util.Collections;
import java.util.Map;
import java.util.Optional;
import java.util.WeakHashMap;

import javax.ws.rs.core.MediaType;
import javax.ws.rs.core.Response;

import org.gitlab4j.api.Constants.TokenType;
import org.gitlab4j.api.models.OauthTokenResponse;
import org.gitlab4j.api.models.Session;
import org.gitlab4j.api.models.User;
import org.gitlab4j.api.models.Version;
import org.gitlab4j.api.utils.Oauth2LoginStreamingOutput;
import org.gitlab4j.api.utils.SecretString;

/**
 * This class is provides a simplified interface to a GitLab API server, and divides the API up into
 * a separate API class for each concern.
 */
public class GitLabApi {

    /** GitLab4J default per page.  GitLab will ignore anything over 100. */
    public static final int DEFAULT_PER_PAGE = 100;

    /** Specifies the version of the GitLab API to communicate with. */
    public enum ApiVersion {
        V3, V4, OAUTH2_CLIENT;

        public String getApiNamespace() {
            return ("/api/" + name().toLowerCase());
        }
    }

    // Used to keep track of GitLabApiExceptions on calls that return Optionsl<?>
    private static final Map<Optional<?>, GitLabApiException> optionalExceptionMap =
            Collections.synchronizedMap(new WeakHashMap<Optional<?>, GitLabApiException>());

    GitLabApiClient apiClient;
    private ApiVersion apiVersion;
    private String gitLabServerUrl;
    private Map<String, Object> clientConfigProperties;
    private int defaultPerPage = DEFAULT_PER_PAGE;
    private Session session;

    private CommitsApi commitsApi;
    private DeployKeysApi deployKeysApi;
    private GroupApi groupApi;
    private IssuesApi issuesApi;
    private MergeRequestApi mergeRequestApi;
    private MilestonesApi milestonesApi;
    private NamespaceApi namespaceApi;
    private NotificationSettingsApi notificationSettingsApi;
    private PipelineApi pipelineApi;
    private ProjectApi projectApi;
    private ProtectedBranchesApi protectedBranchesApi;
    private RepositoryApi repositoryApi;
    private RepositoryFileApi repositoryFileApi;
    private RunnersApi runnersApi;
    private ServicesApi servicesApi;
    private SessionApi sessionApi;
    private SystemHooksApi systemHooksApi;
    private UserApi userApi;
    private JobApi jobApi;
    private LabelsApi labelsApi;
    private NotesApi notesApi;
    private EventsApi eventsApi;

    /**
     * Create a new GitLabApi instance that is logically a duplicate of this instance, with the exception off sudo state.
     *
     * @return a new GitLabApi instance that is logically a duplicate of this instance, with the exception off sudo state.
     */
    public final GitLabApi duplicate() {

        Integer sudoUserId = this.getSudoAsId();
        GitLabApi gitLabApi = new GitLabApi(apiVersion, gitLabServerUrl,
                getTokenType(), getAuthToken(), getSecretToken(), clientConfigProperties);
        if (sudoUserId != null) {
            gitLabApi.apiClient.setSudoAsId(sudoUserId);
        }

        if (getIgnoreCertificateErrors()) {
            gitLabApi.setIgnoreCertificateErrors(true);
        }

        gitLabApi.defaultPerPage = this.defaultPerPage;
        return (gitLabApi);
    }

    /**
     * <p>Logs into GitLab using OAuth2 with the provided {@code username} and {@code password},
     * and creates a new {@code GitLabApi} instance using returned access token.</p>
     *
     * @param url GitLab URL
     * @param username user name for which private token should be obtained
     * @param password password for a given {@code username}
     * @return new {@code GitLabApi} instance configured for a user-specific token
     * @throws GitLabApiException GitLabApiException if any exception occurs during execution
     * @deprecated As of release 4.8.7, replaced by {@link #oauth2Login(String, String, CharSequence)}, will be removed in 4.9.0
     */
    @Deprecated
    public static GitLabApi oauth2Login(String url, String username, String password) throws GitLabApiException {
        return (GitLabApi.oauth2Login(ApiVersion.V4, url, username, password, null, null, false));
    }

    /**
     * <p>Logs into GitLab using OAuth2 with the provided {@code username} and {@code password},
     * and creates a new {@code GitLabApi} instance using returned access token.</p>
     *
     * @param url GitLab URL
     * @param username user name for which private token should be obtained
     * @param password a CharSequence containing the password for a given {@code username}
     * @return new {@code GitLabApi} instance configured for a user-specific token
     * @throws GitLabApiException GitLabApiException if any exception occurs during execution
     */
    public static GitLabApi oauth2Login(String url, String username, CharSequence password) throws GitLabApiException {
        return (GitLabApi.oauth2Login(ApiVersion.V4, url, username, password, null, null, false));
    }

    /**
     * <p>Logs into GitLab using OAuth2 with the provided {@code username} and {@code password},
     * and creates a new {@code GitLabApi} instance using returned access token.</p>
     *
     * @param url GitLab URL
     * @param username user name for which private token should be obtained
     * @param password a char array holding the password for a given {@code username}
     * @return new {@code GitLabApi} instance configured for a user-specific token
     * @throws GitLabApiException GitLabApiException if any exception occurs during execution
     */
    public static GitLabApi oauth2Login(String url, String username, char[] password) throws GitLabApiException {

        try (SecretString secretPassword = new SecretString(password)) {
            return (GitLabApi.oauth2Login(ApiVersion.V4, url, username, secretPassword, null, null, false));
        }
    }

    /**
     * <p>Logs into GitLab using OAuth2 with the provided {@code username} and {@code password},
     * and creates a new {@code GitLabApi} instance using returned access token.</p>
     *
     * @param url GitLab URL
     * @param username user name for which private token should be obtained
     * @param password password for a given {@code username}
     * @param ignoreCertificateErrors if true will set up the Jersey system ignore SSL certificate errors
     * @return new {@code GitLabApi} instance configured for a user-specific token
     * @throws GitLabApiException GitLabApiException if any exception occurs during execution
     * @deprecated As of release 4.8.7, replaced by {@link #oauth2Login(String, String, CharSequence, boolean)}, will be removed in 4.9.0
     */
    @Deprecated
    public static GitLabApi oauth2Login(String url, String username, String password, boolean ignoreCertificateErrors) throws GitLabApiException {
        return (GitLabApi.oauth2Login(ApiVersion.V4, url, username, password, null, null, ignoreCertificateErrors));
    }

    /**
     * <p>Logs into GitLab using OAuth2 with the provided {@code username} and {@code password},
     * and creates a new {@code GitLabApi} instance using returned access token.</p>
     *
     * @param url GitLab URL
     * @param username user name for which private token should be obtained
     * @param password a CharSequence containing the password for a given {@code username}
     * @param ignoreCertificateErrors if true will set up the Jersey system ignore SSL certificate errors
     * @return new {@code GitLabApi} instance configured for a user-specific token
     * @throws GitLabApiException GitLabApiException if any exception occurs during execution
     */
    public static GitLabApi oauth2Login(String url, String username, CharSequence password, boolean ignoreCertificateErrors) throws GitLabApiException {
        return (GitLabApi.oauth2Login(ApiVersion.V4, url, username, password, null, null, ignoreCertificateErrors));
    }

    /**
     * <p>Logs into GitLab using OAuth2 with the provided {@code username} and {@code password},
     * and creates a new {@code GitLabApi} instance using returned access token.</p>
     *
     * @param url GitLab URL
     * @param username user name for which private token should be obtained
     * @param password a char array holding the password for a given {@code username}
     * @param ignoreCertificateErrors if true will set up the Jersey system ignore SSL certificate errors
     * @return new {@code GitLabApi} instance configured for a user-specific token
     * @throws GitLabApiException GitLabApiException if any exception occurs during execution
     */
    public static GitLabApi oauth2Login(String url, String username, char[] password, boolean ignoreCertificateErrors) throws GitLabApiException {

        try (SecretString secretPassword = new SecretString(password)) {
            return (GitLabApi.oauth2Login(ApiVersion.V4, url, username, secretPassword, null, null, ignoreCertificateErrors));
        }
    }

    /**
     * <p>Logs into GitLab using OAuth2 with the provided {@code username} and {@code password},
     * and creates a new {@code GitLabApi} instance using returned access token.</p>
     *
     * @param url GitLab URL
     * @param username user name for which private token should be obtained
     * @param password password for a given {@code username}
     * @param secretToken use this token to validate received payloads
     * @param clientConfigProperties Map instance with additional properties for the Jersey client connection
     * @param ignoreCertificateErrors if true will set up the Jersey system ignore SSL certificate errors
     * @return new {@code GitLabApi} instance configured for a user-specific token
     * @throws GitLabApiException GitLabApiException if any exception occurs during execution
     * @deprecated As of release 4.8.7, will be removed in 4.9.0
     */
    @Deprecated
    public static GitLabApi oauth2Login(String url, String username, String password, String secretToken,
            Map<String, Object> clientConfigProperties, boolean ignoreCertificateErrors) throws GitLabApiException {
        return (GitLabApi.oauth2Login(ApiVersion.V4, url, username, password, secretToken, clientConfigProperties, ignoreCertificateErrors));
    }

    /**
     * <p>Logs into GitLab using OAuth2 with the provided {@code username} and {@code password},
     * and creates a new {@code GitLabApi} instance using returned access token.</p>
     *
     * @param url GitLab URL
     * @param username user name for which private token should be obtained
     * @param password a CharSequence containing the password for a given {@code username}
     * @param secretToken use this token to validate received payloads
     * @param clientConfigProperties Map instance with additional properties for the Jersey client connection
     * @param ignoreCertificateErrors if true will set up the Jersey system ignore SSL certificate errors
     * @return new {@code GitLabApi} instance configured for a user-specific token
     * @throws GitLabApiException GitLabApiException if any exception occurs during execution
     */
    public static GitLabApi oauth2Login(String url, String username, CharSequence password, String secretToken,
            Map<String, Object> clientConfigProperties, boolean ignoreCertificateErrors) throws GitLabApiException {
        return (GitLabApi.oauth2Login(ApiVersion.V4, url, username, password, secretToken, clientConfigProperties, ignoreCertificateErrors));
    }

    /**
     * <p>Logs into GitLab using OAuth2 with the provided {@code username} and {@code password},
     * and creates a new {@code GitLabApi} instance using returned access token.</p>
     *
     * @param url GitLab URL
     * @param username user name for which private token should be obtained
     * @param password a char array holding the password for a given {@code username}
     * @param secretToken use this token to validate received payloads
     * @param clientConfigProperties Map instance with additional properties for the Jersey client connection
     * @param ignoreCertificateErrors if true will set up the Jersey system ignore SSL certificate errors
     * @return new {@code GitLabApi} instance configured for a user-specific token
     * @throws GitLabApiException GitLabApiException if any exception occurs during execution
     */
    public static GitLabApi oauth2Login(String url, String username, char[] password, String secretToken,
            Map<String, Object> clientConfigProperties, boolean ignoreCertificateErrors) throws GitLabApiException {

        try (SecretString secretPassword = new SecretString(password)) {
            return (GitLabApi.oauth2Login(ApiVersion.V4, url, username, secretPassword,
                secretToken, clientConfigProperties, ignoreCertificateErrors));
        }
    }

    /**
     * <p>Logs into GitLab using OAuth2 with the provided {@code username} and {@code password},
     * and creates a new {@code GitLabApi} instance using returned access token.</p>
     *
     * @param url GitLab URL
     * @param apiVersion the ApiVersion specifying which version of the API to use
     * @param username user name for which private token should be obtained
     * @param password a char array holding the password for a given {@code username}
     * @param secretToken use this token to validate received payloads
     * @param clientConfigProperties Map instance with additional properties for the Jersey client connection
     * @param ignoreCertificateErrors if true will set up the Jersey system ignore SSL certificate errors
     * @return new {@code GitLabApi} instance configured for a user-specific token
     * @throws GitLabApiException GitLabApiException if any exception occurs during execution
     */
    public static GitLabApi oauth2Login(ApiVersion apiVersion, String url, String username, char[] password, String secretToken,
            Map<String, Object> clientConfigProperties, boolean ignoreCertificateErrors) throws GitLabApiException {

        try (SecretString secretPassword = new SecretString(password)) {
            return (GitLabApi.oauth2Login(apiVersion, url, username, secretPassword,
                secretToken, clientConfigProperties, ignoreCertificateErrors));
        }
    }

    /**
     * <p>Logs into GitLab using OAuth2 with the provided {@code username} and {@code password},
     * and creates a new {@code GitLabApi} instance using returned access token.</p>
     *
     * @param url GitLab URL
     * @param apiVersion the ApiVersion specifying which version of the API to use
     * @param username user name for which private token should be obtained
     * @param password password for a given {@code username}
     * @param secretToken use this token to validate received payloads
     * @param clientConfigProperties Map instance with additional properties for the Jersey client connection
     * @param ignoreCertificateErrors if true will set up the Jersey system ignore SSL certificate errors
     * @return new {@code GitLabApi} instance configured for a user-specific token
     * @throws GitLabApiException GitLabApiException if any exception occurs during execution
     */
<<<<<<< HEAD
    public static GitLabApi oauth2Login(ApiVersion apiVersion, String url, String username, String password,
=======
    public static GitLabApi oauth2Login(ApiVersion apiVersion, String url, String username, CharSequence password,
>>>>>>> 8e00f6e0
            String secretToken, Map<String, Object> clientConfigProperties, boolean ignoreCertificateErrors)
            throws GitLabApiException {

        if (username == null || username.trim().length() == 0) {
            throw new IllegalArgumentException("both username and email cannot be empty or null");
        }

        GitLabApi gitLabApi = new GitLabApi(ApiVersion.OAUTH2_CLIENT, url, (String)null);
        if (ignoreCertificateErrors) {
            gitLabApi.setIgnoreCertificateErrors(true);
        }

        class Oauth2Api extends AbstractApi {
            Oauth2Api(GitLabApi gitlabApi) {
                super(gitlabApi);
            }
        }

        try (Oauth2LoginStreamingOutput stream = new Oauth2LoginStreamingOutput(username, password)) {

            Response response = new Oauth2Api(gitLabApi).post(Response.Status.OK, stream, MediaType.APPLICATION_JSON, "oauth", "token");
            OauthTokenResponse oauthToken = response.readEntity(OauthTokenResponse.class);
            gitLabApi = new GitLabApi(apiVersion, url, TokenType.ACCESS, oauthToken.getAccessToken(), secretToken, clientConfigProperties);
            if (ignoreCertificateErrors) {
                gitLabApi.setIgnoreCertificateErrors(true);
            }

            return (gitLabApi);
        }
    }

    /**
     * <p>Logs into GitLab using provided {@code username} and {@code password}, and creates a new {@code GitLabApi} instance
     * using returned private token and the specified GitLab API version.</p>
     *
     * <strong>NOTE</strong>: For GitLab servers 10.2 and above this will utilize OAUTH2 for login.  For GitLab servers prior to
     * 10.2, the Session API login is utilized.
     *
     * @param apiVersion the ApiVersion specifying which version of the API to use
     * @param url GitLab URL
     * @param username user name for which private token should be obtained
     * @param password password for a given {@code username}
     * @return new {@code GitLabApi} instance configured for a user-specific token
     * @throws GitLabApiException GitLabApiException if any exception occurs during execution
     * @deprecated As of release 4.8.7, will be removed in 4.9.0
     */
    @Deprecated
    public static GitLabApi login(ApiVersion apiVersion, String url, String username, String password) throws GitLabApiException {
        return (GitLabApi.login(apiVersion, url, username, password, false));
    }

    /**
     * <p>Logs into GitLab using provided {@code username} and {@code password}, and creates a new {@code GitLabApi} instance
     * using returned private token using GitLab API version 4.</p>
     *
     * <strong>NOTE</strong>: For GitLab servers 10.2 and above this will utilize OAUTH2 for login.  For GitLab servers prior to
     * 10.2, the Session API login is utilized.
     *
     * @param url GitLab URL
     * @param username user name for which private token should be obtained
     * @param password password for a given {@code username}
     * @return new {@code GitLabApi} instance configured for a user-specific token
     * @throws GitLabApiException GitLabApiException if any exception occurs during execution
     * @deprecated As of release 4.8.7, will be removed in 4.9.0
     */
    @Deprecated
    public static GitLabApi login(String url, String username, String password) throws GitLabApiException {
        return (GitLabApi.login(ApiVersion.V4, url, username, password, false));
    }

    /**
     * <p>Logs into GitLab using provided {@code username} and {@code password}, and creates a new {@code GitLabApi} instance
     * using returned private token and the specified GitLab API version.</p>
     *
     * <strong>NOTE</strong>: For GitLab servers 10.2 and above this will utilize OAUTH2 for login.  For GitLab servers prior to
     * 10.2, the Session API login is utilized.
     *
     * @param apiVersion the ApiVersion specifying which version of the API to use
     * @param url GitLab URL
     * @param username user name for which private token should be obtained
     * @param password password for a given {@code username}
     * @param ignoreCertificateErrors if true will set up the Jersey system ignore SSL certificate errors
     * @return new {@code GitLabApi} instance configured for a user-specific token
     * @throws GitLabApiException GitLabApiException if any exception occurs during execution
     * @deprecated As of release 4.8.7, will be removed in 4.9.0
     */
    @Deprecated
    public static GitLabApi login(ApiVersion apiVersion, String url, String username, String password, boolean ignoreCertificateErrors) throws GitLabApiException {

        GitLabApi gitLabApi = new GitLabApi(apiVersion, url, (String)null);
        if (ignoreCertificateErrors) {
            gitLabApi.setIgnoreCertificateErrors(true);
        }

        try {

            SessionApi sessionApi = gitLabApi.getSessionApi();
            Session session = sessionApi.login(username, null, password);
            gitLabApi = new GitLabApi(apiVersion, url, session);

            if (ignoreCertificateErrors) {
                gitLabApi.setIgnoreCertificateErrors(true);
            }

        } catch (GitLabApiException gle) {
            if (gle.getHttpStatus() != Response.Status.NOT_FOUND.getStatusCode()) {
                throw (gle);
            } else {
                gitLabApi = GitLabApi.oauth2Login(apiVersion, url, username, password, null, null, ignoreCertificateErrors);
            }
        }

        return (gitLabApi);
    }

    /**
     * <p>Logs into GitLab using provided {@code username} and {@code password}, and creates a new {@code GitLabApi} instance
     * using returned private token using GitLab API version 4.</p>
     *
     * <strong>NOTE</strong>: For GitLab servers 10.2 and above this will utilize OAUTH2 for login.  For GitLab servers prior to
     * 10.2, the Session API login is utilized.
     *
     * @param url GitLab URL
     * @param username user name for which private token should be obtained
     * @param password password for a given {@code username}
     * @param ignoreCertificateErrors if true will set up the Jersey system ignore SSL certificate errors
     * @return new {@code GitLabApi} instance configured for a user-specific token
     * @throws GitLabApiException GitLabApiException if any exception occurs during execution
     * @deprecated As of release 4.8.7, will be removed in 4.9.0
     */
    @Deprecated
    public static GitLabApi login(String url, String username, String password, boolean ignoreCertificateErrors) throws GitLabApiException {
        return (GitLabApi.login(ApiVersion.V4, url, username, password, ignoreCertificateErrors));
    }

    /**
     * <p>Logs into GitLab using provided {@code username} and {@code password}, and creates a new {@code GitLabApi} instance
     * using returned private token and specified GitLab API version.</p>
     *
     * @param url GitLab URL
     * @param username user name for which private token should be obtained
     * @param password password for a given {@code username}
     * @return new {@code GitLabApi} instance configured for a user-specific token
     * @throws GitLabApiException GitLabApiException if any exception occurs during execution
     * @deprecated  As of release 4.2.0, replaced by {@link #login(String, String, String)}, will be removed in 4.9.0
     */
    @Deprecated
    public static GitLabApi create(String url, String username, String password) throws GitLabApiException {
        return (GitLabApi.login(url, username, password));
    }

    /**
     * <p>If this instance was created with {@link #login(String, String, String)} this method will
     * return the Session instance returned by the GitLab API on login, otherwise returns null.</p>
     *
     * <strong>NOTE</strong>: For GitLab servers 10.2 and above this method will always return null.
     *
     * @return the Session instance
     * @deprecated  This method will be removed in Release 4.9.0
     */
    @Deprecated
    public Session getSession() {
        return session;
    }

    /**
     * Constructs a GitLabApi instance set up to interact with the GitLab server using the specified GitLab API version.
     *
     * @param apiVersion the ApiVersion specifying which version of the API to use
     * @param hostUrl the URL of the GitLab server
     * @param tokenType the type of auth the token is for, PRIVATE or ACCESS
     * @param authToken the token to use for access to the API
     */
    public GitLabApi(ApiVersion apiVersion, String hostUrl, TokenType tokenType, String authToken) {
        this(apiVersion, hostUrl, tokenType, authToken, null);
    }

    /**
     * Constructs a GitLabApi instance set up to interact with the GitLab server using the specified GitLab API version.
     *
     * @param apiVersion the ApiVersion specifying which version of the API to use
     * @param hostUrl the URL of the GitLab server
     * @param privateToken to private token to use for access to the API
     */
    public GitLabApi(ApiVersion apiVersion, String hostUrl, String privateToken) {
        this(apiVersion, hostUrl, privateToken, null);
    }

    /**
     * Constructs a GitLabApi instance set up to interact with the GitLab server using GitLab API version 4.
     *
     * @param hostUrl the URL of the GitLab server
     * @param tokenType the type of auth the token is for, PRIVATE or ACCESS
     * @param authToken the token to use for access to the API
     */
    public GitLabApi(String hostUrl, TokenType tokenType, String authToken) {
        this(ApiVersion.V4, hostUrl, tokenType, authToken, null);
    }

    /**
     * Constructs a GitLabApi instance set up to interact with the GitLab server using GitLab API version 4.
     *
     * @param hostUrl the URL of the GitLab server
     * @param privateToken to private token to use for access to the API
     */
    public GitLabApi(String hostUrl, String privateToken) {
        this(ApiVersion.V4, hostUrl, privateToken, null);
    }

    /**
     * Constructs a GitLabApi instance set up to interact with the GitLab server using the specified GitLab API version.
     *
     * @param apiVersion the ApiVersion specifying which version of the API to use
     * @param hostUrl the URL of the GitLab server
     * @param session the Session instance obtained by logining into the GitLab server
     */
    public GitLabApi(ApiVersion apiVersion, String hostUrl, Session session) {
        this(apiVersion, hostUrl, TokenType.PRIVATE, session.getPrivateToken(), null);
        this.session = session;
    }

    /**
     * Constructs a GitLabApi instance set up to interact with the GitLab server using GitLab API version 4.
     *
     * @param hostUrl the URL of the GitLab server
     * @param session the Session instance obtained by logining into the GitLab server
     */
    public GitLabApi(String hostUrl, Session session) {
        this(ApiVersion.V4, hostUrl, session);
    }

    /**
     * Constructs a GitLabApi instance set up to interact with the GitLab server using the specified GitLab API version.
     *
     * @param apiVersion the ApiVersion specifying which version of the API to use
     * @param hostUrl the URL of the GitLab server
     * @param tokenType the type of auth the token is for, PRIVATE or ACCESS
     * @param authToken the token to use for access to the API
     * @param secretToken use this token to validate received payloads
     */
    public GitLabApi(ApiVersion apiVersion, String hostUrl, TokenType tokenType, String authToken, String secretToken) {
        this(apiVersion, hostUrl, tokenType, authToken, secretToken, null);
    }

    /**
     * Constructs a GitLabApi instance set up to interact with the GitLab server using the specified GitLab API version.
     *
     * @param apiVersion the ApiVersion specifying which version of the API to use
     * @param hostUrl the URL of the GitLab server
     * @param privateToken to private token to use for access to the API
     * @param secretToken use this token to validate received payloads
     */
    public GitLabApi(ApiVersion apiVersion, String hostUrl, String privateToken, String secretToken) {
        this(apiVersion, hostUrl, privateToken, secretToken, null);
    }

    /**
     * Constructs a GitLabApi instance set up to interact with the GitLab server using GitLab API version 4.
     *
     * @param hostUrl the URL of the GitLab server
     * @param tokenType the type of auth the token is for, PRIVATE or ACCESS
     * @param authToken the token to use for access to the API
     * @param secretToken use this token to validate received payloads
     */
    public GitLabApi(String hostUrl, TokenType tokenType, String authToken, String secretToken) {
        this(ApiVersion.V4, hostUrl, tokenType, authToken, secretToken);
    }

    /**
     * Constructs a GitLabApi instance set up to interact with the GitLab server using GitLab API version 4.
     *
     * @param hostUrl the URL of the GitLab server
     * @param privateToken to private token to use for access to the API
     * @param secretToken use this token to validate received payloads
     */
    public GitLabApi(String hostUrl, String privateToken, String secretToken) {
        this(ApiVersion.V4, hostUrl, TokenType.PRIVATE, privateToken, secretToken);
    }

    /**
     *  Constructs a GitLabApi instance set up to interact with the GitLab server specified by GitLab API version.
     *
     * @param apiVersion the ApiVersion specifying which version of the API to use
     * @param hostUrl the URL of the GitLab server
     * @param privateToken to private token to use for access to the API
     * @param secretToken use this token to validate received payloads
     * @param clientConfigProperties Map instance with additional properties for the Jersey client connection
     */
    public GitLabApi(ApiVersion apiVersion, String hostUrl, String privateToken, String secretToken, Map<String, Object> clientConfigProperties) {
        this(apiVersion, hostUrl, TokenType.PRIVATE, privateToken, secretToken, clientConfigProperties);
    }

    /**
     *  Constructs a GitLabApi instance set up to interact with the GitLab server using GitLab API version 4.
     *
     * @param hostUrl the URL of the GitLab server
     * @param tokenType the type of auth the token is for, PRIVATE or ACCESS
     * @param authToken the token to use for access to the API
     * @param secretToken use this token to validate received payloads
     * @param clientConfigProperties Map instance with additional properties for the Jersey client connection
     */
    public GitLabApi(String hostUrl, TokenType tokenType, String authToken, String secretToken, Map<String, Object> clientConfigProperties) {
        this(ApiVersion.V4, hostUrl, tokenType, authToken, secretToken, clientConfigProperties);
    }

   /**
     *  Constructs a GitLabApi instance set up to interact with the GitLab server using GitLab API version 4.
     *
     * @param hostUrl the URL of the GitLab server
     * @param privateToken to private token to use for access to the API
     * @param secretToken use this token to validate received payloads
     * @param clientConfigProperties Map instance with additional properties for the Jersey client connection
     */
    public GitLabApi(String hostUrl, String privateToken, String secretToken, Map<String, Object> clientConfigProperties) {
        this(ApiVersion.V4, hostUrl, TokenType.PRIVATE, privateToken, secretToken, clientConfigProperties);
    }

    /**
     *  Constructs a GitLabApi instance set up to interact with the GitLab server specified by GitLab API version.
     *
     * @param apiVersion the ApiVersion specifying which version of the API to use
     * @param hostUrl the URL of the GitLab server
     * @param tokenType the type of auth the token is for, PRIVATE or ACCESS
     * @param authToken to token to use for access to the API
     * @param secretToken use this token to validate received payloads
     * @param clientConfigProperties Map instance with additional properties for the Jersey client connection
     */
    public GitLabApi(ApiVersion apiVersion, String hostUrl, TokenType tokenType, String authToken, String secretToken, Map<String, Object> clientConfigProperties) {
        this.apiVersion = apiVersion;
        this.gitLabServerUrl = hostUrl;
        this.clientConfigProperties = clientConfigProperties;
        apiClient = new GitLabApiClient(apiVersion, hostUrl, tokenType, authToken, secretToken, clientConfigProperties);
    }

    /**
     * Sets up all future calls to the GitLab API to be done as another user specified by sudoAsUsername.
     * To revert back to normal non-sudo operation you must call unsudo(), or pass null as the username.
     *
     * @param sudoAsUsername the username to sudo as, null will turn off sudo
     * @throws GitLabApiException if any exception occurs
     */
    public void sudo(String sudoAsUsername) throws GitLabApiException {

        if (sudoAsUsername == null || sudoAsUsername.trim().length() == 0) {
            apiClient.setSudoAsId(null);
            return;
        }

        // Get the User specified by username, if you are not an admin or the username is not found, this will fail
        User user = getUserApi().getUser(sudoAsUsername);
        if (user == null || user.getId() == null) {
            throw new GitLabApiException("the specified username was not found");
        }

        Integer sudoAsId = user.getId();
        apiClient.setSudoAsId(sudoAsId);
    }

    /**
     * Turns off the currently configured sudo as ID.
     */
    public void unsudo() {
        apiClient.setSudoAsId(null);
    }

    /**
     * Sets up all future calls to the GitLab API to be done as another user specified by provided user ID.
     * To revert back to normal non-sudo operation you must call unsudo(), or pass null as the sudoAsId.
     *
     * @param sudoAsId the ID of the user to sudo as, null will turn off sudo
     * @throws GitLabApiException if any exception occurs
     */
    public void setSudoAsId(Integer sudoAsId) throws GitLabApiException {

        if (sudoAsId == null) {
            apiClient.setSudoAsId(null);
            return;
        }

        // Get the User specified by the sudoAsId, if you are not an admin or the username is not found, this will fail
        User user = getUserApi().getUser(sudoAsId);
        if (user == null || !user.getId().equals(sudoAsId)) {
            throw new GitLabApiException("the specified user ID was not found");
        }

        apiClient.setSudoAsId(sudoAsId);
    }

    /**
     * Get the current sudo as ID, will return null if not in sudo mode.
     *
     * @return the current sudo as ID, will return null if not in sudo mode
     */
    public Integer getSudoAsId() {
        return (apiClient.getSudoAsId());
    }

    /**
     * Get the auth token being used by this client.
     *
     * @return the auth token being used by this client
     */
    public String getAuthToken() {
        return (apiClient.getAuthToken());
    }

    /**
     * Get the secret token.
     *
     * @return the secret token
     */
    public String getSecretToken() {
        return (apiClient.getSecretToken());
    }

    /**
     * Get the TokenType this client is using.
     *
     * @return the TokenType this client is using
     */
    public TokenType getTokenType() {
        return (apiClient.getTokenType());
    }

    /**
     * Return the GitLab API version that this instance is using.
     *
     * @return the GitLab API version that this instance is using
     */
    public ApiVersion getApiVersion() {
        return (apiVersion);
    }

    /**
     * Get the URL to the GitLab server.
     *
     * @return the URL to the GitLab server
     */
    public String getGitLabServerUrl() {
        return (gitLabServerUrl);
    }

    /**
     * Get the default number per page for calls that return multiple items.
     *
     * @return the default number per page for calls that return multiple item
     */
    public int getDefaultPerPage() {
        return (defaultPerPage);
    }

    /**
     * Set the default number per page for calls that return multiple items.
     *
     * @param defaultPerPage the new default number per page for calls that return multiple item
     */
    public void setDefaultPerPage(int defaultPerPage) {
        this.defaultPerPage = defaultPerPage;
    }

    /**
     * Return the GitLabApiClient associated with this instance. This is used by all the sub API classes
     * to communicate with the GitLab API.
     *
     * @return the GitLabApiClient associated with this instance
     */
    GitLabApiClient getApiClient() {
        return (apiClient);
    }

    /**
     * Returns true if the API is setup to ignore SSL certificate errors, otherwise returns false.
     *
     * @return true if the API is setup to ignore SSL certificate errors, otherwise returns false
     */
    public boolean getIgnoreCertificateErrors() {
        return (apiClient.getIgnoreCertificateErrors());
    }

    /**
     * Sets up the Jersey system ignore SSL certificate errors or not.
     *
     * @param ignoreCertificateErrors if true will set up the Jersey system ignore SSL certificate errors
     */
    public void setIgnoreCertificateErrors(boolean ignoreCertificateErrors) {
        apiClient.setIgnoreCertificateErrors(ignoreCertificateErrors);
    }

    /**
     * Get the version info for the GitLab server using the GitLab Version API.
     *
     * @return the version info for the GitLab server
     * @throws GitLabApiException if any exception occurs
     */
    public Version getVersion() throws GitLabApiException {

        class VersionApi extends AbstractApi {
            VersionApi(GitLabApi gitlabApi) {
                super(gitlabApi);
            }
        }

        Response response = new VersionApi(this).get(Response.Status.OK, null, "version");
        return (response.readEntity(Version.class));
    }

    /**
     * Gets the CommitsApi instance owned by this GitLabApi instance. The CommitsApi is used
     * to perform all commit related API calls.
     *
     * @return the CommitsApi instance owned by this GitLabApi instance
     */
    public CommitsApi getCommitsApi() {

        if (commitsApi == null) {
            synchronized (this) {
                if (commitsApi == null) {
                    commitsApi = new CommitsApi(this);
                }
            }
        }

        return (commitsApi);
    }

    /**
     * Gets the DeployKeysApi instance owned by this GitLabApi instance. The DeployKeysApi is used
     * to perform all deploy key related API calls.
     *
     * @return the CommitsApi instance owned by this GitLabApi instance
     */
    public DeployKeysApi getDeployKeysApi() {

        if (deployKeysApi == null) {
            synchronized (this) {
                if (deployKeysApi == null) {
                    deployKeysApi = new DeployKeysApi(this);
                }
            }
        }

        return (deployKeysApi);
    }

    /**
     * Gets the EventsApi instance owned by this GitLabApi instance. The EventsApi is used
     * to perform all events related API calls.
     *
     * @return the EventsApi instance owned by this GitLabApi instance
     */
    public EventsApi getEventsApi() {

        if (eventsApi == null) {
            synchronized (this) {
                if (eventsApi == null) {
                    eventsApi = new EventsApi(this);
                }
            }
        }

        return (eventsApi);
    }

    /**
     * Gets the GroupApi instance owned by this GitLabApi instance. The GroupApi is used
     * to perform all group related API calls.
     *
     * @return the GroupApi instance owned by this GitLabApi instance
     */
    public GroupApi getGroupApi() {

        if (groupApi == null) {
            synchronized (this) {
                if (groupApi == null) {
                    groupApi = new GroupApi(this);
                }
            }
        }

        return (groupApi);
    }

    /**
     * Gets the IssuesApi instance owned by this GitLabApi instance. The IssuesApi is used
     * to perform all iossue related API calls.
     *
     * @return the CommitsApi instance owned by this GitLabApi instance
     */
    public IssuesApi getIssuesApi() {

        if (issuesApi == null) {
            synchronized (this) {
                if (issuesApi == null) {
                    issuesApi = new IssuesApi(this);
                }
            }
        }

        return (issuesApi);
    }

    /**
     * Gets the JobApi instance owned by this GitLabApi instance. The JobApi is used
     * to perform all jobs related API calls.
     *
     * @return the JobsApi instance owned by this GitLabApi instance
     */
    public JobApi getJobApi() {

        if (jobApi == null) {
            synchronized (this) {
                if (jobApi == null) {
                    jobApi = new JobApi(this);
                }
            }
        }

        return (jobApi);
    }

    public LabelsApi getLabelsApi() {

        if (labelsApi == null) {
            synchronized (this) {
                if (labelsApi == null) {
                    labelsApi = new LabelsApi(this);
                }
            }
        }

        return (labelsApi);
    }

    /**
     * Gets the MergeRequestApi instance owned by this GitLabApi instance. The MergeRequestApi is used
     * to perform all merge request related API calls.
     *
     * @return the MergeRequestApi instance owned by this GitLabApi instance
     */
    public MergeRequestApi getMergeRequestApi() {

        if (mergeRequestApi == null) {
            synchronized (this) {
                if (mergeRequestApi == null) {
                    mergeRequestApi = new MergeRequestApi(this);
                }
            }
        }

        return (mergeRequestApi);
    }

    /**
     * Gets the MilsestonesApi instance owned by this GitLabApi instance.
     *
     * @return the MilsestonesApi instance owned by this GitLabApi instance
     */
    public MilestonesApi getMilestonesApi() {

        if (milestonesApi == null) {
            synchronized (this) {
                if (milestonesApi == null) {
                    milestonesApi = new MilestonesApi(this);
                }
            }
        }

        return (milestonesApi);
    }

    /**
     * Gets the NamespaceApi instance owned by this GitLabApi instance. The NamespaceApi is used
     * to perform all namespace related API calls.
     *
     * @return the NamespaceApi instance owned by this GitLabApi instance
     */
    public NamespaceApi getNamespaceApi() {

        if (namespaceApi == null) {
            synchronized (this) {
                if (namespaceApi == null) {
                    namespaceApi = new NamespaceApi(this);
                }
            }
        }

        return (namespaceApi);
    }

    /**
     * Gets the NotesApi instance owned by this GitLabApi instance. The NotesApi is used
     * to perform all notes related API calls.
     *
     * @return the NotesApi instance owned by this GitLabApi instance
     */
    public NotesApi getNotesApi() {

        if (notesApi == null) {
            synchronized (this) {
                if (notesApi == null) {
                    notesApi = new NotesApi(this);
                }
            }
        }

        return (notesApi);
    }

    /**
     * Gets the NotesApi instance owned by this GitLabApi instance. The NotesApi is used
     * to perform all notes related API calls.
     *
     * @return the NotesApi instance owned by this GitLabApi instance
     */
    public NotificationSettingsApi getNotificationSettingsApi() {

        if (notificationSettingsApi == null) {
            synchronized (this) {
                if (notificationSettingsApi == null) {
                    notificationSettingsApi = new NotificationSettingsApi(this);
                }
            }
        }

        return (notificationSettingsApi);
    }

    /**
     * Gets the PipelineApi instance owned by this GitLabApi instance. The PipelineApi is used
     * to perform all pipeline related API calls.
     *
     * @return the PipelineApi instance owned by this GitLabApi instance
     */
    public PipelineApi getPipelineApi() {

        if (pipelineApi == null) {
            synchronized (this) {
                if (pipelineApi == null) {
                    pipelineApi = new PipelineApi(this);
                }
            }
        }

        return (pipelineApi);
    }

    /**
     * Gets the ProjectApi instance owned by this GitLabApi instance. The ProjectApi is used
     * to perform all project related API calls.
     *
     * @return the ProjectApi instance owned by this GitLabApi instance
     */
    public ProjectApi getProjectApi() {

        if (projectApi == null) {
            synchronized (this) {
                if (projectApi == null) {
                    projectApi = new ProjectApi(this);
                }
            }
        }

        return (projectApi);
    }

    /**
     * Gets the ProtectedBranchesApi instance owned by this GitLabApi instance. The ProtectedBranchesApi is used
     * to perform all protection related actions on a branch of a project.
     *
     * @return the ProtectedBranchesApi instance owned by this GitLabApi instance
     */
    public ProtectedBranchesApi getProtectedBranchesApi() {

        if (this.protectedBranchesApi == null) {
            synchronized (this) {
                if (this.protectedBranchesApi == null) {
                    this.protectedBranchesApi = new ProtectedBranchesApi(this);
                }
            }
        }

        return (this.protectedBranchesApi);
    }

    /**
     * Gets the RepositoryApi instance owned by this GitLabApi instance. The RepositoryApi is used
     * to perform all repository related API calls.
     *
     * @return the RepositoryApi instance owned by this GitLabApi instance
     */
    public RepositoryApi getRepositoryApi() {

        if (repositoryApi == null) {
            synchronized (this) {
                if (repositoryApi == null) {
                    repositoryApi = new RepositoryApi(this);
                }
            }
        }

        return (repositoryApi);
    }

    /**
     * Gets the RepositoryFileApi instance owned by this GitLabApi instance. The RepositoryFileApi is used
     * to perform all repository files related API calls.
     *
     * @return the RepositoryFileApi instance owned by this GitLabApi instance
     */
    public RepositoryFileApi getRepositoryFileApi() {

        if (repositoryFileApi == null) {
            synchronized (this) {
                if (repositoryFileApi == null) {
                    repositoryFileApi = new RepositoryFileApi(this);
                }
            }
        }

        return (repositoryFileApi);
    }

    /**
     * Gets the RunnersApi instance owned by this GitLabApi instance. The RunnersApi is used
     * to perform all Runner related API calls.
     *
     * @return the RunnerApi instance owned by this GitLabApi instance
     */
    public RunnersApi getRunnersApi() {

        if (runnersApi == null) {
            synchronized (this) {
                if (runnersApi == null) {
                    runnersApi = new RunnersApi(this);
                }
            }
        }

        return (runnersApi);
    }

    /**
     * Gets the ServicesApi instance owned by this GitLabApi instance. The ServicesApi is used
     * to perform all services related API calls.
     *
     * @return the ServicesApi instance owned by this GitLabApi instance
     */
    public ServicesApi getServicesApi() {

        if (servicesApi == null) {
            synchronized (this) {
                if (servicesApi == null) {
                    servicesApi = new ServicesApi(this);
                }
            }
        }

        return (servicesApi);
    }

    /**
     * Gets the SessionApi instance owned by this GitLabApi instance. The SessionApi is used
     * to perform a login to the GitLab API.
     *
     * @return the SessionApi instance owned by this GitLabApi instance
     */
    public SessionApi getSessionApi() {

        if (sessionApi == null) {
            synchronized (this) {
                if (sessionApi == null) {
                    sessionApi = new SessionApi(this);
                }
            }
        }

        return (sessionApi);
    }

    /**
     * Gets the SystemHooksApi instance owned by this GitLabApi instance. All methods
     * require administrator authorization.
     *
     * @return the SystemHooksApi instance owned by this GitLabApi instance
     */
    public SystemHooksApi getSystemHooksApi() {

        if (systemHooksApi == null) {
            synchronized (this) {
                if (systemHooksApi == null) {
                    systemHooksApi = new SystemHooksApi(this);
                }
            }
        }

        return (systemHooksApi);
    }

    /**
     * Gets the UserApi instance owned by this GitLabApi instance. The UserApi is used
     * to perform all user related API calls.
     *
     * @return the UserApi instance owned by this GitLabApi instance
     */
    public UserApi getUserApi() {

        if (userApi == null) {
            synchronized (this) {
                if (userApi == null) {
                    userApi = new UserApi(this);
                }
            }
        }

        return (userApi);
    }

    /**
     * Create and return an Optional instance associated with a GitLabApiException.
     *
     * @param <T> the type for the Optional parameter
     * @param glae the GitLabApiException that was the result of a call to the GitLab API
     * @return the created Optional instance
     */
    protected static final <T> Optional<T> createOptionalFromException(GitLabApiException glae) {
        Optional<T> optional = Optional.empty();
        optionalExceptionMap.put(optional,  glae);
        return (optional);
    }

    /**
     * Get the exception associated with the provided Optional instance, or null if no exception is
     * associated with the Optional instance.
     *
     * @param optional the Optional instance to get the exception for
     * @return the exception associated with the provided Optional instance, or null if no exception is
     * associated with the Optional instance
     */
    public static final GitLabApiException getOptionalException(Optional<?> optional) {
        return (optionalExceptionMap.get(optional));
    }

    /**
     * Return the Optional instances contained value, if present, otherwise throw the exception that is
     * associated with the Optional instance.
     *
     * @param <T> the type for the Optional parameter
     * @param optional the Optional instance to get the value for
     * @return the value of the Optional instance if no exception is associated with it
     * @throws GitLabApiException if there was an exception associated with the Optional instance
     */
    public static final <T> T orElseThrow(Optional<T> optional) throws GitLabApiException {

        GitLabApiException glea = getOptionalException(optional);
        if (glea != null) {
            throw (glea);
        }

        return (optional.get());
    }
}<|MERGE_RESOLUTION|>--- conflicted
+++ resolved
@@ -284,13 +284,8 @@
      * @return new {@code GitLabApi} instance configured for a user-specific token
      * @throws GitLabApiException GitLabApiException if any exception occurs during execution
      */
-<<<<<<< HEAD
-    public static GitLabApi oauth2Login(ApiVersion apiVersion, String url, String username, String password,
-=======
     public static GitLabApi oauth2Login(ApiVersion apiVersion, String url, String username, CharSequence password,
->>>>>>> 8e00f6e0
-            String secretToken, Map<String, Object> clientConfigProperties, boolean ignoreCertificateErrors)
-            throws GitLabApiException {
+            String secretToken, Map<String, Object> clientConfigProperties, boolean ignoreCertificateErrors) throws GitLabApiException {
 
         if (username == null || username.trim().length() == 0) {
             throw new IllegalArgumentException("both username and email cannot be empty or null");
