--- conflicted
+++ resolved
@@ -2935,21 +2935,6 @@
                 "projects", getProjectIdOrPath(projectIdOrPath), "access_requests", userId);
     }
 
-<<<<<<< HEAD
-  /**
-   * Start the Housekeeping task for a project.
-   *
-   * <pre>
-   * <code>GitLab Endpoint: POST /projects/:id/housekeeping</code>
-   * </pre>
-   *
-   * @param projectIdOrPath the project in the form of an Integer(ID), String(path), or Project instance
-   * @throws GitLabApiException if any exception occurs
-   */
-  public void triggerHousekeeping(Object projectIdOrPath) throws GitLabApiException {
-    Form formData = null;
-    post(Response.Status.OK, formData, "projects", getProjectIdOrPath(projectIdOrPath), "housekeeping");
-=======
     /**
      * Start the Housekeeping task for a project.
      *
@@ -2960,7 +2945,6 @@
      */
     public void triggerHousekeeping(Object projectIdOrPath) throws GitLabApiException {
         post(Response.Status.OK, (Form) null, "projects", getProjectIdOrPath(projectIdOrPath), "housekeeping");
->>>>>>> b2e1d9a3
   }
 
   /**
@@ -2981,9 +2965,40 @@
     formData.param("image_url", badge.getImage_url());
 
     post(Response.Status.OK, formData, "projects", getProjectIdOrPath(projectIdOrPath), "badges");
-<<<<<<< HEAD
+    }
+
+  /**
+   * Start the Housekeeping task for a project.
+   *
+   * <pre>
+   * <code>GitLab Endpoint: POST /projects/:id/housekeeping</code>
+   * </pre>
+   *
+   * @param projectIdOrPath the project in the form of an Integer(ID), String(path), or Project instance
+   * @throws GitLabApiException if any exception occurs
+   */
+  public void triggerHousekeeping(Object projectIdOrPath) throws GitLabApiException {
+    Form formData = null;
+    post(Response.Status.OK, formData, "projects", getProjectIdOrPath(projectIdOrPath), "housekeeping");
   }
-=======
-    }
->>>>>>> b2e1d9a3
+
+  /**
+   * Add a badge to a project.
+   *
+   * <pre>
+   * <code>GitLab Endpoint: POST /projects/:id/badges</code>
+   * </pre>
+   *
+   * @param projectIdOrPath the project in the form of an Integer(ID), String(path), or Project instance
+   * @param badge the badge to add
+   * @throws GitLabApiException if any exception occurs
+   */
+  public void addBadge(Object projectIdOrPath, Badge badge) throws GitLabApiException {
+    Form formData = new Form();
+    formData.param("id", String.valueOf(getProjectIdOrPath(projectIdOrPath)));
+    formData.param("link_url", badge.getLink_url());
+    formData.param("image_url", badge.getImage_url());
+
+    post(Response.Status.OK, formData, "projects", getProjectIdOrPath(projectIdOrPath), "badges");
+  }
 }