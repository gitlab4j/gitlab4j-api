--- conflicted
+++ resolved
@@ -1,4 +1,3 @@
-<<<<<<< HEAD
 package org.gitlab4j.api.utils;
 
 import java.io.IOException;
@@ -8,168 +7,6 @@
 
 import jakarta.servlet.http.Cookie;
 import jakarta.servlet.http.HttpServletRequest;
-
-public class HttpRequestUtils {
-
-    /**
-     * Build a String containing a very short multi-line dump of an HTTP request.
-     * 
-     * @param fromMethod the method that this method was called from
-     * @param request the HTTP request build the request dump from
-     * @return a String containing a very short multi-line dump of the HTTP request
-     */
-    public static String getShortRequestDump(String fromMethod, HttpServletRequest request) {
-        return (getShortRequestDump(fromMethod, false, request));
-    }
-
-    /**
-     * Build a String containing a short multi-line dump of an HTTP request.
-     * 
-     * @param fromMethod the method that this method was called from
-     * @param request the HTTP request build the request dump from
-     * @param includeHeaders if true will include the HTTP headers in the dump
-     * @return a String containing a short multi-line dump of the HTTP request
-     */
-    public static String getShortRequestDump(String fromMethod, boolean includeHeaders, HttpServletRequest request) {
-
-        StringBuilder dump = new StringBuilder();
-        dump.append("Timestamp     : ").append(ISO8601.getTimestamp()).append("\n");
-        dump.append("fromMethod    : ").append(fromMethod).append("\n");
-        dump.append("Method        : ").append(request.getMethod()).append('\n');
-        dump.append("Scheme        : ").append(request.getScheme()).append('\n');
-        dump.append("URI           : ").append(request.getRequestURI()).append('\n');
-        dump.append("Query-String  : ").append(request.getQueryString()).append('\n');
-        dump.append("Auth-Type     : ").append(request.getAuthType()).append('\n');
-        dump.append("Remote-Addr   : ").append(request.getRemoteAddr()).append('\n');
-        dump.append("Scheme        : ").append(request.getScheme()).append('\n');
-        dump.append("Content-Type  : ").append(request.getContentType()).append('\n');
-        dump.append("Content-Length: ").append(request.getContentLength()).append('\n');
-
-        if (includeHeaders) {
-            dump.append("Headers       :\n");
-            Enumeration<String> headers = request.getHeaderNames();
-            while (headers.hasMoreElements()) {
-                String header = headers.nextElement();
-                dump.append("\t").append(header).append(": ").append(request.getHeader(header)).append('\n');
-            }
-        }
-
-        return (dump.toString());
-    }
-
-    /**
-     * Build a String containing a multi-line dump of an HTTP request.
-     * 
-     * @param fromMethod the method that this method was called from
-     * @param request the HTTP request build the request dump from
-     * @param includePostData if true will include the POST data in the dump
-     * @return a String containing a multi-line dump of the HTTP request, If an error occurs,
-     * the message from the exception will be returned
-     */
-    public static String getRequestDump(String fromMethod, HttpServletRequest request, boolean includePostData) {
-
-        String shortDump = getShortRequestDump(fromMethod, request);
-        StringBuilder buf = new StringBuilder(shortDump);
-        try {
-
-            buf.append("\nAttributes:\n");
-            Enumeration<String> attrs = request.getAttributeNames();
-            while (attrs.hasMoreElements()) {
-                String attr = attrs.nextElement();
-                buf.append("\t").append(attr).append(": ").append(request.getAttribute(attr)).append('\n');
-            }
-
-            buf.append("\nHeaders:\n");
-            Enumeration<String> headers = request.getHeaderNames();
-            while (headers.hasMoreElements()) {
-                String header = headers.nextElement();
-                buf.append("\t").append(header).append(": ").append(request.getHeader(header)).append('\n');
-            }
-
-            buf.append("\nParameters:\n");
-            Enumeration<String> params = request.getParameterNames();
-            while (params.hasMoreElements()) {
-                String param = params.nextElement();
-                buf.append("\t").append(param).append(": ").append(request.getParameter(param)).append('\n');
-            }
-
-            buf.append("\nCookies:\n");
-            Cookie[] cookies = request.getCookies();
-            if (cookies != null) {
-                for (Cookie cookie : cookies) {
-                    String cstr = "\t" + cookie.getDomain() + "." + cookie.getPath() + "." + cookie.getName() + ": " + cookie.getValue() + "\n";
-                    buf.append(cstr);
-                }
-            }
-
-            if (includePostData) {
-                buf.append(getPostDataAsString(request)).append("\n");
-            }
-
-            return (buf.toString());
-
-        } catch (IOException e) {
-            return e.getMessage();
-        }
-    }
-
-    /**
-     * Reads the POST data from a request into a String and returns it.
-     * 
-     * @param request the HTTP request containing the POST data
-     * @return the POST data as a String instance
-     * @throws IOException if any error occurs while reading the POST data
-     */
-    public static String getPostDataAsString(HttpServletRequest request) throws IOException {
-
-        try (InputStreamReader reader = new InputStreamReader(request.getInputStream(), "UTF-8")) {
-            return (getReaderContentAsString(reader));
-        }
-    }
-
-    /**
-     * Reads the content of a Reader instance and returns it as a String.
-     * 
-     * @param reader the Reader instance to read the data from
-     * @return the content of a Reader instance as a String
-     * @throws IOException if any error occurs while reading the POST data
-     */
-    public static String getReaderContentAsString(Reader reader) throws IOException {
-
-        int count;
-        final char[] buffer = new char[2048];
-        final StringBuilder out = new StringBuilder();
-        while ((count = reader.read(buffer, 0, buffer.length)) >= 0) {
-            out.append(buffer, 0, count);
-        }
-
-        return (out.toString());
-    }
-
-    /**
-     * Masks the PRIVATE-TOKEN header value with "********".
-     * 
-     * @param s a String containing HTTP request info, usually logging info
-     * @return a String with the PRIVATE-TOKEN header value masked with asterisks
-     */
-    public static String maskPrivateToken(String s) {
-
-        if (s == null || s.isEmpty()) {
-            return (s);
-        }
-
-        return (s.replaceAll("PRIVATE\\-TOKEN\\: [\\S]*", "PRIVATE-TOKEN: ********"));
-    }
-=======
-package org.gitlab4j.api.utils;
-
-import java.io.IOException;
-import java.io.InputStreamReader;
-import java.io.Reader;
-import java.util.Enumeration;
-
-import javax.servlet.http.Cookie;
-import javax.servlet.http.HttpServletRequest;
 
 public class HttpRequestUtils {
 
@@ -339,5 +176,4 @@
 
         return (s.replaceAll("PRIVATE\\-TOKEN\\: [\\S]*", "PRIVATE-TOKEN: ********"));
     }
->>>>>>> 6e5e2e68
 }