<<<<<<< HEAD
package org.gitlab4j.api.utils;

import java.io.BufferedInputStream;
import java.io.ByteArrayOutputStream;
import java.io.FilterOutputStream;
import java.io.IOException;
import java.io.InputStream;
import java.io.OutputStream;
import java.net.URI;
import java.nio.charset.Charset;
import java.util.Arrays;
import java.util.Collections;
import java.util.HashSet;
import java.util.List;
import java.util.Map.Entry;
import java.util.Set;
import java.util.TreeSet;
import java.util.concurrent.atomic.AtomicLong;
import java.util.logging.Level;
import java.util.logging.Logger;

import jakarta.annotation.Priority;
import jakarta.ws.rs.WebApplicationException;
import jakarta.ws.rs.client.ClientRequestContext;
import jakarta.ws.rs.client.ClientRequestFilter;
import jakarta.ws.rs.client.ClientResponseContext;
import jakarta.ws.rs.client.ClientResponseFilter;
import jakarta.ws.rs.core.MediaType;
import jakarta.ws.rs.core.MultivaluedMap;
import jakarta.ws.rs.ext.WriterInterceptor;
import jakarta.ws.rs.ext.WriterInterceptorContext;

import org.glassfish.jersey.message.MessageUtils;


/**
 * This class logs request and response info masking HTTP header values that are known to
 * contain sensitive information.
 *
 * This class was patterned after org.glassfish.jersey.logging.LoggingInterceptor, but written in
 * such a way that it could be sub-classed and have its behavior modified.
 */
@Priority(Integer.MIN_VALUE)
public class MaskingLoggingFilter implements ClientRequestFilter, ClientResponseFilter, WriterInterceptor {

    /**
     * Default list of header names that should be masked.
     */
    public static final List<String> DEFAULT_MASKED_HEADER_NAMES = 
            Collections.unmodifiableList(Arrays.asList("PRIVATE-TOKEN", "Authorization", "Proxy-Authorization"));

    /**
     * Prefix for request log entries.
     */
    protected static final String REQUEST_PREFIX = "> ";
 
    /**
     * Prefix for response log entries.
     */
    protected static final String RESPONSE_PREFIX = "< ";

    /**
     * Prefix that marks the beginning of a request or response section. 
     */
    protected static final String SECTION_PREFIX = "- ";

    /**
     * Property name for the entity stream property
     */
    protected static final String ENTITY_STREAM_PROPERTY = MaskingLoggingFilter.class.getName() + ".entityStream";

    /**
     * Property name for the logging record id property
     */
    protected static final String LOGGING_ID_PROPERTY = MaskingLoggingFilter.class.getName() + ".id";

    protected final Logger logger;
    protected final Level level;
    protected final int maxEntitySize;
    protected final AtomicLong _id = new AtomicLong(0);
    protected Set<String> maskedHeaderNames = new HashSet<String>();

    /**
     * Creates a masking logging filter for the specified logger with entity logging disabled.
     *
     * @param logger the logger to log messages to
     * @param level level at which the messages will be logged
     */
    public MaskingLoggingFilter(final Logger logger, final Level level) {
        this(logger, level, 0, null);
    }

    /**
     * Creates a masking logging filter for the specified logger.
     *
     * @param logger the logger to log messages to
     * @param level level at which the messages will be logged
     * @param maxEntitySize maximum number of entity bytes to be logged.  When logging if the maxEntitySize
     * is reached, the entity logging  will be truncated at maxEntitySize and "...more..." will be added at
     * the end of the log entry. If maxEntitySize is &lt;= 0, entity logging will be disabled
     */
    public MaskingLoggingFilter(final Logger logger, final Level level, final int maxEntitySize) {
        this(logger, level, maxEntitySize, null);
    }

    /**
     * Creates a masking logging filter for the specified logger with entity logging disabled.
     *
     * @param logger the logger to log messages to
     * @param level level at which the messages will be logged
     * @param maskedHeaderNames a list of header names that should have the values masked
     */
    public MaskingLoggingFilter(final Logger logger, final Level level, final List<String> maskedHeaderNames) {
        this(logger, level, 0, maskedHeaderNames);
    }

    /**
     * Creates a masking logging filter for the specified logger.
     *
     * @param logger the logger to log messages to
     * @param level level at which the messages will be logged
     * @param maxEntitySize maximum number of entity bytes to be logged.  When logging if the maxEntitySize
     * is reached, the entity logging  will be truncated at maxEntitySize and "...more..." will be added at
     * the end of the log entry. If maxEntitySize is &lt;= 0, entity logging will be disabled
     * @param maskedHeaderNames a list of header names that should have the values masked
     */
    public MaskingLoggingFilter(final Logger logger, final Level level, final int maxEntitySize, final List<String> maskedHeaderNames) {
        this.logger = logger;
        this.level = level;
        this.maxEntitySize = maxEntitySize;

        if (maskedHeaderNames != null) {
            maskedHeaderNames.forEach(h -> this.maskedHeaderNames.add(h.toLowerCase()));
        }
    }

    /**
     * Set the list of header names to mask values for. If null, will clear the header names to mask.
     *
     * @param maskedHeaderNames a list of header names that should have the values masked, if null, will clear
     * the header names to mask
     */
    public void setMaskedHeaderNames(final List<String> maskedHeaderNames) {
        this.maskedHeaderNames.clear();
        if (maskedHeaderNames != null) {
            maskedHeaderNames.forEach(h -> {
                addMaskedHeaderName(h);
            });
        }
    }

    /**
     * Add a header name to the list of masked header names.
     *
     * @param maskedHeaderName the masked header name to add
     */
    public void addMaskedHeaderName(String maskedHeaderName) {
        if (maskedHeaderName != null) {
            maskedHeaderName = maskedHeaderName.trim();
            if (maskedHeaderName.length() > 0) {
               maskedHeaderNames.add(maskedHeaderName.toLowerCase());
            }
        }
    }

    protected void log(final StringBuilder sb) {
        if (logger != null) {
            logger.log(level, sb.toString());
        }
    }

    protected StringBuilder appendId(final StringBuilder sb, final long id) {
        sb.append(Long.toString(id)).append(' ');
        return (sb);
    }

    protected void printRequestLine(final StringBuilder sb, final String note, final long id, final String method, final URI uri) {
        appendId(sb, id).append(SECTION_PREFIX)
                .append(note)
                .append(" on thread ").append(Thread.currentThread().getName())
                .append('\n');
        appendId(sb, id).append(REQUEST_PREFIX).append(method).append(' ')
                .append(uri.toASCIIString()).append('\n');
    }

    protected void printResponseLine(final StringBuilder sb, final String note, final long id, final int status) {
        appendId(sb, id).append(SECTION_PREFIX)
                .append(note)
                .append(" on thread ").append(Thread.currentThread().getName()).append('\n');
        appendId(sb, id).append(RESPONSE_PREFIX)
                .append(Integer.toString(status))
                .append('\n');
    }

    protected Set<Entry<String, List<String>>> getSortedHeaders(final Set<Entry<String, List<String>>> headers) {
        final TreeSet<Entry<String, List<String>>> sortedHeaders = new TreeSet<Entry<String, List<String>>>(
                (Entry<String, List<String>> o1, Entry<String, List<String>> o2) -> o1.getKey().compareToIgnoreCase(o2.getKey()));
        sortedHeaders.addAll(headers);
        return sortedHeaders;
    }

    /**
     * Logs each of the HTTP headers, masking the value of the header if the header key is
     * in the list of masked header names.
     * 
     * @param sb the StringBuilder to build up the logging info in
     * @param id the ID for the logging line
     * @param prefix the logging line prefix character
     * @param headers a MultiValue map holding the header keys and values
     */
    protected void printHeaders(final StringBuilder sb,
                              final long id,
                              final String prefix,
                              final MultivaluedMap<String, String> headers) {
 
        getSortedHeaders(headers.entrySet()).forEach(h -> {

            final List<?> values = h.getValue();
            final String header = h.getKey();
            final boolean isMaskedHeader = maskedHeaderNames.contains(header.toLowerCase());

            if (values.size() == 1) {
                String value = (isMaskedHeader ? "********" : values.get(0).toString());
                appendId(sb, id).append(prefix).append(header).append(": ").append(value).append('\n');
            } else {
                
                final StringBuilder headerBuf = new StringBuilder();
                for (final Object value : values) {
                    if (headerBuf.length() == 0) {
                        headerBuf.append(", ");
                    }

                    headerBuf.append(isMaskedHeader ? "********" : value.toString());
                }
        
                appendId(sb, id).append(prefix).append(header).append(": ").append(headerBuf.toString()).append('\n');
            }
        });
    }
    
    protected void buildEntityLogString(StringBuilder sb, byte[] entity, int entitySize, Charset charset) {

        sb.append(new String(entity, 0, Math.min(entitySize, maxEntitySize), charset));
        if (entitySize > maxEntitySize) {
            sb.append("...more...");
        }

        sb.append('\n');
    }

    private InputStream logResponseEntity(final StringBuilder sb, InputStream stream, final Charset charset) throws IOException {

        if (maxEntitySize <= 0) {
            return (stream);
        }

        if (!stream.markSupported()) {
            stream = new BufferedInputStream(stream);
        }

        stream.mark(maxEntitySize + 1);
        final byte[] entity = new byte[maxEntitySize + 1];
        final int entitySize = stream.read(entity);
        buildEntityLogString(sb, entity, entitySize, charset);
        stream.reset();
        return stream;
    }

    @Override
    public void filter(ClientRequestContext requestContext) throws IOException {

        if (!logger.isLoggable(level)) {
            return;
        }

        final long id = _id.incrementAndGet();
        requestContext.setProperty(LOGGING_ID_PROPERTY, id);

        final StringBuilder sb = new StringBuilder();
        printRequestLine(sb, "Sending client request", id, requestContext.getMethod(), requestContext.getUri());
        printHeaders(sb, id, REQUEST_PREFIX, requestContext.getStringHeaders());

        if (requestContext.hasEntity() && maxEntitySize > 0) {
            final OutputStream stream = new LoggingStream(sb, requestContext.getEntityStream());
            requestContext.setEntityStream(stream);
            requestContext.setProperty(ENTITY_STREAM_PROPERTY, stream);
        } else {
            log(sb);
        }
    }

    @Override
    public void filter(ClientRequestContext requestContext, ClientResponseContext responseContext) throws IOException {

        if (!logger.isLoggable(level)) {
            return;
        }

        final Object requestId = requestContext.getProperty(LOGGING_ID_PROPERTY);
        final long id = requestId != null ? (Long) requestId : _id.incrementAndGet();

        final StringBuilder sb = new StringBuilder();
        printResponseLine(sb, "Received server response", id, responseContext.getStatus());
        printHeaders(sb, id, RESPONSE_PREFIX, responseContext.getHeaders());
 
        if (responseContext.hasEntity() && maxEntitySize > 0) {
            responseContext.setEntityStream(logResponseEntity(sb, responseContext.getEntityStream(), 
                    MessageUtils.getCharset(responseContext.getMediaType())));
        }

        log(sb);
    }

    @Override
    public void aroundWriteTo(WriterInterceptorContext context) throws IOException, WebApplicationException {

        final LoggingStream stream = (LoggingStream) context.getProperty(ENTITY_STREAM_PROPERTY);
        context.proceed();
        if (stream == null) {
            return;
        }
        
        MediaType mediaType = context.getMediaType();
        if (mediaType.isCompatible(MediaType.APPLICATION_JSON_TYPE) ||
                mediaType.isCompatible(MediaType.APPLICATION_FORM_URLENCODED_TYPE)) {
            log(stream.getStringBuilder(MessageUtils.getCharset(mediaType)));
        }

    }

    /**
     * This class is responsible for logging the request entities, it will truncate at maxEntitySize
     * and add "...more..." to the end of the entity log string.
     */
    protected class LoggingStream extends FilterOutputStream {

        private final StringBuilder sb;
        private final ByteArrayOutputStream outputStream = new ByteArrayOutputStream();

        LoggingStream(StringBuilder sb, OutputStream out) {
            super(out);
            this.sb = sb;
        }

        StringBuilder getStringBuilder(Charset charset) {
            final byte[] entity = outputStream.toByteArray();
            buildEntityLogString(sb, entity, entity.length, charset);
            return (sb);
        }

        @Override
        public void write(final int i) throws IOException {

            if (outputStream.size() <= maxEntitySize) {
                outputStream.write(i);
            }

            out.write(i);
        }
    }
}
=======
package org.gitlab4j.api.utils;

import java.io.BufferedInputStream;
import java.io.ByteArrayOutputStream;
import java.io.FilterOutputStream;
import java.io.IOException;
import java.io.InputStream;
import java.io.OutputStream;
import java.net.URI;
import java.nio.charset.Charset;
import java.util.Arrays;
import java.util.Collections;
import java.util.HashSet;
import java.util.List;
import java.util.Map.Entry;
import java.util.Set;
import java.util.TreeSet;
import java.util.concurrent.atomic.AtomicLong;
import java.util.logging.Level;
import java.util.logging.Logger;

import javax.annotation.Priority;
import javax.ws.rs.WebApplicationException;
import javax.ws.rs.client.ClientRequestContext;
import javax.ws.rs.client.ClientRequestFilter;
import javax.ws.rs.client.ClientResponseContext;
import javax.ws.rs.client.ClientResponseFilter;
import javax.ws.rs.core.MediaType;
import javax.ws.rs.core.MultivaluedMap;
import javax.ws.rs.ext.WriterInterceptor;
import javax.ws.rs.ext.WriterInterceptorContext;

import org.glassfish.jersey.message.MessageUtils;

/**
 * This class logs request and response info masking HTTP header values that are known to
 * contain sensitive information.
 *
 * This class was patterned after org.glassfish.jersey.logging.LoggingInterceptor, but written in
 * such a way that it could be sub-classed and have its behavior modified.
 */
@Priority(Integer.MIN_VALUE)
public class MaskingLoggingFilter implements ClientRequestFilter, ClientResponseFilter, WriterInterceptor {

    /**
     * Default list of header names that should be masked.
     */
    public static final List<String> DEFAULT_MASKED_HEADER_NAMES =
            Collections.unmodifiableList(Arrays.asList("PRIVATE-TOKEN", "Authorization", "Proxy-Authorization"));

    /**
     * Prefix for request log entries.
     */
    protected static final String REQUEST_PREFIX = "> ";

    /**
     * Prefix for response log entries.
     */
    protected static final String RESPONSE_PREFIX = "< ";

    /**
     * Prefix that marks the beginning of a request or response section.
     */
    protected static final String SECTION_PREFIX = "- ";

    /**
     * Property name for the entity stream property
     */
    protected static final String ENTITY_STREAM_PROPERTY = MaskingLoggingFilter.class.getName() + ".entityStream";

    /**
     * Property name for the logging record id property
     */
    protected static final String LOGGING_ID_PROPERTY = MaskingLoggingFilter.class.getName() + ".id";

    protected final Logger logger;
    protected final Level level;
    protected final int maxEntitySize;
    protected final AtomicLong _id = new AtomicLong(0);
    protected Set<String> maskedHeaderNames = new HashSet<String>();

    /**
     * Creates a masking logging filter for the specified logger with entity logging disabled.
     *
     * @param logger the logger to log messages to
     * @param level level at which the messages will be logged
     */
    public MaskingLoggingFilter(final Logger logger, final Level level) {
        this(logger, level, 0, null);
    }

    /**
     * Creates a masking logging filter for the specified logger.
     *
     * @param logger the logger to log messages to
     * @param level level at which the messages will be logged
     * @param maxEntitySize maximum number of entity bytes to be logged.  When logging if the maxEntitySize
     * is reached, the entity logging  will be truncated at maxEntitySize and "...more..." will be added at
     * the end of the log entry. If maxEntitySize is &lt;= 0, entity logging will be disabled
     */
    public MaskingLoggingFilter(final Logger logger, final Level level, final int maxEntitySize) {
        this(logger, level, maxEntitySize, null);
    }

    /**
     * Creates a masking logging filter for the specified logger with entity logging disabled.
     *
     * @param logger the logger to log messages to
     * @param level level at which the messages will be logged
     * @param maskedHeaderNames a list of header names that should have the values masked
     */
    public MaskingLoggingFilter(final Logger logger, final Level level, final List<String> maskedHeaderNames) {
        this(logger, level, 0, maskedHeaderNames);
    }

    /**
     * Creates a masking logging filter for the specified logger.
     *
     * @param logger the logger to log messages to
     * @param level level at which the messages will be logged
     * @param maxEntitySize maximum number of entity bytes to be logged.  When logging if the maxEntitySize
     * is reached, the entity logging  will be truncated at maxEntitySize and "...more..." will be added at
     * the end of the log entry. If maxEntitySize is &lt;= 0, entity logging will be disabled
     * @param maskedHeaderNames a list of header names that should have the values masked
     */
    public MaskingLoggingFilter(
            final Logger logger, final Level level, final int maxEntitySize, final List<String> maskedHeaderNames) {
        this.logger = logger;
        this.level = level;
        this.maxEntitySize = maxEntitySize;

        if (maskedHeaderNames != null) {
            maskedHeaderNames.forEach(h -> this.maskedHeaderNames.add(h.toLowerCase()));
        }
    }

    /**
     * Set the list of header names to mask values for. If null, will clear the header names to mask.
     *
     * @param maskedHeaderNames a list of header names that should have the values masked, if null, will clear
     * the header names to mask
     */
    public void setMaskedHeaderNames(final List<String> maskedHeaderNames) {
        this.maskedHeaderNames.clear();
        if (maskedHeaderNames != null) {
            maskedHeaderNames.forEach(h -> {
                addMaskedHeaderName(h);
            });
        }
    }

    /**
     * Add a header name to the list of masked header names.
     *
     * @param maskedHeaderName the masked header name to add
     */
    public void addMaskedHeaderName(String maskedHeaderName) {
        if (maskedHeaderName != null) {
            maskedHeaderName = maskedHeaderName.trim();
            if (maskedHeaderName.length() > 0) {
                maskedHeaderNames.add(maskedHeaderName.toLowerCase());
            }
        }
    }

    protected void log(final StringBuilder sb) {
        if (logger != null) {
            logger.log(level, sb.toString());
        }
    }

    protected StringBuilder appendId(final StringBuilder sb, final long id) {
        sb.append(Long.toString(id)).append(' ');
        return (sb);
    }

    protected void printRequestLine(
            final StringBuilder sb, final String note, final long id, final String method, final URI uri) {
        appendId(sb, id)
                .append(SECTION_PREFIX)
                .append(note)
                .append(" on thread ")
                .append(Thread.currentThread().getName())
                .append('\n');
        appendId(sb, id)
                .append(REQUEST_PREFIX)
                .append(method)
                .append(' ')
                .append(uri.toASCIIString())
                .append('\n');
    }

    protected void printResponseLine(final StringBuilder sb, final String note, final long id, final int status) {
        appendId(sb, id)
                .append(SECTION_PREFIX)
                .append(note)
                .append(" on thread ")
                .append(Thread.currentThread().getName())
                .append('\n');
        appendId(sb, id)
                .append(RESPONSE_PREFIX)
                .append(Integer.toString(status))
                .append('\n');
    }

    protected Set<Entry<String, List<String>>> getSortedHeaders(final Set<Entry<String, List<String>>> headers) {
        final TreeSet<Entry<String, List<String>>> sortedHeaders = new TreeSet<Entry<String, List<String>>>(
                (Entry<String, List<String>> o1, Entry<String, List<String>> o2) ->
                        o1.getKey().compareToIgnoreCase(o2.getKey()));
        sortedHeaders.addAll(headers);
        return sortedHeaders;
    }

    /**
     * Logs each of the HTTP headers, masking the value of the header if the header key is
     * in the list of masked header names.
     *
     * @param sb the StringBuilder to build up the logging info in
     * @param id the ID for the logging line
     * @param prefix the logging line prefix character
     * @param headers a MultiValue map holding the header keys and values
     */
    protected void printHeaders(
            final StringBuilder sb, final long id, final String prefix, final MultivaluedMap<String, String> headers) {

        getSortedHeaders(headers.entrySet()).forEach(h -> {
            final List<?> values = h.getValue();
            final String header = h.getKey();
            final boolean isMaskedHeader = maskedHeaderNames.contains(header.toLowerCase());

            if (values.size() == 1) {
                String value = (isMaskedHeader ? "********" : values.get(0).toString());
                appendId(sb, id)
                        .append(prefix)
                        .append(header)
                        .append(": ")
                        .append(value)
                        .append('\n');
            } else {

                final StringBuilder headerBuf = new StringBuilder();
                for (final Object value : values) {
                    if (headerBuf.length() == 0) {
                        headerBuf.append(", ");
                    }

                    headerBuf.append(isMaskedHeader ? "********" : value.toString());
                }

                appendId(sb, id)
                        .append(prefix)
                        .append(header)
                        .append(": ")
                        .append(headerBuf.toString())
                        .append('\n');
            }
        });
    }

    protected void buildEntityLogString(StringBuilder sb, byte[] entity, int entitySize, Charset charset) {

        sb.append(new String(entity, 0, Math.min(entitySize, maxEntitySize), charset));
        if (entitySize > maxEntitySize) {
            sb.append("...more...");
        }

        sb.append('\n');
    }

    private InputStream logResponseEntity(final StringBuilder sb, InputStream stream, final Charset charset)
            throws IOException {

        if (maxEntitySize <= 0) {
            return (stream);
        }

        if (!stream.markSupported()) {
            stream = new BufferedInputStream(stream);
        }

        stream.mark(maxEntitySize + 1);
        final byte[] entity = new byte[maxEntitySize + 1];
        final int entitySize = stream.read(entity);
        buildEntityLogString(sb, entity, entitySize, charset);
        stream.reset();
        return stream;
    }

    @Override
    public void filter(ClientRequestContext requestContext) throws IOException {

        if (!logger.isLoggable(level)) {
            return;
        }

        final long id = _id.incrementAndGet();
        requestContext.setProperty(LOGGING_ID_PROPERTY, id);

        final StringBuilder sb = new StringBuilder();
        printRequestLine(sb, "Sending client request", id, requestContext.getMethod(), requestContext.getUri());
        printHeaders(sb, id, REQUEST_PREFIX, requestContext.getStringHeaders());

        if (requestContext.hasEntity() && maxEntitySize > 0) {
            final OutputStream stream = new LoggingStream(sb, requestContext.getEntityStream());
            requestContext.setEntityStream(stream);
            requestContext.setProperty(ENTITY_STREAM_PROPERTY, stream);
        } else {
            log(sb);
        }
    }

    @Override
    public void filter(ClientRequestContext requestContext, ClientResponseContext responseContext) throws IOException {

        if (!logger.isLoggable(level)) {
            return;
        }

        final Object requestId = requestContext.getProperty(LOGGING_ID_PROPERTY);
        final long id = requestId != null ? (Long) requestId : _id.incrementAndGet();

        final StringBuilder sb = new StringBuilder();
        printResponseLine(sb, "Received server response", id, responseContext.getStatus());
        printHeaders(sb, id, RESPONSE_PREFIX, responseContext.getHeaders());

        if (responseContext.hasEntity() && maxEntitySize > 0) {
            responseContext.setEntityStream(logResponseEntity(
                    sb, responseContext.getEntityStream(), MessageUtils.getCharset(responseContext.getMediaType())));
        }

        log(sb);
    }

    @Override
    public void aroundWriteTo(WriterInterceptorContext context) throws IOException, WebApplicationException {

        final LoggingStream stream = (LoggingStream) context.getProperty(ENTITY_STREAM_PROPERTY);
        context.proceed();
        if (stream == null) {
            return;
        }

        MediaType mediaType = context.getMediaType();
        if (mediaType.isCompatible(MediaType.APPLICATION_JSON_TYPE)
                || mediaType.isCompatible(MediaType.APPLICATION_FORM_URLENCODED_TYPE)) {
            log(stream.getStringBuilder(MessageUtils.getCharset(mediaType)));
        }
    }

    /**
     * This class is responsible for logging the request entities, it will truncate at maxEntitySize
     * and add "...more..." to the end of the entity log string.
     */
    protected class LoggingStream extends FilterOutputStream {

        private final StringBuilder sb;
        private final ByteArrayOutputStream outputStream = new ByteArrayOutputStream();

        LoggingStream(StringBuilder sb, OutputStream out) {
            super(out);
            this.sb = sb;
        }

        StringBuilder getStringBuilder(Charset charset) {
            final byte[] entity = outputStream.toByteArray();
            buildEntityLogString(sb, entity, entity.length, charset);
            return (sb);
        }

        @Override
        public void write(final int i) throws IOException {

            if (outputStream.size() <= maxEntitySize) {
                outputStream.write(i);
            }

            out.write(i);
        }
    }
}
>>>>>>> 6e5e2e68
<|MERGE_RESOLUTION|>--- conflicted
+++ resolved
@@ -1,4 +1,3 @@
-<<<<<<< HEAD
 package org.gitlab4j.api.utils;
 
 import java.io.BufferedInputStream;
@@ -33,368 +32,6 @@
 
 import org.glassfish.jersey.message.MessageUtils;
 
-
-/**
- * This class logs request and response info masking HTTP header values that are known to
- * contain sensitive information.
- *
- * This class was patterned after org.glassfish.jersey.logging.LoggingInterceptor, but written in
- * such a way that it could be sub-classed and have its behavior modified.
- */
-@Priority(Integer.MIN_VALUE)
-public class MaskingLoggingFilter implements ClientRequestFilter, ClientResponseFilter, WriterInterceptor {
-
-    /**
-     * Default list of header names that should be masked.
-     */
-    public static final List<String> DEFAULT_MASKED_HEADER_NAMES = 
-            Collections.unmodifiableList(Arrays.asList("PRIVATE-TOKEN", "Authorization", "Proxy-Authorization"));
-
-    /**
-     * Prefix for request log entries.
-     */
-    protected static final String REQUEST_PREFIX = "> ";
- 
-    /**
-     * Prefix for response log entries.
-     */
-    protected static final String RESPONSE_PREFIX = "< ";
-
-    /**
-     * Prefix that marks the beginning of a request or response section. 
-     */
-    protected static final String SECTION_PREFIX = "- ";
-
-    /**
-     * Property name for the entity stream property
-     */
-    protected static final String ENTITY_STREAM_PROPERTY = MaskingLoggingFilter.class.getName() + ".entityStream";
-
-    /**
-     * Property name for the logging record id property
-     */
-    protected static final String LOGGING_ID_PROPERTY = MaskingLoggingFilter.class.getName() + ".id";
-
-    protected final Logger logger;
-    protected final Level level;
-    protected final int maxEntitySize;
-    protected final AtomicLong _id = new AtomicLong(0);
-    protected Set<String> maskedHeaderNames = new HashSet<String>();
-
-    /**
-     * Creates a masking logging filter for the specified logger with entity logging disabled.
-     *
-     * @param logger the logger to log messages to
-     * @param level level at which the messages will be logged
-     */
-    public MaskingLoggingFilter(final Logger logger, final Level level) {
-        this(logger, level, 0, null);
-    }
-
-    /**
-     * Creates a masking logging filter for the specified logger.
-     *
-     * @param logger the logger to log messages to
-     * @param level level at which the messages will be logged
-     * @param maxEntitySize maximum number of entity bytes to be logged.  When logging if the maxEntitySize
-     * is reached, the entity logging  will be truncated at maxEntitySize and "...more..." will be added at
-     * the end of the log entry. If maxEntitySize is &lt;= 0, entity logging will be disabled
-     */
-    public MaskingLoggingFilter(final Logger logger, final Level level, final int maxEntitySize) {
-        this(logger, level, maxEntitySize, null);
-    }
-
-    /**
-     * Creates a masking logging filter for the specified logger with entity logging disabled.
-     *
-     * @param logger the logger to log messages to
-     * @param level level at which the messages will be logged
-     * @param maskedHeaderNames a list of header names that should have the values masked
-     */
-    public MaskingLoggingFilter(final Logger logger, final Level level, final List<String> maskedHeaderNames) {
-        this(logger, level, 0, maskedHeaderNames);
-    }
-
-    /**
-     * Creates a masking logging filter for the specified logger.
-     *
-     * @param logger the logger to log messages to
-     * @param level level at which the messages will be logged
-     * @param maxEntitySize maximum number of entity bytes to be logged.  When logging if the maxEntitySize
-     * is reached, the entity logging  will be truncated at maxEntitySize and "...more..." will be added at
-     * the end of the log entry. If maxEntitySize is &lt;= 0, entity logging will be disabled
-     * @param maskedHeaderNames a list of header names that should have the values masked
-     */
-    public MaskingLoggingFilter(final Logger logger, final Level level, final int maxEntitySize, final List<String> maskedHeaderNames) {
-        this.logger = logger;
-        this.level = level;
-        this.maxEntitySize = maxEntitySize;
-
-        if (maskedHeaderNames != null) {
-            maskedHeaderNames.forEach(h -> this.maskedHeaderNames.add(h.toLowerCase()));
-        }
-    }
-
-    /**
-     * Set the list of header names to mask values for. If null, will clear the header names to mask.
-     *
-     * @param maskedHeaderNames a list of header names that should have the values masked, if null, will clear
-     * the header names to mask
-     */
-    public void setMaskedHeaderNames(final List<String> maskedHeaderNames) {
-        this.maskedHeaderNames.clear();
-        if (maskedHeaderNames != null) {
-            maskedHeaderNames.forEach(h -> {
-                addMaskedHeaderName(h);
-            });
-        }
-    }
-
-    /**
-     * Add a header name to the list of masked header names.
-     *
-     * @param maskedHeaderName the masked header name to add
-     */
-    public void addMaskedHeaderName(String maskedHeaderName) {
-        if (maskedHeaderName != null) {
-            maskedHeaderName = maskedHeaderName.trim();
-            if (maskedHeaderName.length() > 0) {
-               maskedHeaderNames.add(maskedHeaderName.toLowerCase());
-            }
-        }
-    }
-
-    protected void log(final StringBuilder sb) {
-        if (logger != null) {
-            logger.log(level, sb.toString());
-        }
-    }
-
-    protected StringBuilder appendId(final StringBuilder sb, final long id) {
-        sb.append(Long.toString(id)).append(' ');
-        return (sb);
-    }
-
-    protected void printRequestLine(final StringBuilder sb, final String note, final long id, final String method, final URI uri) {
-        appendId(sb, id).append(SECTION_PREFIX)
-                .append(note)
-                .append(" on thread ").append(Thread.currentThread().getName())
-                .append('\n');
-        appendId(sb, id).append(REQUEST_PREFIX).append(method).append(' ')
-                .append(uri.toASCIIString()).append('\n');
-    }
-
-    protected void printResponseLine(final StringBuilder sb, final String note, final long id, final int status) {
-        appendId(sb, id).append(SECTION_PREFIX)
-                .append(note)
-                .append(" on thread ").append(Thread.currentThread().getName()).append('\n');
-        appendId(sb, id).append(RESPONSE_PREFIX)
-                .append(Integer.toString(status))
-                .append('\n');
-    }
-
-    protected Set<Entry<String, List<String>>> getSortedHeaders(final Set<Entry<String, List<String>>> headers) {
-        final TreeSet<Entry<String, List<String>>> sortedHeaders = new TreeSet<Entry<String, List<String>>>(
-                (Entry<String, List<String>> o1, Entry<String, List<String>> o2) -> o1.getKey().compareToIgnoreCase(o2.getKey()));
-        sortedHeaders.addAll(headers);
-        return sortedHeaders;
-    }
-
-    /**
-     * Logs each of the HTTP headers, masking the value of the header if the header key is
-     * in the list of masked header names.
-     * 
-     * @param sb the StringBuilder to build up the logging info in
-     * @param id the ID for the logging line
-     * @param prefix the logging line prefix character
-     * @param headers a MultiValue map holding the header keys and values
-     */
-    protected void printHeaders(final StringBuilder sb,
-                              final long id,
-                              final String prefix,
-                              final MultivaluedMap<String, String> headers) {
- 
-        getSortedHeaders(headers.entrySet()).forEach(h -> {
-
-            final List<?> values = h.getValue();
-            final String header = h.getKey();
-            final boolean isMaskedHeader = maskedHeaderNames.contains(header.toLowerCase());
-
-            if (values.size() == 1) {
-                String value = (isMaskedHeader ? "********" : values.get(0).toString());
-                appendId(sb, id).append(prefix).append(header).append(": ").append(value).append('\n');
-            } else {
-                
-                final StringBuilder headerBuf = new StringBuilder();
-                for (final Object value : values) {
-                    if (headerBuf.length() == 0) {
-                        headerBuf.append(", ");
-                    }
-
-                    headerBuf.append(isMaskedHeader ? "********" : value.toString());
-                }
-        
-                appendId(sb, id).append(prefix).append(header).append(": ").append(headerBuf.toString()).append('\n');
-            }
-        });
-    }
-    
-    protected void buildEntityLogString(StringBuilder sb, byte[] entity, int entitySize, Charset charset) {
-
-        sb.append(new String(entity, 0, Math.min(entitySize, maxEntitySize), charset));
-        if (entitySize > maxEntitySize) {
-            sb.append("...more...");
-        }
-
-        sb.append('\n');
-    }
-
-    private InputStream logResponseEntity(final StringBuilder sb, InputStream stream, final Charset charset) throws IOException {
-
-        if (maxEntitySize <= 0) {
-            return (stream);
-        }
-
-        if (!stream.markSupported()) {
-            stream = new BufferedInputStream(stream);
-        }
-
-        stream.mark(maxEntitySize + 1);
-        final byte[] entity = new byte[maxEntitySize + 1];
-        final int entitySize = stream.read(entity);
-        buildEntityLogString(sb, entity, entitySize, charset);
-        stream.reset();
-        return stream;
-    }
-
-    @Override
-    public void filter(ClientRequestContext requestContext) throws IOException {
-
-        if (!logger.isLoggable(level)) {
-            return;
-        }
-
-        final long id = _id.incrementAndGet();
-        requestContext.setProperty(LOGGING_ID_PROPERTY, id);
-
-        final StringBuilder sb = new StringBuilder();
-        printRequestLine(sb, "Sending client request", id, requestContext.getMethod(), requestContext.getUri());
-        printHeaders(sb, id, REQUEST_PREFIX, requestContext.getStringHeaders());
-
-        if (requestContext.hasEntity() && maxEntitySize > 0) {
-            final OutputStream stream = new LoggingStream(sb, requestContext.getEntityStream());
-            requestContext.setEntityStream(stream);
-            requestContext.setProperty(ENTITY_STREAM_PROPERTY, stream);
-        } else {
-            log(sb);
-        }
-    }
-
-    @Override
-    public void filter(ClientRequestContext requestContext, ClientResponseContext responseContext) throws IOException {
-
-        if (!logger.isLoggable(level)) {
-            return;
-        }
-
-        final Object requestId = requestContext.getProperty(LOGGING_ID_PROPERTY);
-        final long id = requestId != null ? (Long) requestId : _id.incrementAndGet();
-
-        final StringBuilder sb = new StringBuilder();
-        printResponseLine(sb, "Received server response", id, responseContext.getStatus());
-        printHeaders(sb, id, RESPONSE_PREFIX, responseContext.getHeaders());
- 
-        if (responseContext.hasEntity() && maxEntitySize > 0) {
-            responseContext.setEntityStream(logResponseEntity(sb, responseContext.getEntityStream(), 
-                    MessageUtils.getCharset(responseContext.getMediaType())));
-        }
-
-        log(sb);
-    }
-
-    @Override
-    public void aroundWriteTo(WriterInterceptorContext context) throws IOException, WebApplicationException {
-
-        final LoggingStream stream = (LoggingStream) context.getProperty(ENTITY_STREAM_PROPERTY);
-        context.proceed();
-        if (stream == null) {
-            return;
-        }
-        
-        MediaType mediaType = context.getMediaType();
-        if (mediaType.isCompatible(MediaType.APPLICATION_JSON_TYPE) ||
-                mediaType.isCompatible(MediaType.APPLICATION_FORM_URLENCODED_TYPE)) {
-            log(stream.getStringBuilder(MessageUtils.getCharset(mediaType)));
-        }
-
-    }
-
-    /**
-     * This class is responsible for logging the request entities, it will truncate at maxEntitySize
-     * and add "...more..." to the end of the entity log string.
-     */
-    protected class LoggingStream extends FilterOutputStream {
-
-        private final StringBuilder sb;
-        private final ByteArrayOutputStream outputStream = new ByteArrayOutputStream();
-
-        LoggingStream(StringBuilder sb, OutputStream out) {
-            super(out);
-            this.sb = sb;
-        }
-
-        StringBuilder getStringBuilder(Charset charset) {
-            final byte[] entity = outputStream.toByteArray();
-            buildEntityLogString(sb, entity, entity.length, charset);
-            return (sb);
-        }
-
-        @Override
-        public void write(final int i) throws IOException {
-
-            if (outputStream.size() <= maxEntitySize) {
-                outputStream.write(i);
-            }
-
-            out.write(i);
-        }
-    }
-}
-=======
-package org.gitlab4j.api.utils;
-
-import java.io.BufferedInputStream;
-import java.io.ByteArrayOutputStream;
-import java.io.FilterOutputStream;
-import java.io.IOException;
-import java.io.InputStream;
-import java.io.OutputStream;
-import java.net.URI;
-import java.nio.charset.Charset;
-import java.util.Arrays;
-import java.util.Collections;
-import java.util.HashSet;
-import java.util.List;
-import java.util.Map.Entry;
-import java.util.Set;
-import java.util.TreeSet;
-import java.util.concurrent.atomic.AtomicLong;
-import java.util.logging.Level;
-import java.util.logging.Logger;
-
-import javax.annotation.Priority;
-import javax.ws.rs.WebApplicationException;
-import javax.ws.rs.client.ClientRequestContext;
-import javax.ws.rs.client.ClientRequestFilter;
-import javax.ws.rs.client.ClientResponseContext;
-import javax.ws.rs.client.ClientResponseFilter;
-import javax.ws.rs.core.MediaType;
-import javax.ws.rs.core.MultivaluedMap;
-import javax.ws.rs.ext.WriterInterceptor;
-import javax.ws.rs.ext.WriterInterceptorContext;
-
-import org.glassfish.jersey.message.MessageUtils;
-
 /**
  * This class logs request and response info masking HTTP header values that are known to
  * contain sensitive information.
@@ -740,5 +377,4 @@
             out.write(i);
         }
     }
-}
->>>>>>> 6e5e2e68
+}