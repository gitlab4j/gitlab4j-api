--- conflicted
+++ resolved
@@ -1216,7 +1216,6 @@
     }
 
     /**
-<<<<<<< HEAD
      * Get all GPG keys for the current user.
      *
      * <pre><code>GitLab Endpoint: GET /user/gpg_keys</code></pre>
@@ -1296,7 +1295,8 @@
     public void deleteGpgKey(final Integer userId, final Integer keyId) throws GitLabApiException {
         delete(Response.Status.NO_CONTENT, null, "users", userId, "gpg_keys", keyId);
     }
-=======
+
+    /**
      * Lists all projects and groups a user is a member of. (admin only)
      *
      * <pre><code>GitLab Endpoint: GET /users/:id/memberships</code></pre>
@@ -1311,6 +1311,4 @@
         Response response = get(Response.Status.OK, formData.asMap(), "users", userId, "memberships");
         return (response.readEntity(new GenericType<List<Membership>>() {}));
     }
-
->>>>>>> ebaf80e6
 }