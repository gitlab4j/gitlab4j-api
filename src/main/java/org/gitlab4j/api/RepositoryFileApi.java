package org.gitlab4j.api;

import java.io.File;
import java.io.IOException;
import java.io.InputStream;
import java.nio.file.Files;
import java.nio.file.StandardCopyOption;
import java.util.List;
import java.util.Optional;
import java.util.stream.Stream;

import jakarta.ws.rs.core.Form;
import jakarta.ws.rs.core.MediaType;
import jakarta.ws.rs.core.Response;

import org.gitlab4j.api.GitLabApi.ApiVersion;
import org.gitlab4j.api.models.Blame;
import org.gitlab4j.api.models.RepositoryFile;
import org.gitlab4j.api.models.RepositoryFileResponse;

/**
 * This class provides an entry point to all the GitLab API repository files calls.
 * See <a href="https://docs.gitlab.com/ce/api/repository_files.html">Repository Files API at GitLab</a> for more information.
 */
public class RepositoryFileApi extends AbstractApi {

    public RepositoryFileApi(GitLabApi gitLabApi) {
        super(gitLabApi);
    }

    /**
     * Get an Optional instance with the value holding information on a file in the repository.
     * Allows you to receive information about file in repository like name, size.
     * Only works with GitLab 11.1.0+, value will be an empty object for earlier versions of GitLab.
     *
     * <pre><code>GitLab Endpoint: HEAD /projects/:id/repository/files</code></pre>
     *
     * @param projectIdOrPath the id, path of the project, or a Project instance holding the project ID or path
     * @param filePath (required) - Full path to the file. Ex. lib/class.rb
     * @param ref (required) - The name of branch, tag or commit
     * @return an Optional instance with the specified RepositoryFile as a value
     * @since GitLab-11.1.0
     */
    public Optional<RepositoryFile> getOptionalFileInfo(Object projectIdOrPath, String filePath, String ref) {
        try {
            return (Optional.ofNullable(getFileInfo(projectIdOrPath, filePath, ref)));
        } catch (GitLabApiException glae) {
            return (GitLabApi.createOptionalFromException(glae));
        }
    }

    /**
     * Get information on a file in the repository. Allows you to receive information about file in repository like name, size.
     * Only works with GitLab 11.1.0+, returns an empty object for earlier versions of GitLab.
     *
     * <pre><code>GitLab Endpoint: HEAD /projects/:id/repository/files</code></pre>
     *
     * @param projectIdOrPath the id, path of the project, or a Project instance holding the project ID or path
     * @param filePath (required) - Full path to the file. Ex. lib/class.rb
     * @param ref (required) - The name of branch, tag or commit
     * @return a RepositoryFile instance with the file info
     * @throws GitLabApiException if any exception occurs
     * @since GitLab-11.1.0
     */
    public RepositoryFile getFileInfo(Object projectIdOrPath, String filePath, String ref) throws GitLabApiException {

        Form form = new Form();
        addFormParam(form, "ref", (ref != null ? urlEncode(ref) : null), true);
        Response response = head(
                Response.Status.OK,
                form.asMap(),
                "projects",
                getProjectIdOrPath(projectIdOrPath),
                "repository",
                "files",
                urlEncode(filePath));

        RepositoryFile file = new RepositoryFile();
        file.setBlobId(response.getHeaderString("X-Gitlab-Blob-Id"));
        file.setCommitId(response.getHeaderString("X-Gitlab-Commit-Id"));
        file.setContentSha256(response.getHeaderString("X-Gitlab-Content-Sha256"));

        String encoding = response.getHeaderString("X-Gitlab-Encoding");
        file.setEncoding(Constants.Encoding.forValue(encoding));

        file.setFileName(response.getHeaderString("X-Gitlab-File-Name"));
        file.setFilePath(response.getHeaderString("X-Gitlab-File-Path"));
        file.setLastCommitId(response.getHeaderString("X-Gitlab-Last-Commit-Id"));
        file.setRef(response.getHeaderString("X-Gitlab-Ref"));

        String sizeStr = response.getHeaderString("X-Gitlab-Size");
        file.setSize(sizeStr != null ? Integer.valueOf(sizeStr) : -1);

        return (file);
    }

    /**
     * Get an Optional instance with the value holding information and content for a file in the repository.
     * Allows you to receive information about file in repository like name, size, and content.
     * Only works with GitLab 11.1.0+, value will be an empty object for earlier versions of GitLab.
     *
     * <pre><code>GitLab Endpoint: HEAD /projects/:id/repository/files</code></pre>
     *
     * @param projectIdOrPath the id, path of the project, or a Project instance holding the project ID or path
     * @param filePath (required) - Full path to the file. Ex. lib/class.rb
     * @param ref (required) - The name of branch, tag or commit
     * @return an Optional instance with the specified RepositoryFile as a value
     */
    public Optional<RepositoryFile> getOptionalFile(Object projectIdOrPath, String filePath, String ref) {
        try {
            return (Optional.ofNullable(getFile(projectIdOrPath, filePath, ref, true)));
        } catch (GitLabApiException glae) {
            return (GitLabApi.createOptionalFromException(glae));
        }
    }

    /**
     * Get file from repository. Allows you to receive information about file in repository like name, size, content.
     * Note that file content is Base64 encoded.
     *
     * <pre><code>GitLab Endpoint: GET /projects/:id/repository/files</code></pre>
     *
     * @param projectIdOrPath the id, path of the project, or a Project instance holding the project ID or path
     * @param filePath (required) - Full path to the file. Ex. lib/class.rb
     * @param ref (required) - The name of branch, tag or commit
     * @return a RepositoryFile instance with the file info and file content
     * @throws GitLabApiException if any exception occurs
     */
    public RepositoryFile getFile(Object projectIdOrPath, String filePath, String ref) throws GitLabApiException {
        return (getFile(projectIdOrPath, filePath, ref, true));
    }

    /**
     * Get file from repository. Allows you to receive information about file in repository like name, size, content.
     * Note that file content is Base64 encoded.
     *
     * <pre><code>GitLab Endpoint: GET /projects/:id/repository/files</code></pre>
     *
     * @param filePath (required) - Full path to the file. Ex. lib/class.rb
     * @param projectId (required) - the project ID
     * @param ref (required) - The name of branch, tag or commit
     * @return a RepositoryFile instance with the file info and file content
     * @throws GitLabApiException if any exception occurs
     * @deprecated  Will be removed in version 6.0, replaced by {@link #getFile(Object, String, String)}
     */
    @Deprecated
    public RepositoryFile getFile(String filePath, Long projectId, String ref) throws GitLabApiException {

        if (isApiVersion(ApiVersion.V3)) {
            return (getFileV3(filePath, projectId, ref));
        } else {
            return (getFile(projectId, filePath, ref, true));
        }
    }

    /**
     * Get file from repository. Allows you to receive information about file in repository like name, size, and optionally content.
     * Note that file content is Base64 encoded.
     *
     * <pre><code>GitLab Endpoint: GET /projects/:id/repository/files</code></pre>
     *
     * @param projectIdOrPath the id, path of the project, or a Project instance holding the project ID or path
     * @param filePath (required) - Full path to the file. Ex. lib/class.rb
     * @param ref (required) - The name of branch, tag or commit
     * @param includeContent if true will also fetch file content
     * @return a RepositoryFile instance with the file info and optionally file content
     * @throws GitLabApiException if any exception occurs
     */
    public RepositoryFile getFile(Object projectIdOrPath, String filePath, String ref, boolean includeContent)
            throws GitLabApiException {

        if (!includeContent) {
            return (getFileInfo(projectIdOrPath, filePath, ref));
        }

        Form form = new Form();
        addFormParam(form, "ref", (ref != null ? urlEncode(ref) : null), true);
        Response response = get(
                Response.Status.OK,
                form.asMap(),
                "projects",
                getProjectIdOrPath(projectIdOrPath),
                "repository",
                "files",
                urlEncode(filePath));
        return (response.readEntity(RepositoryFile.class));
    }

    /**
     * Get file from repository. Allows you to receive information about file in repository like name, size, content.
     * Note that file content is Base64 encoded.
     *
     * <pre><code>GitLab Endpoint: GET /projects/:id/repository/files</code></pre>
     *
     * @param filePath (required) - Full path to new file. Ex. lib/class.rb
     * @param projectId (required) - the project ID
     * @param ref (required) - The name of branch, tag or commit
     * @return a RepositoryFile instance with the file info
     * @throws GitLabApiException if any exception occurs
     * @deprecated  Will be removed in version 6.0
     */
    @Deprecated
    protected RepositoryFile getFileV3(String filePath, Long projectId, String ref) throws GitLabApiException {
        Form form = new Form();
        addFormParam(form, "file_path", filePath, true);
        addFormParam(form, "ref", ref, true);
        Response response = get(Response.Status.OK, form.asMap(), "projects", projectId, "repository", "files");
        return (response.readEntity(RepositoryFile.class));
    }

    /**
     * Create new file in repository
     *
     * <pre><code>GitLab Endpoint: POST /projects/:id/repository/files</code></pre>
     *
     * file_path (required) - Full path to new file. Ex. lib/class.rb
     * branch_name (required) - The name of branch
     * encoding (optional) - 'text' or 'base64'. Text is default.
     * content (required) - File content
     * commit_message (required) - Commit message
     *
     * @param projectIdOrPath the id, path of the project, or a Project instance holding the project ID or path
     * @param file a ReposityoryFile instance with info for the file to create
     * @param branchName the name of branch
     * @param commitMessage the commit message
     * @return a RepositoryFile instance with the created file info
     * @throws GitLabApiException if any exception occurs
     */
<<<<<<< HEAD
    public RepositoryFileResponse createFile(Object projectIdOrPath, RepositoryFile file, String branchName, String commitMessage) throws GitLabApiException {
=======
    public RepositoryFile createFile(
            Object projectIdOrPath, RepositoryFile file, String branchName, String commitMessage)
            throws GitLabApiException {
>>>>>>> 6e5e2e68

        Form formData = createForm(file, branchName, commitMessage);
        Response response;
        if (isApiVersion(ApiVersion.V3)) {
            response = post(
                    Response.Status.CREATED,
                    formData,
                    "projects",
                    getProjectIdOrPath(projectIdOrPath),
                    "repository",
                    "files");
        } else {
            response = post(
                    Response.Status.CREATED,
                    formData,
                    "projects",
                    getProjectIdOrPath(projectIdOrPath),
                    "repository",
                    "files",
                    urlEncode(file.getFilePath()));
        }

        return (response.readEntity(RepositoryFileResponse.class));
    }

    /**
     * Create new file in repository
     *
     * <pre><code>GitLab Endpoint: POST /projects/:id/repository/files</code></pre>
     *
     * file_path (required) - Full path to new file. Ex. lib/class.rb
     * branch_name (required) - The name of branch
     * encoding (optional) - 'text' or 'base64'. Text is default.
     * content (required) - File content
     * commit_message (required) - Commit message
     *
     * @param file a ReposityoryFile instance with info for the file to create
     * @param projectId the project ID
     * @param branchName the name of branch
     * @param commitMessage the commit message
     * @return a RepositoryFile instance with the created file info
     * @throws GitLabApiException if any exception occurs
     * @deprecated  Will be removed in version 6.0, replaced by {@link #createFile(Object, RepositoryFile, String, String)}
     */
    @Deprecated
<<<<<<< HEAD
    public RepositoryFileResponse createFile(RepositoryFile file, Long projectId, String branchName, String commitMessage) throws GitLabApiException {
=======
    public RepositoryFile createFile(RepositoryFile file, Long projectId, String branchName, String commitMessage)
            throws GitLabApiException {
>>>>>>> 6e5e2e68
        return (createFile(projectId, file, branchName, commitMessage));
    }

    /**
     * Update existing file in repository
     *
     * <pre><code>GitLab Endpoint: PUT /projects/:id/repository/files</code></pre>
     *
     * file_path (required) - Full path to new file. Ex. lib/class.rb
     * branch_name (required) - The name of branch
     * encoding (optional) - 'text' or 'base64'. Text is default.
     * content (required) - File content
     * commit_message (required) - Commit message
     *
     * @param projectIdOrPath the id, path of the project, or a Project instance holding the project ID or path
     * @param file a ReposityoryFile instance with info for the file to update
     * @param branchName the name of branch
     * @param commitMessage the commit message
     * @return a RepositoryFile instance with the updated file info
     * @throws GitLabApiException if any exception occurs
     */
<<<<<<< HEAD
    public RepositoryFileResponse updateFile(Object projectIdOrPath, RepositoryFile file, String branchName, String commitMessage) throws GitLabApiException {
=======
    public RepositoryFile updateFile(
            Object projectIdOrPath, RepositoryFile file, String branchName, String commitMessage)
            throws GitLabApiException {
>>>>>>> 6e5e2e68

        Form formData = createForm(file, branchName, commitMessage);
        Response response;
        if (isApiVersion(ApiVersion.V3)) {
            response = put(
                    Response.Status.OK,
                    formData.asMap(),
                    "projects",
                    getProjectIdOrPath(projectIdOrPath),
                    "repository",
                    "files");
        } else {
            response = put(
                    Response.Status.OK,
                    formData.asMap(),
                    "projects",
                    getProjectIdOrPath(projectIdOrPath),
                    "repository",
                    "files",
                    urlEncode(file.getFilePath()));
        }

        return (response.readEntity(RepositoryFileResponse.class));
    }

    /**
     * Update existing file in repository
     *
     * <pre><code>GitLab Endpoint: PUT /projects/:id/repository/files</code></pre>
     *
     * file_path (required) - Full path to new file. Ex. lib/class.rb
     * branch_name (required) - The name of branch
     * encoding (optional) - 'text' or 'base64'. Text is default.
     * content (required) - File content
     * commit_message (required) - Commit message
     *
     * @param file a ReposityoryFile instance with info for the file to update
     * @param projectId the project ID
     * @param branchName the name of branch
     * @param commitMessage the commit message
     * @return a RepositoryFile instance with the updated file info
     * @throws GitLabApiException if any exception occurs
     * @deprecated  Will be removed in version 6.0, replaced by {@link #updateFile(Object, RepositoryFile, String, String)}
     */
    @Deprecated
<<<<<<< HEAD
    public RepositoryFileResponse updateFile(RepositoryFile file, Long projectId, String branchName, String commitMessage) throws GitLabApiException {
=======
    public RepositoryFile updateFile(RepositoryFile file, Long projectId, String branchName, String commitMessage)
            throws GitLabApiException {
>>>>>>> 6e5e2e68
        return (updateFile(projectId, file, branchName, commitMessage));
    }

    /**
     * Delete existing file in repository
     *
     * <pre><code>GitLab Endpoint: DELETE /projects/:id/repository/files</code></pre>
     *
     * file_path (required) - Full path to file. Ex. lib/class.rb
     * branch_name (required) - The name of branch
     * commit_message (required) - Commit message
     *
     * @param projectIdOrPath the id, path of the project, or a Project instance holding the project ID or path
     * @param filePath full path to new file. Ex. lib/class.rb
     * @param branchName the name of branch
     * @param commitMessage the commit message
     * @throws GitLabApiException if any exception occurs
     */
    public void deleteFile(Object projectIdOrPath, String filePath, String branchName, String commitMessage)
            throws GitLabApiException {

        if (filePath == null) {
            throw new RuntimeException("filePath cannot be null");
        }

        Form form = new Form();
        addFormParam(
                form,
                isApiVersion(ApiVersion.V3) ? "branch_name" : "branch",
                (branchName != null ? urlEncode(branchName) : null),
                true);
        addFormParam(form, "commit_message", commitMessage, true);
        Response.Status expectedStatus =
                (isApiVersion(ApiVersion.V3) ? Response.Status.OK : Response.Status.NO_CONTENT);

        if (isApiVersion(ApiVersion.V3)) {
            addFormParam(form, "file_path", filePath, true);
            delete(
                    expectedStatus,
                    form.asMap(),
                    "projects",
                    getProjectIdOrPath(projectIdOrPath),
                    "repository",
                    "files");
        } else {
            delete(
                    expectedStatus,
                    form.asMap(),
                    "projects",
                    getProjectIdOrPath(projectIdOrPath),
                    "repository",
                    "files",
                    urlEncode(filePath));
        }
    }

    /**
     * Delete existing file in repository
     *
     * <pre><code>GitLab Endpoint: DELETE /projects/:id/repository/files</code></pre>
     *
     * file_path (required) - Full path to file. Ex. lib/class.rb
     * branch_name (required) - The name of branch
     * commit_message (required) - Commit message
     *
     * @param filePath full path to new file. Ex. lib/class.rb
     * @param projectId the project ID
     * @param branchName the name of branch
     * @param commitMessage the commit message
     * @throws GitLabApiException if any exception occurs
     * @deprecated  Will be removed in version 6.0, replaced by {@link #deleteFile(Object, String, String, String)}
     */
    @Deprecated
    public void deleteFile(String filePath, Long projectId, String branchName, String commitMessage)
            throws GitLabApiException {
        deleteFile(projectId, filePath, branchName, commitMessage);
    }

    /**
     * Get the raw file for the file by commit sha and path. Thye file will be saved to the specified directory.
     * If the file already exists in the directory it will be overwritten.
     *
     * V3:
     * <pre><code>GitLab Endpoint: GET /projects/:id/repository/blobs/:sha</code></pre>
     *
     * V4:
     * <pre><code>GitLab Endpoint: GET /projects/:id/repository/files/:filepath</code></pre>
     *
     * @param projectIdOrPath the project in the form of an Long(ID), String(path), or Project instance
     * @param commitOrBranchName the commit or branch name to get the file for
     * @param filepath the path of the file to get
     * @param directory the File instance of the directory to save the file to, if null will use "java.io.tmpdir"
     * @return a File instance pointing to the download of the specified file
     * @throws GitLabApiException if any exception occurs
     */
    public File getRawFile(Object projectIdOrPath, String commitOrBranchName, String filepath, File directory)
            throws GitLabApiException {

        InputStream in = getRawFile(projectIdOrPath, commitOrBranchName, filepath);

        try {

            if (directory == null) {
                directory = new File(System.getProperty("java.io.tmpdir"));
            }

            String filename = new File(filepath).getName();
            File file = new File(directory, filename);

            Files.copy(in, file.toPath(), StandardCopyOption.REPLACE_EXISTING);
            return (file);

        } catch (IOException ioe) {
            throw new GitLabApiException(ioe);
        } finally {
            try {
                in.close();
            } catch (IOException ignore) {
            }
        }
    }

    /**
     * Get the raw file contents for a file by commit sha and path.
     *
     * V3:
     * <pre><code>GitLab Endpoint: GET /projects/:id/repository/blobs/:sha</code></pre>
     *
     * V4:
     * <pre><code>GitLab Endpoint: GET /projects/:id/repository/files/:filepath</code></pre>
     *
     * @param projectIdOrPath the project in the form of an Long(ID), String(path), or Project instance
     * @param ref the commit or branch name to get the file contents for
     * @param filepath the path of the file to get
     * @return an InputStream to read the raw file from
     * @throws GitLabApiException if any exception occurs
     */
    public InputStream getRawFile(Object projectIdOrPath, String ref, String filepath) throws GitLabApiException {

        Form formData = new GitLabApiForm().withParam("ref", (ref != null ? ref : null), true);
        if (isApiVersion(ApiVersion.V3)) {
            Response response = getWithAccepts(
                    Response.Status.OK,
                    formData.asMap(),
                    MediaType.MEDIA_TYPE_WILDCARD,
                    "projects",
                    getProjectIdOrPath(projectIdOrPath),
                    "repository",
                    "blobs",
                    ref);
            return (response.readEntity(InputStream.class));
        } else {
            Response response = getWithAccepts(
                    Response.Status.OK,
                    formData.asMap(),
                    MediaType.MEDIA_TYPE_WILDCARD,
                    "projects",
                    getProjectIdOrPath(projectIdOrPath),
                    "repository",
                    "files",
                    urlEncode(filepath),
                    "raw");
            return (response.readEntity(InputStream.class));
        }
    }

    /**
     * Gets the query params based on the API version.
     *
     * @param file the RepositoryFile instance with the info for the query params
     * @param branchName the branch name
     * @param commitMessage the commit message
     * @return a Form instance with the correct query params.
     */
    protected Form createForm(RepositoryFile file, String branchName, String commitMessage) {

        Form form = new Form();
        if (isApiVersion(ApiVersion.V3)) {
            addFormParam(form, "file_path", file.getFilePath(), true);
            addFormParam(form, "branch_name", branchName, true);
        } else {
            addFormParam(form, "branch", branchName, true);
        }

        addFormParam(form, "encoding", file.getEncoding(), false);

        // Cannot use addFormParam() as it does not accept an empty or whitespace only string
        String content = file.getContent();
        if (content == null) {
            throw new IllegalArgumentException("content cannot be null");
        }
        form.param("content", content);

        addFormParam(form, "commit_message", commitMessage, true);
        return (form);
    }

    /**
     * Get a List of file blame from repository.  Allows you to receive blame information.
     * Each blame range contains lines and corresponding commit information.
     *
     * <pre><code>GitLab Endpoint: GET /projects/:id/repository/files/:file_path/blame</code></pre>
     *
     * @param projectIdOrPath the project in the form of an Long(ID), String(path), or Project instance
     * @param filePath the path of the file to get the blame for
     * @param ref the name of branch, tag or commit
     * @return a List of Blame instances for the specified filePath and ref
     * @throws GitLabApiException if any exception occurs
     */
    public List<Blame> getBlame(Object projectIdOrPath, String filePath, String ref) throws GitLabApiException {
        return (getBlame(projectIdOrPath, filePath, ref, getDefaultPerPage()).all());
    }

    /**
     * Get a Pager of file blame from repository.  Allows you to receive blame information.
     * Each blame range contains lines and corresponding commit information.
     *
     * <pre><code>GitLab Endpoint: GET /projects/:id/repository/files/:file_path/blame</code></pre>
     *
     * @param projectIdOrPath the project in the form of an Long(ID), String(path), or Project instance
     * @param filePath the path of the file to get the blame for
     * @param ref the name of branch, tag or commit
     * @param itemsPerPage the number of Project instances that will be fetched per page
     * @return a Pager of Blame instances for the specified filePath and ref
     * @throws GitLabApiException if any exception occurs
     */
    public Pager<Blame> getBlame(Object projectIdOrPath, String filePath, String ref, int itemsPerPage)
            throws GitLabApiException {
        GitLabApiForm formData = new GitLabApiForm().withParam("ref", ref, true);
        return (new Pager<Blame>(
                this,
                Blame.class,
                itemsPerPage,
                formData.asMap(),
                "projects",
                getProjectIdOrPath(projectIdOrPath),
                "repository",
                "files",
                urlEncode(filePath),
                "blame"));
    }

    /**
     * Get a Stream of file blame from repository.  Allows you to receive blame information.
     * Each blame range contains lines and corresponding commit information.
     *
     * <pre><code>GitLab Endpoint: GET /projects/:id/repository/files/:file_path/blame</code></pre>
     *
     * @param projectIdOrPath the project in the form of an Long(ID), String(path), or Project instance
     * @param filePath the path of the file to get the blame for
     * @param ref the name of branch, tag or commit
     * @return a Stream of Blame instances for the specified filePath and ref
     * @throws GitLabApiException if any exception occurs
     */
    public Stream<Blame> getBlameStream(Object projectIdOrPath, String filePath, String ref) throws GitLabApiException {
        return (getBlame(projectIdOrPath, filePath, ref, getDefaultPerPage()).stream());
    }
}<|MERGE_RESOLUTION|>--- conflicted
+++ resolved
@@ -226,13 +226,9 @@
      * @return a RepositoryFile instance with the created file info
      * @throws GitLabApiException if any exception occurs
      */
-<<<<<<< HEAD
-    public RepositoryFileResponse createFile(Object projectIdOrPath, RepositoryFile file, String branchName, String commitMessage) throws GitLabApiException {
-=======
-    public RepositoryFile createFile(
+    public RepositoryFileResponse createFile(
             Object projectIdOrPath, RepositoryFile file, String branchName, String commitMessage)
             throws GitLabApiException {
->>>>>>> 6e5e2e68
 
         Form formData = createForm(file, branchName, commitMessage);
         Response response;
@@ -278,12 +274,8 @@
      * @deprecated  Will be removed in version 6.0, replaced by {@link #createFile(Object, RepositoryFile, String, String)}
      */
     @Deprecated
-<<<<<<< HEAD
-    public RepositoryFileResponse createFile(RepositoryFile file, Long projectId, String branchName, String commitMessage) throws GitLabApiException {
-=======
-    public RepositoryFile createFile(RepositoryFile file, Long projectId, String branchName, String commitMessage)
-            throws GitLabApiException {
->>>>>>> 6e5e2e68
+    public RepositoryFileResponse createFile(
+            RepositoryFile file, Long projectId, String branchName, String commitMessage) throws GitLabApiException {
         return (createFile(projectId, file, branchName, commitMessage));
     }
 
@@ -305,13 +297,9 @@
      * @return a RepositoryFile instance with the updated file info
      * @throws GitLabApiException if any exception occurs
      */
-<<<<<<< HEAD
-    public RepositoryFileResponse updateFile(Object projectIdOrPath, RepositoryFile file, String branchName, String commitMessage) throws GitLabApiException {
-=======
-    public RepositoryFile updateFile(
+    public RepositoryFileResponse updateFile(
             Object projectIdOrPath, RepositoryFile file, String branchName, String commitMessage)
             throws GitLabApiException {
->>>>>>> 6e5e2e68
 
         Form formData = createForm(file, branchName, commitMessage);
         Response response;
@@ -357,12 +345,8 @@
      * @deprecated  Will be removed in version 6.0, replaced by {@link #updateFile(Object, RepositoryFile, String, String)}
      */
     @Deprecated
-<<<<<<< HEAD
-    public RepositoryFileResponse updateFile(RepositoryFile file, Long projectId, String branchName, String commitMessage) throws GitLabApiException {
-=======
-    public RepositoryFile updateFile(RepositoryFile file, Long projectId, String branchName, String commitMessage)
-            throws GitLabApiException {
->>>>>>> 6e5e2e68
+    public RepositoryFileResponse updateFile(
+            RepositoryFile file, Long projectId, String branchName, String commitMessage) throws GitLabApiException {
         return (updateFile(projectId, file, branchName, commitMessage));
     }
 
