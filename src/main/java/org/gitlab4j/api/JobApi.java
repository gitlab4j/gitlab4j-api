package org.gitlab4j.api;

import java.io.File;
import java.io.IOException;
import java.io.InputStream;
import java.nio.file.Files;
import java.nio.file.StandardCopyOption;
import java.util.List;
import java.util.Optional;
import java.util.stream.Stream;
<<<<<<< HEAD
import jakarta.ws.rs.core.Form;
import jakarta.ws.rs.core.GenericType;
import jakarta.ws.rs.core.MediaType;
import jakarta.ws.rs.core.Response;
import jakarta.ws.rs.core.Response.Status;
=======

import javax.ws.rs.core.Form;
import javax.ws.rs.core.GenericType;
import javax.ws.rs.core.MediaType;
import javax.ws.rs.core.Response;
import javax.ws.rs.core.Response.Status;

>>>>>>> 6e5e2e68
import org.gitlab4j.api.models.ArtifactsFile;
import org.gitlab4j.api.models.Job;
import org.gitlab4j.api.models.JobAttributes;

/**
 * This class provides an entry point to all the GitLab API job calls.
 */
public class JobApi extends AbstractApi implements Constants {

    public JobApi(GitLabApi gitLabApi) {
        super(gitLabApi);
    }

    /**
     * Get a list of jobs in a project.
     *
     * <pre><code>GitLab Endpoint: GET /projects/:id/jobs</code></pre>
     *
     * @param projectIdOrPath id, path of the project, or a Project instance holding the project ID or path
     * @return a list containing the jobs for the specified project ID
     * @throws GitLabApiException if any exception occurs during execution
     */
    public List<Job> getJobs(Object projectIdOrPath) throws GitLabApiException {
        return (getJobs(projectIdOrPath, getDefaultPerPage()).all());
    }

    /**
     * Get a list of jobs in a project in the specified page range.
     *
     * <pre><code>GitLab Endpoint: GET /projects/:id/jobs</code></pre>
     *
     * @param projectIdOrPath id, path of the project, or a Project instance holding the project ID or path to get the jobs for
     * @param page the page to get
     * @param perPage the number of Job instances per page
     * @return a list containing the jobs for the specified project ID in the specified page range
     * @throws GitLabApiException if any exception occurs during execution
     */
    public List<Job> getJobs(Object projectIdOrPath, int page, int perPage) throws GitLabApiException {
        Response response = get(
                Response.Status.OK,
                getPageQueryParams(page, perPage),
                "projects",
                getProjectIdOrPath(projectIdOrPath),
                "jobs");
        return (response.readEntity(new GenericType<List<Job>>() {}));
    }

    /**
     * Get a Pager of jobs in a project.
     *
     * <pre><code>GitLab Endpoint: GET /projects/:id/jobs</code></pre>
     *
     * @param projectIdOrPath id, path of the project, or a Project instance holding the project ID or path to get the jobs for
     * @param itemsPerPage the number of Job instances that will be fetched per page
     * @return a Pager containing the jobs for the specified project ID
     * @throws GitLabApiException if any exception occurs during execution
     */
    public Pager<Job> getJobs(Object projectIdOrPath, int itemsPerPage) throws GitLabApiException {
        return (new Pager<Job>(
                this, Job.class, itemsPerPage, null, "projects", getProjectIdOrPath(projectIdOrPath), "jobs"));
    }

    /**
     * Get a Stream of jobs in a project.
     *
     * <pre><code>GitLab Endpoint: GET /projects/:id/jobs</code></pre>
     *
     * @param projectIdOrPath id, path of the project, or a Project instance holding the project ID or path
     * @return a Stream containing the jobs for the specified project ID
     * @throws GitLabApiException if any exception occurs during execution
     */
    public Stream<Job> getJobsStream(Object projectIdOrPath) throws GitLabApiException {
        return (getJobs(projectIdOrPath, getDefaultPerPage()).stream());
    }

    /**
     * Get a list of jobs in a project.
     *
     * <pre><code>GitLab Endpoint: GET /projects/:id/jobs</code></pre>
     *
     * @param projectIdOrPath id, path of the project, or a Project instance holding the project ID or path to get the jobs for
     * @param scope the scope of jobs, one of: CREATED, PENDING, RUNNING, FAILED, SUCCESS, CANCELED, SKIPPED, MANUAL
     * @return a list containing the jobs for the specified project ID
     * @throws GitLabApiException if any exception occurs during execution
     */
    public List<Job> getJobs(Object projectIdOrPath, JobScope scope) throws GitLabApiException {
        return (getJobs(projectIdOrPath, scope, getDefaultPerPage()).all());
    }

    /**
     * Get a list of jobs in a project.
     *
     * <pre><code>GitLab Endpoint: GET /projects/:id/jobs</code></pre>
     *
     * @param projectIdOrPath id, path of the project, or a Project instance holding the project ID or path to get the jobs for
     * @param scope the scope of jobs, one of: CREATED, PENDING, RUNNING, FAILED, SUCCESS, CANCELED, SKIPPED, MANUAL
     * @param itemsPerPage the number of Job instances that will be fetched per page
     * @return a list containing the jobs for the specified project ID
     * @throws GitLabApiException if any exception occurs during execution
     */
    public Pager<Job> getJobs(Object projectIdOrPath, JobScope scope, int itemsPerPage) throws GitLabApiException {
        GitLabApiForm formData = new GitLabApiForm().withParam("scope", scope);
        return (new Pager<Job>(
                this,
                Job.class,
                itemsPerPage,
                formData.asMap(),
                "projects",
                getProjectIdOrPath(projectIdOrPath),
                "jobs"));
    }

    /**
     * Get a Stream of jobs in a project.
     *
     * <pre><code>GitLab Endpoint: GET /projects/:id/jobs</code></pre>
     *
     * @param projectIdOrPath id, path of the project, or a Project instance holding the project ID or path to get the jobs for
     * @param scope the scope of jobs, one of: CREATED, PENDING, RUNNING, FAILED, SUCCESS, CANCELED, SKIPPED, MANUAL
     * @return a Stream containing the jobs for the specified project ID
     * @throws GitLabApiException if any exception occurs during execution
     */
    public Stream<Job> getJobsStream(Object projectIdOrPath, JobScope scope) throws GitLabApiException {
        return (getJobs(projectIdOrPath, scope, getDefaultPerPage()).stream());
    }

    /**
     * Get a list of jobs in a pipeline.
     *
     * <pre><code>GitLab Endpoint: GET /projects/:id/pipelines/:pipeline_id/jobs</code></pre>
     *
     * @param projectIdOrPath id, path of the project, or a Project instance holding the project ID or path to get the pipelines for
     * @param pipelineId the pipeline ID to get the list of jobs for
     * @return a list containing the jobs for the specified project ID and pipeline ID
     * @throws GitLabApiException if any exception occurs during execution
     */
    public List<Job> getJobsForPipeline(Object projectIdOrPath, long pipelineId) throws GitLabApiException {
        return getJobsForPipeline(projectIdOrPath, pipelineId, (Boolean) null);
    }

    /**
     * Get a list of jobs in a pipeline.
     *
     * <pre><code>GitLab Endpoint: GET /projects/:id/pipelines/:pipeline_id/jobs</code></pre>
     *
     * @param projectIdOrPath id, path of the project, or a Project instance holding the project ID or path to get the pipelines for
     * @param pipelineId the pipeline ID to get the list of jobs for
     * @param includeRetried Include retried jobs in the response
     * @return a list containing the jobs for the specified project ID and pipeline ID
     * @throws GitLabApiException if any exception occurs during execution
     */
    public List<Job> getJobsForPipeline(Object projectIdOrPath, long pipelineId, Boolean includeRetried)
            throws GitLabApiException {
        return getJobsForPipeline(projectIdOrPath, pipelineId, null, includeRetried);
    }

    /**
     * Get a list of jobs in a pipeline.
     *
     * <pre><code>GitLab Endpoint: GET /projects/:id/pipelines/:pipeline_id/jobs</code></pre>
     *
     * @param projectIdOrPath id, path of the project, or a Project instance holding the project ID or path to get the pipelines for
     * @param pipelineId the pipeline ID to get the list of jobs for
     * @param scope the scope of jobs, one of: CREATED, PENDING, RUNNING, FAILED, SUCCESS, CANCELED, SKIPPED, MANUAL
     * @return a list containing the jobs for the specified project ID and pipeline ID
     * @throws GitLabApiException if any exception occurs during execution
     */
    public List<Job> getJobsForPipeline(Object projectIdOrPath, long pipelineId, JobScope scope)
            throws GitLabApiException {
        return getJobsForPipeline(projectIdOrPath, pipelineId, scope, false);
    }

    /**
     * Get a list of jobs in a pipeline.
     *
     * <pre><code>GitLab Endpoint: GET /projects/:id/pipelines/:pipeline_id/jobs</code></pre>
     *
     * @param projectIdOrPath id, path of the project, or a Project instance holding the project ID or path to get the pipelines for
     * @param pipelineId the pipeline ID to get the list of jobs for
     * @param scope the scope of jobs, one of: CREATED, PENDING, RUNNING, FAILED, SUCCESS, CANCELED, SKIPPED, MANUAL
     * @param includeRetried Include retried jobs in the response
     * @return a list containing the jobs for the specified project ID and pipeline ID
     * @throws GitLabApiException if any exception occurs during execution
     */
    public List<Job> getJobsForPipeline(Object projectIdOrPath, long pipelineId, JobScope scope, Boolean includeRetried)
            throws GitLabApiException {
        GitLabApiForm formData = new GitLabApiForm()
                .withParam("scope", scope)
                .withParam("include_retried", includeRetried)
                .withParam(PER_PAGE_PARAM, getDefaultPerPage());
        Response response = get(
                Response.Status.OK,
                formData.asMap(),
                "projects",
                getProjectIdOrPath(projectIdOrPath),
                "pipelines",
                pipelineId,
                "jobs");
        return (response.readEntity(new GenericType<List<Job>>() {}));
    }

    /**
     * Get a Pager of jobs in a pipeline.
     *
     * <pre><code>GitLab Endpoint: GET /projects/:id/pipelines/:pipeline_id/jobs</code></pre>
     *
     * @param projectIdOrPath id, path of the project, or a Project instance holding the project ID or path to get the pipelines for
     * @param pipelineId      the pipeline ID to get the list of jobs for
     * @param itemsPerPage    the number of Job instances that will be fetched per page
     * @return a list containing the jobs for the specified project ID and pipeline ID
     * @throws GitLabApiException if any exception occurs during execution
     */
    public Pager<Job> getJobsForPipeline(Object projectIdOrPath, long pipelineId, int itemsPerPage)
            throws GitLabApiException {
        return getJobsForPipeline(projectIdOrPath, pipelineId, itemsPerPage, null);
    }

    /**
     * Get a Pager of jobs in a pipeline.
     *
     * <pre><code>GitLab Endpoint: GET /projects/:id/pipelines/:pipeline_id/jobs</code></pre>
     *
     * @param projectIdOrPath id, path of the project, or a Project instance holding the project ID or path to get the pipelines for
     * @param pipelineId      the pipeline ID to get the list of jobs for
     * @param itemsPerPage    the number of Job instances that will be fetched per page
     * @param includeRetried  Include retried jobs in the response
     * @return a list containing the jobs for the specified project ID and pipeline ID
     * @throws GitLabApiException if any exception occurs during execution
     */
    public Pager<Job> getJobsForPipeline(
            Object projectIdOrPath, long pipelineId, int itemsPerPage, Boolean includeRetried)
            throws GitLabApiException {
        GitLabApiForm formData = new GitLabApiForm()
                .withParam("include_retried", includeRetried)
                .withParam(PER_PAGE_PARAM, getDefaultPerPage());
        return (new Pager<Job>(
                this,
                Job.class,
                itemsPerPage,
                formData.asMap(),
                "projects",
                getProjectIdOrPath(projectIdOrPath),
                "pipelines",
                pipelineId,
                "jobs"));
    }

    /**
     * Get a Stream of jobs in a pipeline.
     * <pre><code>GitLab Endpoint: GET /projects/:id/pipelines/:pipeline_id/jobs</code></pre>
     *
     * @param projectIdOrPath id, path of the project, or a Project instance holding the project ID or path
     * @param pipelineId      the pipeline ID to get the list of jobs for
     * @return a Stream containing the jobs for the specified project ID
     * @throws GitLabApiException if any exception occurs during execution
     */
    public Stream<Job> getJobsStream(Object projectIdOrPath, long pipelineId) throws GitLabApiException {
        return (getJobsForPipeline(projectIdOrPath, pipelineId, getDefaultPerPage()).stream());
    }

    /**
     * Get a Stream of jobs in a pipeline.
     * <pre><code>GitLab Endpoint: GET /projects/:id/pipelines/:pipeline_id/jobs</code></pre>
     *
     * @param projectIdOrPath id, path of the project, or a Project instance holding the project ID or path
     * @param pipelineId      the pipeline ID to get the list of jobs for
     * @param includeRetried  Include retried jobs in the response
     * @return a Stream containing the jobs for the specified project ID
     * @throws GitLabApiException if any exception occurs during execution
     */
    public Stream<Job> getJobsStream(Object projectIdOrPath, long pipelineId, Boolean includeRetried)
            throws GitLabApiException {
        return (getJobsForPipeline(projectIdOrPath, pipelineId, getDefaultPerPage(), includeRetried).stream());
    }

    /**
     * Get single job in a project.
     *
     * <pre><code>GitLab Endpoint: GET /projects/:id/jobs/:job_id</code></pre>
     *
     * @param projectIdOrPath id, path of the project, or a Project instance holding the project ID or path to get the job for
     * @param jobId the job ID to get
     * @return a single job for the specified project ID
     * @throws GitLabApiException if any exception occurs during execution
     */
    public Job getJob(Object projectIdOrPath, Long jobId) throws GitLabApiException {
        Response response =
                get(Response.Status.OK, null, "projects", getProjectIdOrPath(projectIdOrPath), "jobs", jobId);
        return (response.readEntity(Job.class));
    }

    /**
     * Get single job in a project as an Optional instance.
     *
     * <pre><code>GitLab Endpoint: GET /projects/:id/jobs/:job_id</code></pre>
     *
     * @param projectIdOrPath id, path of the project, or a Project instance holding the project ID or path to get the job for
     * @param jobId the job ID to get
     * @return a single job for the specified project ID as an Optional intance
     */
    public Optional<Job> getOptionalJob(Object projectIdOrPath, Long jobId) {
        try {
            return (Optional.ofNullable(getJob(projectIdOrPath, jobId)));
        } catch (GitLabApiException glae) {
            return (GitLabApi.createOptionalFromException(glae));
        }
    }

    /**
     * Download the artifacts file from the given reference name and job provided the job finished successfully.
     * The file will be saved to the specified directory. If the file already exists in the directory it will
     * be overwritten.
     *
     * <pre><code>GitLab Endpoint: GET /projects/:id/jobs/artifacts/:ref_name/download?job=name</code></pre>
     *
     * @param projectIdOrPath id, path of the project, or a Project instance holding the project ID or path
     * @param ref the ref from a repository
     * @param jobName the name of the job to download the artifacts for
     * @param directory the File instance of the directory to save the file to, if null will use "java.io.tmpdir"
     * @return a File instance pointing to the download of the specified artifacts file
     * @throws GitLabApiException if any exception occurs
     */
    public File downloadArtifactsFile(Object projectIdOrPath, String ref, String jobName, File directory)
            throws GitLabApiException {

        Form formData = new GitLabApiForm().withParam("job", jobName, true);
        Response response = getWithAccepts(
                Response.Status.OK,
                formData.asMap(),
                MediaType.MEDIA_TYPE_WILDCARD,
                "projects",
                getProjectIdOrPath(projectIdOrPath),
                "jobs",
                "artifacts",
                urlEncode(ref),
                "download");

        try {

            if (directory == null) directory = new File(System.getProperty("java.io.tmpdir"));

            String filename = jobName + "-artifacts.zip";
            File file = new File(directory, filename);

            InputStream in = response.readEntity(InputStream.class);
            Files.copy(in, file.toPath(), StandardCopyOption.REPLACE_EXISTING);
            return (file);

        } catch (IOException ioe) {
            throw new GitLabApiException(ioe);
        }
    }

    /**
     * Get an InputStream pointing to the artifacts file from the given reference name and job
     * provided the job finished successfully. The file will be saved to the specified directory.
     * If the file already exists in the directory it will be overwritten.
     *
     * <pre><code>GitLab Endpoint: GET /projects/:id/jobs/artifacts/:ref_name/download?job=name</code></pre>
     *
     * @param projectIdOrPath id, path of the project, or a Project instance holding the project ID or path
     * @param ref the ref from a repository
     * @param jobName the name of the job to download the artifacts for
     * @return an InputStream to read the specified artifacts file from
     * @throws GitLabApiException if any exception occurs
     */
    public InputStream downloadArtifactsFile(Object projectIdOrPath, String ref, String jobName)
            throws GitLabApiException {
        Form formData = new GitLabApiForm().withParam("job", jobName, true);
        Response response = getWithAccepts(
                Response.Status.OK,
                formData.asMap(),
                MediaType.MEDIA_TYPE_WILDCARD,
                "projects",
                getProjectIdOrPath(projectIdOrPath),
                "jobs",
                "artifacts",
                urlEncode(ref),
                "download");
        return (response.readEntity(InputStream.class));
    }

    /**
     * Download the job artifacts file for the specified job ID.  The artifacts file will be saved in the
     * specified directory with the following name pattern: job-{jobid}-artifacts.zip.  If the file already
     * exists in the directory it will be overwritten.
     *
     * <pre><code>GitLab Endpoint: GET /projects/:id/jobs/:job_id/artifacts</code></pre>
     *
     * @param projectIdOrPath id, path of the project, or a Project instance holding the project ID or path
     * @param jobId the job ID to get the artifacts for
     * @param directory the File instance of the directory to save the file to, if null will use "java.io.tmpdir"
     * @return a File instance pointing to the download of the specified job artifacts file
     * @throws GitLabApiException if any exception occurs
     */
    public File downloadArtifactsFile(Object projectIdOrPath, Long jobId, File directory) throws GitLabApiException {

        Response response = getWithAccepts(
                Response.Status.OK,
                null,
                MediaType.MEDIA_TYPE_WILDCARD,
                "projects",
                getProjectIdOrPath(projectIdOrPath),
                "jobs",
                jobId,
                "artifacts");
        try {

            if (directory == null) directory = new File(System.getProperty("java.io.tmpdir"));

            String filename = "job-" + jobId + "-artifacts.zip";
            File file = new File(directory, filename);

            InputStream in = response.readEntity(InputStream.class);
            Files.copy(in, file.toPath(), StandardCopyOption.REPLACE_EXISTING);
            return (file);

        } catch (IOException ioe) {
            throw new GitLabApiException(ioe);
        }
    }

    /**
     * Get an InputStream pointing to the job artifacts file for the specified job ID.
     *
     * <pre><code>GitLab Endpoint: GET /projects/:id/jobs/:job_id/artifacts</code></pre>
     *
     * @param projectIdOrPath id, path of the project, or a Project instance holding the project ID or path
     * @param jobId the job ID to get the artifacts for
     * @return an InputStream to read the specified job artifacts file
     * @throws GitLabApiException if any exception occurs
     */
    public InputStream downloadArtifactsFile(Object projectIdOrPath, Long jobId) throws GitLabApiException {
        Response response = getWithAccepts(
                Response.Status.OK,
                null,
                MediaType.MEDIA_TYPE_WILDCARD,
                "projects",
                getProjectIdOrPath(projectIdOrPath),
                "jobs",
                jobId,
                "artifacts");
        return (response.readEntity(InputStream.class));
    }

    /**
     * Download a single artifact file from within the job's artifacts archive.
     *
     * Only a single file is going to be extracted from the archive and streamed to a client.
     *
     * <pre><code>GitLab Endpoint: GET /projects/:id/jobs/:job_id/artifacts/*artifact_path</code></pre>
     *
     * @param projectIdOrPath id, path of the project, or a Project instance holding the project ID or path
     * @param jobId the unique job identifier
     * @param artifactsFile an ArtifactsFile instance for the artifact to download
     * @param directory the File instance of the directory to save the file to, if null will use "java.io.tmpdir"
     * @return a File instance pointing to the download of the specified artifacts file
     * @throws GitLabApiException if any exception occurs
     */
    public File downloadArtifactsFile(Object projectIdOrPath, Long jobId, ArtifactsFile artifactsFile, File directory)
            throws GitLabApiException {

        Response response = get(
                Response.Status.OK,
                getDefaultPerPageParam(),
                "projects",
                getProjectIdOrPath(projectIdOrPath),
                "jobs",
                jobId,
                "artifacts",
                artifactsFile.getFilename());
        try {

            if (directory == null) directory = new File(System.getProperty("java.io.tmpdir"));

            String filename = artifactsFile.getFilename();
            File file = new File(directory, filename);

            InputStream in = response.readEntity(InputStream.class);
            Files.copy(in, file.toPath(), StandardCopyOption.REPLACE_EXISTING);
            return (file);

        } catch (IOException ioe) {
            throw new GitLabApiException(ioe);
        }
    }

    /**
     * Download a single artifact file from within the job's artifacts archive.
     *
     * Only a single file is going to be extracted from the archive and streamed to a client.
     *
     * <pre><code>GitLab Endpoint: GET /projects/:id/jobs/:job_id/artifacts/*artifact_path</code></pre>
     *
     * @param projectIdOrPath id, path of the project, or a Project instance holding the project ID or path
     * @param jobId the unique job identifier
     * @param artifactsFile an ArtifactsFile instance for the artifact to download
     * @return an InputStream to read the specified artifacts file from
     * @throws GitLabApiException if any exception occurs
     */
    public InputStream downloadArtifactsFile(Object projectIdOrPath, Long jobId, ArtifactsFile artifactsFile)
            throws GitLabApiException {
        Response response = get(
                Response.Status.OK,
                getDefaultPerPageParam(),
                "projects",
                getProjectIdOrPath(projectIdOrPath),
                "jobs",
                jobId,
                "artifacts",
                artifactsFile.getFilename());
        return (response.readEntity(InputStream.class));
    }

    /**
     * Download a single artifact file from within the job's artifacts archive.
     *
     * Only a single file is going to be extracted from the archive and streamed to a client.
     *
     * <pre><code>GitLab Endpoint: GET /projects/:id/jobs/:job_id/artifacts/*artifact_path</code></pre>
     *
     * @param projectIdOrPath id, path of the project, or a Project instance holding the project ID or path
     * @param jobId the unique job identifier
     * @param artifactPath the Path to a file inside the artifacts archive
     * @param directory the File instance of the directory to save the file to, if null will use "java.io.tmpdir"
     * @return a File instance pointing to the download of the specified artifacts file
     * @throws GitLabApiException if any exception occurs
     */
<<<<<<< HEAD
    public File downloadSingleArtifactsFile(Object projectIdOrPath, Long jobId, String artifactPath, File directory) throws GitLabApiException {

        Response response = get(Response.Status.OK, getDefaultPerPageParam(),
                "projects", getProjectIdOrPath(projectIdOrPath), "jobs", jobId, "artifacts", artifactPath);
=======
    public File downloadSingleArtifactsFile(Object projectIdOrPath, Long jobId, Path artifactPath, File directory)
            throws GitLabApiException {

        String path = artifactPath.toString().replace("\\", "/");
        Response response = get(
                Response.Status.OK,
                getDefaultPerPageParam(),
                "projects",
                getProjectIdOrPath(projectIdOrPath),
                "jobs",
                jobId,
                "artifacts",
                path);
>>>>>>> 6e5e2e68
        try {

            if (directory == null) directory = new File(System.getProperty("java.io.tmpdir"));

            String filename = artifactPath;
            File file = new File(directory, filename);

            InputStream in = response.readEntity(InputStream.class);
            Files.copy(in, file.toPath(), StandardCopyOption.REPLACE_EXISTING);
            return (file);

        } catch (IOException ioe) {
            throw new GitLabApiException(ioe);
        }
    }

    /**
     * Download a single artifact file from within the job's artifacts archive.
     *
     * Only a single file is going to be extracted from the archive and streamed to a client.
     *
     * <pre><code>GitLab Endpoint: GET /projects/:id/jobs/:job_id/artifacts/*artifact_path</code></pre>
     *
     * @param projectIdOrPath id, path of the project, or a Project instance holding the project ID or path
     * @param jobId the unique job identifier
     * @param artifactPath the Path to a file inside the artifacts archive
     * @return an InputStream to read the specified artifacts file from
     * @throws GitLabApiException if any exception occurs
     */
<<<<<<< HEAD
    public InputStream downloadSingleArtifactsFile(Object projectIdOrPath, Long jobId, String artifactPath) throws GitLabApiException {
        Response response = get(Response.Status.OK, getDefaultPerPageParam(),
                "projects", getProjectIdOrPath(projectIdOrPath), "jobs", jobId, "artifacts", artifactPath);
=======
    public InputStream downloadSingleArtifactsFile(Object projectIdOrPath, Long jobId, Path artifactPath)
            throws GitLabApiException {
        String path = artifactPath.toString().replace("\\", "/");
        Response response = get(
                Response.Status.OK,
                getDefaultPerPageParam(),
                "projects",
                getProjectIdOrPath(projectIdOrPath),
                "jobs",
                jobId,
                "artifacts",
                path);
>>>>>>> 6e5e2e68
        return (response.readEntity(InputStream.class));
    }

    /**
     * Get a trace of a specific job of a project
     *
     * <pre><code>GitLab Endpoint: GET /projects/:id/jobs/:id/trace</code></pre>
     *
     * @param projectIdOrPath id, path of the project, or a Project instance holding the project ID or path
     *                        to get the specified job's trace for
     * @param jobId the job ID to get the trace for
     * @return a String containing the specified job's trace
     * @throws GitLabApiException if any exception occurs during execution
     */
    public String getTrace(Object projectIdOrPath, Long jobId) throws GitLabApiException {
        Response response = get(
                Response.Status.OK,
                getDefaultPerPageParam(),
                "projects",
                getProjectIdOrPath(projectIdOrPath),
                "jobs",
                jobId,
                "trace");
        return (response.readEntity(String.class));
    }

    /**
     * Cancel specified job in a project.
     *
     * <pre><code>GitLab Endpoint: POST /projects/:id/jobs/:job_id/cancel</code></pre>
     *
     * @param projectIdOrPath id, path of the project, or a Project instance holding the project ID or path
     * @param jobId the ID to cancel job
     * @return job instance which just canceled
     * @throws GitLabApiException if any exception occurs during execution
     * @deprecated replaced by {@link #cancelJob(Object, Long)}
     */
    @Deprecated
    public Job cancleJob(Object projectIdOrPath, Long jobId) throws GitLabApiException {
        return (cancelJob(projectIdOrPath, jobId));
    }

    /**
     * Cancel specified job in a project.
     *
     * <pre><code>GitLab Endpoint: POST /projects/:id/jobs/:job_id/cancel</code></pre>
     *
     * @param projectIdOrPath id, path of the project, or a Project instance holding the project ID or path
     * @param jobId the ID to cancel job
     * @return job instance which just canceled
     * @throws GitLabApiException if any exception occurs during execution
     */
    public Job cancelJob(Object projectIdOrPath, Long jobId) throws GitLabApiException {
        GitLabApiForm formData = null;
        Response response = post(
                Response.Status.CREATED,
                formData,
                "projects",
                getProjectIdOrPath(projectIdOrPath),
                "jobs",
                jobId,
                "cancel");
        return (response.readEntity(Job.class));
    }

    /**
     * Retry specified job in a project.
     *
     * <pre><code>GitLab Endpoint: POST /projects/:id/jobs/:job_id/retry</code></pre>
     *
     * @param projectIdOrPath id, path of the project, or a Project instance holding the project ID or path
     * @param jobId the ID to retry job
     * @return job instance which just retried
     * @throws GitLabApiException if any exception occurs during execution
     */
    public Job retryJob(Object projectIdOrPath, Long jobId) throws GitLabApiException {
        GitLabApiForm formData = null;
        Response response =
                post(Status.CREATED, formData, "projects", getProjectIdOrPath(projectIdOrPath), "jobs", jobId, "retry");
        return (response.readEntity(Job.class));
    }

    /**
     * Erase specified job in a project.
     *
     * <pre><code>GitLab Endpoint: POST /projects/:id/jobs/:job_id/erase</code></pre>
     *
     * @param projectIdOrPath id, path of the project, or a Project instance holding the project ID or path
     * @param jobId the ID to erase job
     * @return job instance which just erased
     * @throws GitLabApiException if any exception occurs during execution
     */
    public Job eraseJob(Object projectIdOrPath, Long jobId) throws GitLabApiException {
        GitLabApiForm formData = null;
        Response response =
                post(Status.CREATED, formData, "projects", getProjectIdOrPath(projectIdOrPath), "jobs", jobId, "erase");
        return (response.readEntity(Job.class));
    }

    /**
     * Play specified job in a project.
     *
     * <pre><code>GitLab Endpoint: POST /projects/:id/jobs/:job_id/play</code></pre>
     *
     * @param projectIdOrPath id, path of the project, or a Project instance holding the project ID or path
     * @param jobId the ID to play job
     * @return job instance which just played
     * @throws GitLabApiException if any exception occurs during execution
     */
    public Job playJob(Object projectIdOrPath, Long jobId) throws GitLabApiException {
        return playJob(projectIdOrPath, jobId, null);
    }

    /**
     * Play specified job with parameters in a project.
     *
     * <pre>
     * <code>GitLab Endpoint: POST /projects/:id/jobs/:job_id/play</code>
     * </pre>
     *
     * @param projectIdOrPath id, path of the project, or a Project instance holding the project ID
     *                        or path
     * @param jobId           the ID to play job
     * @param jobAttributes   attributes for the played job
     * @return job instance which just played
     * @throws GitLabApiException if any exception occurs during execution
     */
    public Job playJob(Object projectIdOrPath, Long jobId, JobAttributes jobAttributes) throws GitLabApiException {
        Response response;
        if (jobAttributes == null) {
            GitLabApiForm formData = null;
            response = post(
                    Status.CREATED, formData, "projects", getProjectIdOrPath(projectIdOrPath), "jobs", jobId, "play");
        } else {
            response = post(
                    Status.CREATED,
                    jobAttributes,
                    "projects",
                    getProjectIdOrPath(projectIdOrPath),
                    "jobs",
                    jobId,
                    "play");
        }
        return (response.readEntity(Job.class));
    }

    /**
     * Prevents artifacts from being deleted when expiration is set.
     *
     * <pre><code>GitLab Endpoint: POST /projects/:id/jobs/:job_id/keep</code></pre>
     *
     * @param projectIdOrPath id, path of the project, or a Project instance holding the project ID or path
     * @param jobId the ID to keep artifacts for
     * @return the Job instance that was just modified
     * @throws GitLabApiException if any exception occurs during execution
     */
    public Job keepArtifacts(Object projectIdOrPath, Long jobId) throws GitLabApiException {
        GitLabApiForm formData = null;
        Response response =
                post(Status.OK, formData, "projects", getProjectIdOrPath(projectIdOrPath), "jobs", jobId, "keep");
        return (response.readEntity(Job.class));
    }

    /**
     * Delete artifacts of a job.
     *
     * <pre><code>GitLab Endpoint: DELETE /projects/:id/jobs/:job_id/artifacts</code></pre>
     *
     * @param projectIdOrPath id, path of the project, or a Project instance holding the project ID or path
     * @param jobId the ID to delete artifacts for
     * @throws GitLabApiException if any exception occurs during execution
     */
    public void deleteArtifacts(Object projectIdOrPath, Long jobId) throws GitLabApiException {
        delete(Status.NO_CONTENT, null, "projects", getProjectIdOrPath(projectIdOrPath), "jobs", jobId, "artifacts");
    }
}<|MERGE_RESOLUTION|>--- conflicted
+++ resolved
@@ -8,21 +8,13 @@
 import java.util.List;
 import java.util.Optional;
 import java.util.stream.Stream;
-<<<<<<< HEAD
+
 import jakarta.ws.rs.core.Form;
 import jakarta.ws.rs.core.GenericType;
 import jakarta.ws.rs.core.MediaType;
 import jakarta.ws.rs.core.Response;
 import jakarta.ws.rs.core.Response.Status;
-=======
-
-import javax.ws.rs.core.Form;
-import javax.ws.rs.core.GenericType;
-import javax.ws.rs.core.MediaType;
-import javax.ws.rs.core.Response;
-import javax.ws.rs.core.Response.Status;
-
->>>>>>> 6e5e2e68
+
 import org.gitlab4j.api.models.ArtifactsFile;
 import org.gitlab4j.api.models.Job;
 import org.gitlab4j.api.models.JobAttributes;
@@ -551,16 +543,9 @@
      * @return a File instance pointing to the download of the specified artifacts file
      * @throws GitLabApiException if any exception occurs
      */
-<<<<<<< HEAD
-    public File downloadSingleArtifactsFile(Object projectIdOrPath, Long jobId, String artifactPath, File directory) throws GitLabApiException {
-
-        Response response = get(Response.Status.OK, getDefaultPerPageParam(),
-                "projects", getProjectIdOrPath(projectIdOrPath), "jobs", jobId, "artifacts", artifactPath);
-=======
-    public File downloadSingleArtifactsFile(Object projectIdOrPath, Long jobId, Path artifactPath, File directory)
-            throws GitLabApiException {
-
-        String path = artifactPath.toString().replace("\\", "/");
+    public File downloadSingleArtifactsFile(Object projectIdOrPath, Long jobId, String artifactPath, File directory)
+            throws GitLabApiException {
+
         Response response = get(
                 Response.Status.OK,
                 getDefaultPerPageParam(),
@@ -569,8 +554,7 @@
                 "jobs",
                 jobId,
                 "artifacts",
-                path);
->>>>>>> 6e5e2e68
+                artifactPath);
         try {
 
             if (directory == null) directory = new File(System.getProperty("java.io.tmpdir"));
@@ -600,14 +584,8 @@
      * @return an InputStream to read the specified artifacts file from
      * @throws GitLabApiException if any exception occurs
      */
-<<<<<<< HEAD
-    public InputStream downloadSingleArtifactsFile(Object projectIdOrPath, Long jobId, String artifactPath) throws GitLabApiException {
-        Response response = get(Response.Status.OK, getDefaultPerPageParam(),
-                "projects", getProjectIdOrPath(projectIdOrPath), "jobs", jobId, "artifacts", artifactPath);
-=======
-    public InputStream downloadSingleArtifactsFile(Object projectIdOrPath, Long jobId, Path artifactPath)
-            throws GitLabApiException {
-        String path = artifactPath.toString().replace("\\", "/");
+    public InputStream downloadSingleArtifactsFile(Object projectIdOrPath, Long jobId, String artifactPath)
+            throws GitLabApiException {
         Response response = get(
                 Response.Status.OK,
                 getDefaultPerPageParam(),
@@ -616,8 +594,7 @@
                 "jobs",
                 jobId,
                 "artifacts",
-                path);
->>>>>>> 6e5e2e68
+                artifactPath);
         return (response.readEntity(InputStream.class));
     }
 
