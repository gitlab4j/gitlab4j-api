package org.gitlab4j.api.models;

import java.util.Date;

public class GpgKey {

    private Long id;
    private String key;
    private Date createdAt;

    public Long getId() {
        return id;
    }

    public void setId(Long id) {
        this.id = id;
    }

    public String getKey() {
        return key;
    }

    public void setKey(String key) {
        this.key = key;
    }

    public Date getCreatedAt() {
        return createdAt;
    }

    public void setCreatedAt(Date createdAt) {
        this.createdAt = createdAt;
    }
<<<<<<< HEAD
=======

    /**
     * @deprecated Replaced by {@link #getCreatedAt()}
     * @return the created at Date
     */
    @Deprecated
    @JsonIgnore
    public Date getCreated_at() {
        return createdAt;
    }

    /**
     * @deprecated Replaced by {@link #setCreatedAt(Date)}
     * @param createdAt new created at value
     */
    @Deprecated
    @JsonIgnore
    public void setCreated_at(Date createdAt) {
        this.createdAt = createdAt;
    }
>>>>>>> 6e5e2e68
}<|MERGE_RESOLUTION|>--- conflicted
+++ resolved
@@ -31,27 +31,4 @@
     public void setCreatedAt(Date createdAt) {
         this.createdAt = createdAt;
     }
-<<<<<<< HEAD
-=======
-
-    /**
-     * @deprecated Replaced by {@link #getCreatedAt()}
-     * @return the created at Date
-     */
-    @Deprecated
-    @JsonIgnore
-    public Date getCreated_at() {
-        return createdAt;
-    }
-
-    /**
-     * @deprecated Replaced by {@link #setCreatedAt(Date)}
-     * @param createdAt new created at value
-     */
-    @Deprecated
-    @JsonIgnore
-    public void setCreated_at(Date createdAt) {
-        this.createdAt = createdAt;
-    }
->>>>>>> 6e5e2e68
 }