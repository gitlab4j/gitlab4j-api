--- conflicted
+++ resolved
@@ -515,8 +515,7 @@
         }
         return params;
     }
-
-<<<<<<< HEAD
+  
     private Map<String, Object> toStringMap(Map<MergeRequestField, Object> map) {
         if(map == null) {
             return null;
@@ -526,10 +525,10 @@
             result.put(entry.getKey().toString(), entry.getValue());
         }
         return result;
-=======
+    }
+  
     @Override
     public String toString() {
         return (JacksonJson.toJsonString(this));
->>>>>>> f7441c79
     }
 }