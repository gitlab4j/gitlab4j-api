--- conflicted
+++ resolved
@@ -1,4 +1,3 @@
-<<<<<<< HEAD
 package org.gitlab4j.api.models;
 
 import java.io.Serializable;
@@ -86,116 +85,4 @@
     public String toString() {
         return (JacksonJson.toJsonString(this));
     }
-}
-=======
-package org.gitlab4j.api.models;
-
-import java.io.Serializable;
-import java.util.Date;
-
-import org.gitlab4j.api.utils.JacksonJson;
-
-import com.fasterxml.jackson.annotation.JsonIgnore;
-
-public class PackageFile implements Serializable {
-    private static final long serialVersionUID = 1L;
-
-    private Long id;
-    private Long packageId;
-    private Date createdAt;
-    private String fileName;
-    private Long size;
-    private String fileMd5;
-    private String fileSha1;
-    private String fileSha256;
-
-    public Long getId() {
-        return id;
-    }
-
-    public void setId(Long id) {
-        this.id = id;
-    }
-
-    public Long getPackageId() {
-        return packageId;
-    }
-
-    public void setPackageId(Long packageId) {
-        this.packageId = packageId;
-    }
-
-    public Date getCreatedAt() {
-        return createdAt;
-    }
-
-    public void setCreatedAt(Date createdAt) {
-        this.createdAt = createdAt;
-    }
-
-    /**
-     * @deprecated Replaced by {@link #getCreatedAt()}
-     * @return the created at Date
-     */
-    @Deprecated
-    @JsonIgnore
-    public Date getCreated_at() {
-        return createdAt;
-    }
-
-    /**
-     * @deprecated Replaced by {@link #setCreatedAt(Date)}
-     * @param createdAt new created at value
-     */
-    @Deprecated
-    @JsonIgnore
-    public void setCreated_at(Date createdAt) {
-        this.createdAt = createdAt;
-    }
-
-    public String getFileName() {
-        return fileName;
-    }
-
-    public void setFileName(String fileName) {
-        this.fileName = fileName;
-    }
-
-    public Long getSize() {
-        return size;
-    }
-
-    public void setSize(Long size) {
-        this.size = size;
-    }
-
-    public String getFileMd5() {
-        return fileMd5;
-    }
-
-    public void setFileMd5(String fileMd5) {
-        this.fileMd5 = fileMd5;
-    }
-
-    public String getFileSha1() {
-        return fileSha1;
-    }
-
-    public void setFileSha1(String fileSha1) {
-        this.fileSha1 = fileSha1;
-    }
-
-    public String getFileSha256() {
-        return fileSha256;
-    }
-
-    public void setFileSha256(String fileSha256) {
-        this.fileSha256 = fileSha256;
-    }
-
-    @Override
-    public String toString() {
-        return (JacksonJson.toJsonString(this));
-    }
-}
->>>>>>> 6e5e2e68
+}