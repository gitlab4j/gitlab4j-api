package org.gitlab4j.api.models;

import java.io.Serializable;
import java.util.Date;

import org.gitlab4j.api.Constants;
import org.gitlab4j.api.Constants.ProjectOrderBy;
import org.gitlab4j.api.Constants.SortOrder;
import org.gitlab4j.api.GitLabApiForm;
import org.gitlab4j.api.utils.JacksonJson;

/**
 *  This class is used to filter Projects when getting lists of projects for a specified user.
 */
public class ProjectFilter implements Serializable {
    private static final long serialVersionUID = 1L;

    private Boolean archived;
    private Visibility visibility;
    private ProjectOrderBy orderBy;
    private SortOrder sort;
    private String search;
    private Boolean searchNamespaces;
    private Boolean simple;
    private Boolean owned;
    private Boolean membership;
    private Boolean starred;
    private Boolean statistics;
    private Boolean withCustomAttributes;
    private Boolean withIssuesEnabled;
    private Boolean withMergeRequestsEnabled;
    private String withProgrammingLanguage;
    private Boolean wikiChecksumFailed;
    private Boolean repositoryChecksumFailed;
    private AccessLevel minAccessLevel;
    private Long idAfter;
    private Long idBefore;
    private Date lastActivityAfter;
    private Date lastActivityBefore;
    private String repositoryStorage;
    private Boolean imported;
    private String topic;
    private Integer topic_id;

    /**
     * Limit by archived status.
     *
     * @param archived if true will only return archived projects
     * @return the reference to this ProjectFilter instance
     */
    public ProjectFilter withArchived(Boolean archived) {
        this.archived = archived;
        return (this);
    }

    /**
     * Limit by visibility public, internal, or private.
     *
     * @param visibility the visibility to match
     * @return the reference to this ProjectFilter instance
     */
    public ProjectFilter withVisibility(Visibility visibility) {
        this.visibility = visibility;
        return (this);
    }

    /**
     * Return projects ordered by id, name, path, created_at, updated_at, or last_activity_at fields. Default is created_at.
     *
     * @param orderBy specifies what field to order by
     * @return the reference to this ProjectFilter instance
     */
    public ProjectFilter withOrderBy(ProjectOrderBy orderBy) {
        this.orderBy = orderBy;
        return (this);
    }

    /**
     * Return projects sorted in asc or desc order. Default is desc.
     *
     * @param sort sort direction, ASC or DESC
     * @return the reference to this ProjectFilter instance
     */
    public ProjectFilter withSortOder(SortOrder sort) {
        this.sort = sort;
        return (this);
    }

    /**
     * Return list of projects matching the search criteria.
     *
     * @param search the search criteria
     * @return the reference to this ProjectFilter instance
     */
    public ProjectFilter withSearch(String search) {
        this.search = search;
        return (this);
    }

    /**
     * Include ancestor namespaces when matching search criteria. Default is false.
     *
     * @param searchNamespaces if true, include ancestor namespaces when matching search criteria
     * @return the reference to this ProjectFilter instance
     */
    public ProjectFilter withSearchNamespaces(Boolean searchNamespaces) {
        this.searchNamespaces = searchNamespaces;
        return (this);
    }

    /**
     * Return only limited fields for each project. This is a no-op without
     * authentication as then only simple fields are returned.
     *
     * @param simple if true, return only limited fields for each project
     * @return the reference to this ProjectFilter instance
     */
    public ProjectFilter withSimple(Boolean simple) {
        this.simple = simple;
        return (this);
    }

    /**
     * Limit by projects explicitly owned by the current user
     *
     * @param owned if true, limit to projects explicitly owned by the current user
     * @return the reference to this ProjectFilter instance
     */
    public ProjectFilter withOwned(Boolean owned) {
        this.owned = owned;
        return (this);
    }

    /**
     * Limit by projects that the current user is a member of
     *
     * @param membership if true, limit by projects that the current user is a member of
     * @return the reference to this ProjectFilter instance
     */
    public ProjectFilter withMembership(Boolean membership) {
        this.membership = membership;
        return (this);
    }

    /**
     * Limit by projects starred by the current user.
     *
     * @param starred if true, limit by projects starred by the current user
     * @return the reference to this ProjectFilter instance
     */
    public ProjectFilter withStarred(Boolean starred) {
        this.starred = starred;
        return (this);
    }

    /**
     * Include project statistics.
     *
     * @param statistics if true, include project statistics
     * @return the reference to this ProjectFilter instance
     */
    public ProjectFilter withStatistics(Boolean statistics) {
        this.statistics = statistics;
        return (this);
    }

    /**
     *  Include custom attributes in response (admins only).
     *
     * @param withCustomAttributes if true, include custom attributes in the repsonse
     * @return the reference to this ProjectFilter instance
     */
    public ProjectFilter withCustomAttributes(Boolean withCustomAttributes) {
        this.withCustomAttributes = withCustomAttributes;
        return (this);
    }

    /**
     * Limit by enabled issues feature
     *
     * @param withIssuesEnabled if true, limit by enabled issues feature
     * @return the reference to this ProjectFilter instance
     */
    public ProjectFilter withIssuesEnabled(Boolean withIssuesEnabled) {
        this.withIssuesEnabled = withIssuesEnabled;
        return (this);
    }

    /**
     * Limit by enabled merge requests feature
     *
     * @param withMergeRequestsEnabled if true, limit by enabled merge requests feature
     * @return the reference to this ProjectFilter instance
     */
    public ProjectFilter withMergeRequestsEnabled(Boolean withMergeRequestsEnabled) {
        this.withMergeRequestsEnabled = withMergeRequestsEnabled;
        return (this);
    }

    /**
     * Limit by projects which use the given programming language.
     *
     * @param withProgrammingLanguage limit by projects which use the given programming language
     * @return the reference to this ProjectFilter instance
     */
    public ProjectFilter withProgrammingLanguage(String withProgrammingLanguage) {
        this.withProgrammingLanguage = withProgrammingLanguage;
        return (this);
    }

    /**
     * Limit projects where the wiki checksum calculation has failed.
     *
     * @since GitLab 11.2
     * @param wikiChecksumFailed if true, limit projects where the wiki checksum calculation has failed
     * @return the reference to this ProjectFilter instance
     */
    public ProjectFilter withWikiChecksumFailed(Boolean wikiChecksumFailed) {
        this.wikiChecksumFailed = wikiChecksumFailed;
        return (this);
    }

    /**
     * Limit projects where the repository checksum calculation has failed.
     *
     * @since GitLab 11.2
     * @param repositoryChecksumFailed if true, limit projects where the repository checksum calculation has failed
     * @return the reference to this ProjectFilter instance
     */
    public ProjectFilter withRepositoryChecksumFailed(Boolean repositoryChecksumFailed) {
        this.repositoryChecksumFailed = repositoryChecksumFailed;
        return (this);
    }

    /**
<<<<<<< HEAD
=======
     * Limit by current user minimal access level
     *
     * @param minAccessLevel limit by current user minimal access level
     * @return the reference to this ProjectFilter instance
     * @deprecated Replaced by {@link #withMinAccessLevel(AccessLevel) getComponentAt}
     */
    @Deprecated
    public ProjectFilter minAccessLevel(AccessLevel minAccessLevel) {
        this.minAccessLevel = minAccessLevel;
        return (this);
    }

    /**
>>>>>>> 6e5e2e68
     * Limit by current user minimal access level.
     *
     * @param minAccessLevel limit by current user minimal access level
     * @return the reference to this ProjectFilter instance
     */
    public ProjectFilter withMinAccessLevel(AccessLevel minAccessLevel) {
        this.minAccessLevel = minAccessLevel;
        return (this);
    }

    /**
     * Limit results to projects with IDs greater than the specified projectID.
     *
     * @param idAfter limit results to projects with IDs greater than the specified project ID
     * @return the reference to this ProjectFilter instance
     */
    public ProjectFilter withIdAfter(Long idAfter) {
        this.idAfter = idAfter;
        return (this);
    }

    /**
     * Limit results to projects with IDs less than the specified project ID.
     *
     * @param idBefore limit results to projects with IDs less than the specified project ID
     * @return the reference to this ProjectFilter instance
     */
    public ProjectFilter withIdBefore(Long idBefore) {
        this.idBefore = idBefore;
        return (this);
    }

    /**
     * Limit results to projects with last_activity after specified time.
     *
     * @param lastActivityAfter limit results to projects with last_activity after specified time
     * @return the reference to this ProjectFilter instance
     */
    public ProjectFilter withLastActivityAfter(Date lastActivityAfter) {
        this.lastActivityAfter = lastActivityAfter;
        return (this);
    }

    /**
     * Limit results to projects with last_activity before specified time.
     *
     * @param lastActivityBefore limit results to projects with last_activity before specified time
     * @return the reference to this ProjectFilter instance
     */
    public ProjectFilter withLastActivityBefore(Date lastActivityBefore) {
        this.lastActivityBefore = lastActivityBefore;
        return (this);
    }

    /**
     * Limit results to projects stored on the specified repository_storage. Available for admins only.
     *
     * @param repositoryStorage limit results to projects stored on repository_storage
     * @return the reference to this ProjectFilter instance
     */
    public ProjectFilter withRepositoryStorage(String repositoryStorage) {
        this.repositoryStorage = repositoryStorage;
        return (this);
    }

    /**
     * Limit results to projects which were imported from external systems by current user.
     *
     * @param imported limit results to projects imported from external systems by current user
     * @return the reference to this ProjectFilter instance
     */
    public ProjectFilter withImported(Boolean imported) {
        this.imported = imported;
        return (this);
    }

    /**
     *  Limit results to projects that match all of given topics.
     *
     * @param topic Comma-separated topic names.
     * @return the reference to this ProjectFilter instance
     */
    public ProjectFilter withTopic(String topic) {
        this.topic = topic;
        return (this);
    }

    /**
     *  Limit results to projects with the assigned topic given by the topic ID.
     *
     * @param topic_id the topic ID
     * @return the reference to this ProjectFilter instance
     */
    public ProjectFilter withTopicId(Integer topic_id) {
        this.topic_id = topic_id;
        return (this);
    }

    /**
     * Get the query params specified by this filter.
     *
     * @param page specifies the page number
     * @param perPage specifies the number of items per page
     * @return a GitLabApiForm instance holding the query parameters for this ProjectFilter instance
     */
    public GitLabApiForm getQueryParams(int page, int perPage) {
        return (getQueryParams().withParam(Constants.PAGE_PARAM, page).withParam(Constants.PER_PAGE_PARAM, perPage));
    }

    /**
     * Get the query params specified by this filter.
     *
     * @return a GitLabApiForm instance holding the query parameters for this ProjectFilter instance
     */
    public GitLabApiForm getQueryParams() {
        return (new GitLabApiForm()
                .withParam("archived", archived)
                .withParam("visibility", visibility)
                .withParam("order_by", orderBy)
                .withParam("sort", sort)
                .withParam("search", search)
                .withParam("search_namespaces", searchNamespaces)
                .withParam("simple", simple)
                .withParam("owned", owned)
                .withParam("membership", membership)
                .withParam("starred", starred)
                .withParam("statistics", statistics)
                .withParam("with_custom_attributes", withCustomAttributes)
                .withParam("with_issues_enabled", withIssuesEnabled)
                .withParam("with_merge_requests_enabled", withMergeRequestsEnabled)
                .withParam("with_programming_language", withProgrammingLanguage)
                .withParam("wiki_checksum_failed", wikiChecksumFailed)
                .withParam("repository_checksum_failed", repositoryChecksumFailed)
                .withParam("min_access_level", (minAccessLevel != null ? minAccessLevel.toValue() : null))
                .withParam("id_after", idAfter)
                .withParam("id_before", idBefore)
                .withParam("last_activity_after", lastActivityAfter)
                .withParam("last_activity_before", lastActivityBefore)
                .withParam("repository_storage", repositoryStorage)
                .withParam("imported", imported)
                .withParam("topic", topic)
                .withParam("topic_id", topic_id));
    }

    @Override
    public String toString() {
        return (JacksonJson.toJsonString(this));
    }
}<|MERGE_RESOLUTION|>--- conflicted
+++ resolved
@@ -233,22 +233,6 @@
     }
 
     /**
-<<<<<<< HEAD
-=======
-     * Limit by current user minimal access level
-     *
-     * @param minAccessLevel limit by current user minimal access level
-     * @return the reference to this ProjectFilter instance
-     * @deprecated Replaced by {@link #withMinAccessLevel(AccessLevel) getComponentAt}
-     */
-    @Deprecated
-    public ProjectFilter minAccessLevel(AccessLevel minAccessLevel) {
-        this.minAccessLevel = minAccessLevel;
-        return (this);
-    }
-
-    /**
->>>>>>> 6e5e2e68
      * Limit by current user minimal access level.
      *
      * @param minAccessLevel limit by current user minimal access level
