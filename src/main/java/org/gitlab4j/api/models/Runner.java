--- conflicted
+++ resolved
@@ -20,10 +20,6 @@
     private Boolean online;
     private RunnerStatus status;
     private String ipAddress;
-<<<<<<< HEAD
-
-=======
->>>>>>> d0ffd09f
 
     /**
      * Enum to use for RunnersApi filtering.
@@ -50,11 +46,6 @@
     }
 
 
-<<<<<<< HEAD
-
-
-=======
->>>>>>> d0ffd09f
     public Integer getId() {
         return id;
     }
