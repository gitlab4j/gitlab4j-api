--- conflicted
+++ resolved
@@ -433,35 +433,6 @@
         return this;
     }
 
-<<<<<<< HEAD
-=======
-    /**
-     * Fluent method to set the projects_limit setting.
-     *
-     * @param projectsLimit the value for the projects_limit setting
-     * @deprecated Replaced by {@link #withProjectsLimit(Integer)}
-     * @see #withProjectsLimit(Integer)
-     * @return the value of this instance
-     */
-    @Deprecated
-    public User withProjectLimit(Integer projectsLimit) {
-        return withProjectsLimit(projectsLimit);
-    }
-
-    /**
-     * Fluent method to set the shared_projects_minutes_limit setting.
-     *
-     * @param sharedRunnersMinuteLimit the value for the shared_projects_minutes_limit setting
-     * @deprecated Replaced by {@link #withSharedRunnersMinutesLimit(Integer)}
-     * @see #withSharedRunnersMinutesLimit(Integer)
-     * @return the value of this instance
-     */
-    @Deprecated
-    public User withSharedRunnersMinuteLimit(Integer sharedRunnersMinuteLimit) {
-        return withSharedRunnersMinutesLimit(sharedRunnersMinuteLimit);
-    }
-
->>>>>>> 6e5e2e68
     @Override
     public String toString() {
         return (JacksonJson.toJsonString(this));
