package org.gitlab4j.api;

import java.util.Arrays;
import java.util.Date;
import java.util.List;
import java.util.Optional;
import java.util.stream.Stream;

import jakarta.ws.rs.core.Form;
import jakarta.ws.rs.core.GenericType;
import jakarta.ws.rs.core.MultivaluedMap;
import jakarta.ws.rs.core.Response;

import org.gitlab4j.api.models.Comment;
import org.gitlab4j.api.models.Commit;
import org.gitlab4j.api.models.CommitAction;
import org.gitlab4j.api.models.CommitAction.Action;
import org.gitlab4j.api.models.CommitPayload;
import org.gitlab4j.api.models.CommitRef;
import org.gitlab4j.api.models.CommitRef.RefType;
import org.gitlab4j.api.models.CommitStatus;
import org.gitlab4j.api.models.CommitStatusFilter;
import org.gitlab4j.api.models.Diff;
import org.gitlab4j.api.models.GpgSignature;
import org.gitlab4j.api.models.MergeRequest;
import org.gitlab4j.api.utils.ISO8601;

/**
 * This class implements the client side API for the GitLab commits calls.
 * See <a href="https://docs.gitlab.com/ce/api/commits.html">Commits API at GitLab</a> for more information.
 */
public class CommitsApi extends AbstractApi {

    public CommitsApi(GitLabApi gitLabApi) {
        super(gitLabApi);
    }

    /**
     * Get a list of all repository commits in a project.
     *
     * <pre><code>GitLab Endpoint: GET /projects/:id/repository/commits</code></pre>
     *
     * @param projectIdOrPath the project in the form of an Long(ID), String(path), or Project instance
     * @return a list containing the commits for the specified project ID
     * @throws GitLabApiException GitLabApiException if any exception occurs during execution
     */
    public List<Commit> getCommits(Object projectIdOrPath) throws GitLabApiException {
        return (getCommits(projectIdOrPath, null, null, null, null, true, null, null, getDefaultPerPage())
                .all());
    }

    /**
     * Get a list of repository commits in a project.
     *
     * <pre><code>GitLab Endpoint: GET /projects/:id/repository/commits</code></pre>
     *
     * @param projectIdOrPath the project in the form of an Long(ID), String(path), or Project instance
     * @param page the page to get
     * @param perPage the number of commits per page
     * @return a list containing the commits for the specified project ID
     * @throws GitLabApiException GitLabApiException if any exception occurs during execution
     * @deprecated
     */
    @Deprecated
    public List<Commit> getCommits(Object projectIdOrPath, int page, int perPage) throws GitLabApiException {
        return (getCommits(projectIdOrPath, null, null, null, page, perPage));
    }

    /**
     * Get a Pager of all repository commits in a project.
     *
     * <pre><code>GitLab Endpoint: GET /projects/:id/repository/commits</code></pre>
     *
     * @param projectIdOrPath the project in the form of an Long(ID), String(path), or Project instance
     * @param itemsPerPage the number of Commit instances that will be fetched per page
     * @return a Pager containing the commits for the specified project ID
     * @throws GitLabApiException GitLabApiException if any exception occurs during execution
     */
    public Pager<Commit> getCommits(Object projectIdOrPath, int itemsPerPage) throws GitLabApiException {
        return (getCommits(projectIdOrPath, null, null, null, null, true, null, null, itemsPerPage));
    }

    /**
     * Get a Stream of all repository commits in a project.
     *
     * <pre><code>GitLab Endpoint: GET /projects/:id/repository/commits</code></pre>
     *
     * @param projectIdOrPath the project in the form of an Long(ID), String(path), or Project instance
     * @return a Stream containing the commits for the specified project ID
     * @throws GitLabApiException GitLabApiException if any exception occurs during execution
     */
    public Stream<Commit> getCommitStream(Object projectIdOrPath) throws GitLabApiException {
        return (getCommits(projectIdOrPath, null, null, null, null, true, null, null, getDefaultPerPage()).stream());
    }

    /**
     * Get a list of repository commits in a project.
     *
     * <pre><code>GitLab Endpoint: GET /projects/:id/repository/commits</code></pre>
     *
     * @param projectIdOrPath the project in the form of an Long(ID), String(path), or Project instance
     * @param ref the name of a repository branch or tag or if not given the default branch
     * @param since only commits after or on this date will be returned
     * @param until only commits before or on this date will be returned
     * @param path the path to file of a project
     * @return a list containing the commits for the specified project ID
     * @throws GitLabApiException GitLabApiException if any exception occurs during execution
     */
    public List<Commit> getCommits(Object projectIdOrPath, String ref, Date since, Date until, String path)
            throws GitLabApiException {
        return (getCommits(projectIdOrPath, ref, since, until, path, null, null, null, getDefaultPerPage())
                .all());
    }

    /**
     * Get a list of file commits in a project
     *
     * <pre><code>GitLab Endpoint: GET /projects/:id/repository/commits?path=:file_path</code></pre>
     *
     * @param projectIdOrPath the project in the form of an Long(ID), String(path), or Project instance
     * @param ref the name of a repository branch or tag or if not given the default branch
     * @param path the path to file of a project
     * @return a list containing the commits for the specified project ID and file
     * @throws GitLabApiException GitLabApiException if any exception occurs during execution
     */
    public List<Commit> getCommits(Object projectIdOrPath, String ref, String path) throws GitLabApiException {
        return (getCommits(projectIdOrPath, ref, null, null, path, null, null, null, getDefaultPerPage())
                .all());
    }

    /**
     * Get a list of repository commits in a project.
     *
     * <pre><code>GitLab Endpoint: GET /projects/:id/repository/commits</code></pre>
     *
     * @param projectIdOrPath the project in the form of an Long(ID), String(path), or Project instance
     * @param ref the name of a repository branch or tag or if not given the default branch
     * @param since only commits after or on this date will be returned
     * @param until only commits before or on this date will be returned
     * @return a list containing the commits for the specified project ID
     * @throws GitLabApiException GitLabApiException if any exception occurs during execution
     */
    public List<Commit> getCommits(Object projectIdOrPath, String ref, Date since, Date until)
            throws GitLabApiException {
        return (getCommits(projectIdOrPath, ref, since, until, null, null, null, null, getDefaultPerPage())
                .all());
    }

    /**
     * Get a list of repository commits in a project.
     *
     * <pre><code>GitLab Endpoint: GET /projects/:id/repository/commits</code></pre>
     *
     * @param projectIdOrPath the project in the form of an Long(ID), String(path), or Project instance
     * @param ref the name of a repository branch or tag or if not given the default branch
     * @param since only commits after or on this date will be returned
     * @param until only commits before or on this date will be returned
     * @param page the page to get
     * @param perPage the number of commits per page
     * @return a list containing the commits for the specified project ID
     * @throws GitLabApiException GitLabApiException if any exception occurs during execution
     * @deprecated
     */
    @Deprecated
    public List<Commit> getCommits(Object projectIdOrPath, String ref, Date since, Date until, int page, int perPage)
            throws GitLabApiException {
        return (getCommits(projectIdOrPath, ref, since, until, null, page, perPage));
    }

    /**
     * Get a Stream of repository commits in a project.
     *
     * <pre><code>GitLab Endpoint: GET /projects/:id/repository/commits</code></pre>
     *
     * @param projectIdOrPath the project in the form of an Long(ID), String(path), or Project instance
     * @param ref the name of a repository branch or tag or if not given the default branch
     * @param since only commits after or on this date will be returned
     * @param until only commits before or on this date will be returned
     * @return a Stream containing the commits for the specified project ID
     * @throws GitLabApiException GitLabApiException if any exception occurs during execution
     */
    public Stream<Commit> getCommitsStream(Object projectIdOrPath, String ref, Date since, Date until)
            throws GitLabApiException {
        return (getCommits(projectIdOrPath, ref, since, until, null, null, null, null, getDefaultPerPage()).stream());
    }

    /**
     * Get a Stream of repository commits in a project.
     *
     * <pre><code>GitLab Endpoint: GET /projects/:id/repository/commits</code></pre>
     *
     * @param projectIdOrPath the project in the form of an Long(ID), String(path), or Project instance
     * @param ref the name of a repository branch or tag or if not given the default branch
     * @param since only commits after or on this date will be returned
     * @param until only commits before or on this date will be returned
     * @param path the path to file of a project
     * @return a Stream containing the commits for the specified project ID
     * @throws GitLabApiException GitLabApiException if any exception occurs during execution
     */
    public Stream<Commit> getCommitsStream(Object projectIdOrPath, String ref, Date since, Date until, String path)
            throws GitLabApiException {
        return (getCommits(projectIdOrPath, ref, since, until, path, null, null, null, getDefaultPerPage()).stream());
    }

    /**
     * Get a list of repository commits in a project.
     *
     * <pre><code>GitLab Endpoint: GET /projects/:id/repository/commits</code></pre>
     *
     * @param projectIdOrPath the project in the form of an Long(ID), String(path), or Project instance
     * @param ref the name of a repository branch or tag or if not given the default branch
     * @param since only commits after or on this date will be returned
     * @param until only commits before or on this date will be returned
     * @param path the path to file of a project
     * @param page the page to get
     * @param perPage the number of commits per page
     * @return a list containing the commits for the specified project ID
     * @throws GitLabApiException GitLabApiException if any exception occurs during execution
     * @deprecated
     */
    @Deprecated
    public List<Commit> getCommits(
            Object projectIdOrPath, String ref, Date since, Date until, String path, int page, int perPage)
            throws GitLabApiException {
        Form formData = new GitLabApiForm()
                .withParam("ref_name", ref)
                .withParam("since", ISO8601.toString(since, false))
                .withParam("until", ISO8601.toString(until, false))
                .withParam("path", (path == null ? null : urlEncode(path)))
                .withParam(PAGE_PARAM, page)
                .withParam(PER_PAGE_PARAM, perPage);
        Response response = get(
                Response.Status.OK,
                formData.asMap(),
                "projects",
                getProjectIdOrPath(projectIdOrPath),
                "repository",
                "commits");
        return (response.readEntity(new GenericType<List<Commit>>() {}));
    }

    /**
     * Get a Pager of repository commits in a project.
     *
     * <pre><code>GitLab Endpoint: GET /projects/:id/repository/commits</code></pre>
     *
     * @param projectIdOrPath the project in the form of an Long(ID), String(path), or Project instance
     * @param ref the name of a repository branch or tag or if not given the default branch
     * @param since only commits after or on this date will be returned
     * @param until only commits before or on this date will be returned
     * @param itemsPerPage the number of Commit instances that will be fetched per page
     * @return a Pager containing the commits for the specified project ID
     * @throws GitLabApiException GitLabApiException if any exception occurs during execution
     */
    public Pager<Commit> getCommits(Object projectIdOrPath, String ref, Date since, Date until, int itemsPerPage)
            throws GitLabApiException {
        return getCommits(projectIdOrPath, ref, since, until, null, null, null, null, itemsPerPage);
    }

    /**
     * Get a Pager of repository commits in a project
     *
     * <pre><code>GitLab Endpoint: GET /projects/:id/repository/commits</code></pre>
     *
     * @param projectIdOrPath the project in the form of an Long(ID), String(path), or Project instance
     * @param ref the name of a repository branch or tag or if not given the default branch
     * @param since only commits after or on this date will be returned
     * @param until only commits before or on this date will be returned
     * @param itemsPerPage the number of Commit instances that will be fetched per page
     * @param path the path to file of a project
     * @return a Pager containing the commits for the specified project ID
     * @throws GitLabApiException GitLabApiException if any exception occurs during execution
     */
    public Pager<Commit> getCommits(
            Object projectIdOrPath, String ref, Date since, Date until, String path, int itemsPerPage)
            throws GitLabApiException {
        return (getCommits(projectIdOrPath, ref, since, until, path, null, null, null, itemsPerPage));
    }

    /**
     * Get a List of the specified repository commits in a project
     *
     * <pre><code>GitLab Endpoint: GET /projects/:id/repository/commits</code></pre>
     *
     * @param projectIdOrPath the project in the form of an Long(ID), String(path), or Project instance
     * @param ref the name of a repository branch or tag or if not given the default branch
     * @param since only commits after or on this date will be returned
     * @param until only commits before or on this date will be returned
     * @param path the path to file of a project
     * @param all retrieve every commit from the repository
     * @param withStats stats about each commit will be added to the response
     * @param firstParent follow only the first parent commit upon seeing a merge commit
     * @return a Pager containing the commits for the specified project ID
     * @throws GitLabApiException GitLabApiException if any exception occurs during execution
     */
    public List<Commit> getCommits(
            Object projectIdOrPath,
            String ref,
            Date since,
            Date until,
            String path,
            Boolean all,
            Boolean withStats,
            Boolean firstParent)
            throws GitLabApiException {
        return (getCommits(projectIdOrPath, ref, since, until, path, all, withStats, firstParent, getDefaultPerPage())
                .all());
    }

    /**
     * Get a Pager of the specified repository commits in a project
     *
     * <pre><code>GitLab Endpoint: GET /projects/:id/repository/commits</code></pre>
     *
     * @param projectIdOrPath the project in the form of an Long(ID), String(path), or Project instance
     * @param ref the name of a repository branch or tag or if not given the default branch
     * @param since only commits after or on this date will be returned
     * @param until only commits before or on this date will be returned
     * @param path the path to file of a project
     * @param all retrieve every commit from the repository
     * @param withStats stats about each commit will be added to the response
     * @param firstParent follow only the first parent commit upon seeing a merge commit
     * @param itemsPerPage the number of Commit instances that will be fetched per page
     * @return a Pager containing the commits for the specified project ID
     * @throws GitLabApiException GitLabApiException if any exception occurs during execution
     */
    public Pager<Commit> getCommits(
            Object projectIdOrPath,
            String ref,
            Date since,
            Date until,
            String path,
            Boolean all,
            Boolean withStats,
            Boolean firstParent,
            int itemsPerPage)
            throws GitLabApiException {
        Form formData = new GitLabApiForm()
                .withParam("ref_name", ref)
                .withParam("since", ISO8601.toString(since, false))
                .withParam("until", ISO8601.toString(until, false))
                .withParam("path", (path == null ? null : urlEncode(path)))
                .withParam("all", all)
                .withParam("with_stats", withStats)
                .withParam("first_parent", firstParent);
        return (new Pager<Commit>(
                this,
                Commit.class,
                itemsPerPage,
                formData.asMap(),
                "projects",
                getProjectIdOrPath(projectIdOrPath),
                "repository",
                "commits"));
    }

    /**
     * Get a Stream of the specified repository commits in a project
     *
     * <pre><code>GitLab Endpoint: GET /projects/:id/repository/commits</code></pre>
     *
     * @param projectIdOrPath the project in the form of an Long(ID), String(path), or Project instance
     * @param ref the name of a repository branch or tag or if not given the default branch
     * @param since only commits after or on this date will be returned
     * @param until only commits before or on this date will be returned
     * @param path the path to file of a project
     * @param all retrieve every commit from the repository
     * @param withStats stats about each commit will be added to the response
     * @param firstParent follow only the first parent commit upon seeing a merge commit
     * @return a Stream containing the commits for the specified project ID
     * @throws GitLabApiException GitLabApiException if any exception occurs during execution
     */
    public Stream<Commit> getCommitsStream(
            Object projectIdOrPath,
            String ref,
            Date since,
            Date until,
            String path,
            Boolean all,
            Boolean withStats,
            Boolean firstParent)
            throws GitLabApiException {
        return (getCommits(projectIdOrPath, ref, since, until, path, all, withStats, firstParent, getDefaultPerPage())
                .stream());
    }

    /**
     * Get a specific commit identified by the commit hash or name of a branch or tag.
     *
     * <pre><code>GitLab Endpoint: GET /projects/:id/repository/commits/:sha</code></pre>
     *
     * @param projectIdOrPath the project in the form of an Long(ID), String(path), or Project instance
     * @param sha a commit hash or name of a branch or tag
     * @return the Commit instance for the specified project ID/sha pair
     * @throws GitLabApiException GitLabApiException if any exception occurs during execution
     */
    public Commit getCommit(Object projectIdOrPath, String sha) throws GitLabApiException {
        Response response = get(
                Response.Status.OK,
                getDefaultPerPageParam(),
                "projects",
                getProjectIdOrPath(projectIdOrPath),
                "repository",
                "commits",
                urlEncode(sha));
        return (response.readEntity(Commit.class));
    }

    /**
     * Get a specific commit identified by the commit hash or name of a branch or tag as an Optional instance
     *
     * <pre><code>GitLab Endpoint: GET /projects/:id/repository/commits/:sha</code></pre>
     *
     * @param projectIdOrPath the project in the form of an Long(ID), String(path), or Project instance
     * @param sha a commit hash or name of a branch or tag
     * @return the Commit for the specified project ID/sha pair as an Optional instance
     */
    public Optional<Commit> getOptionalCommit(Object projectIdOrPath, String sha) {
        try {
            return (Optional.ofNullable(getCommit(projectIdOrPath, sha)));
        } catch (GitLabApiException glae) {
            return (GitLabApi.createOptionalFromException(glae));
        }
    }

    /**
     * Get a List of all references (from branches or tags) a commit is pushed to.
     *
     * <pre><code>GitLab Endpoint: GET /projects/:id/repository/commits/:sha/refs</code></pre>
     *
     * @param projectIdOrPath the project in the form of an Long(ID), String(path), or Project instance
     * @param sha a commit hash or name of a branch or tag
     * @return a List of all references (from branches or tags) a commit is pushed to
     * @throws GitLabApiException GitLabApiException if any exception occurs during execution
     * @since Gitlab 10.6
     */
    public List<CommitRef> getCommitRefs(Object projectIdOrPath, String sha) throws GitLabApiException {
        return (getCommitRefs(projectIdOrPath, sha, RefType.ALL, getDefaultPerPage())
                .all());
    }

    /**
     * Get a Pager of references (from branches or tags) a commit is pushed to.
     *
     * <pre><code>GitLab Endpoint: GET /projects/:id/repository/commits/:sha/refs?type=:refType</code></pre>
     *
     * @param projectIdOrPath the project in the form of an Long(ID), String(path), or Project instance
     * @param sha a commit hash or name of a branch or tag
     * @param itemsPerPage the number of Commit instances that will be fetched per page
     * @return a Pager of references (from branches or tags) a commit is pushed to
     * @throws GitLabApiException GitLabApiException if any exception occurs during execution
     * @since Gitlab 10.6
     */
    public Pager<CommitRef> getCommitRefs(Object projectIdOrPath, String sha, int itemsPerPage)
            throws GitLabApiException {
        return (getCommitRefs(projectIdOrPath, sha, RefType.ALL, itemsPerPage));
    }

    /**
     * Get a Stream of all references (from branches or tags) a commit is pushed to.
     *
     * <pre><code>GitLab Endpoint: GET /projects/:id/repository/commits/:sha/refs</code></pre>
     *
     * @param projectIdOrPath the project in the form of an Long(ID), String(path), or Project instance
     * @param sha a commit hash or name of a branch or tag
     * @return a Stream of all references (from branches or tags) a commit is pushed to
     * @throws GitLabApiException GitLabApiException if any exception occurs during execution
     * @since Gitlab 10.6
     */
    public Stream<CommitRef> getCommitRefsStream(Object projectIdOrPath, String sha) throws GitLabApiException {
        return (getCommitRefs(projectIdOrPath, sha, RefType.ALL, getDefaultPerPage()).stream());
    }

    /**
     * Get a List of all references (from branches or tags) a commit is pushed to.
     *
     * <pre><code>GitLab Endpoint: GET /projects/:id/repository/commits/:sha/refs?type=:refType</code></pre>
     *
     * @param projectIdOrPath the project in the form of an Long(ID), String(path), or Project instance
     * @param sha a commit hash or name of a branch or tag
     * @param refType the scope of commits. Possible values branch, tag, all. Default is all.
     * @return a List of all references (from branches or tags) a commit is pushed to
     * @throws GitLabApiException GitLabApiException if any exception occurs during execution
     * @since Gitlab 10.6
     */
    public List<CommitRef> getCommitRefs(Object projectIdOrPath, String sha, RefType refType)
            throws GitLabApiException {
        return (getCommitRefs(projectIdOrPath, sha, refType, getDefaultPerPage())
                .all());
    }

    /**
     * Get a Pager of references (from branches or tags) a commit is pushed to.
     *
     * <pre><code>GitLab Endpoint: GET /projects/:id/repository/commits/:sha/refs?type=:refType</code></pre>
     *
     * @param projectIdOrPath the project in the form of an Long(ID), String(path), or Project instance
     * @param sha a commit hash or name of a branch or tag
     * @param refType the scope of commits. Possible values branch, tag, all. Default is all.
     * @param itemsPerPage the number of Commit instances that will be fetched per page
     * @return a Pager of references (from branches or tags) a commit is pushed to
     * @throws GitLabApiException GitLabApiException if any exception occurs during execution
     * @since Gitlab 10.6
     */
    public Pager<CommitRef> getCommitRefs(
            Object projectIdOrPath, String sha, CommitRef.RefType refType, int itemsPerPage) throws GitLabApiException {
        Form form = new GitLabApiForm().withParam("type", refType);
        return (new Pager<CommitRef>(
                this,
                CommitRef.class,
                itemsPerPage,
                form.asMap(),
                "projects",
                getProjectIdOrPath(projectIdOrPath),
                "repository",
                "commits",
                urlEncode(sha),
                "refs"));
    }

    /**
     * Get a Stream of all references (from branches or tags) a commit is pushed to.
     *
     * <pre><code>GitLab Endpoint: GET /projects/:id/repository/commits/:sha/refs?type=:refType</code></pre>
     *
     * @param projectIdOrPath the project in the form of an Long(ID), String(path), or Project instance
     * @param sha a commit hash or name of a branch or tag
     * @param refType the scope of commits. Possible values branch, tag, all. Default is all.
     * @return a Stream of all references (from branches or tags) a commit is pushed to
     * @throws GitLabApiException GitLabApiException if any exception occurs during execution
     * @since Gitlab 10.6
     */
    public Stream<CommitRef> getCommitRefsStream(Object projectIdOrPath, String sha, RefType refType)
            throws GitLabApiException {
        return (getCommitRefs(projectIdOrPath, sha, refType, getDefaultPerPage()).stream());
    }

    /**
     * Get a list of repository commit statuses that meet the provided filter.
     *
     * <pre><code>GitLab Endpoint: GET /projects/:id/repository/commits/:sha/statuses</code></pre>
     *
     * @param projectIdOrPath the project in the form of an Long(ID), String(path), or Project instance
     * @param sha the commit SHA
     * @param filter the commit statuses file, contains ref, stage, name, all
     * @return a List containing the commit statuses for the specified project and sha that meet the provided filter
     * @throws GitLabApiException GitLabApiException if any exception occurs during execution
     */
    public List<CommitStatus> getCommitStatuses(Object projectIdOrPath, String sha, CommitStatusFilter filter)
            throws GitLabApiException {
        return (getCommitStatuses(projectIdOrPath, sha, filter, getDefaultPerPage())
                .all());
    }

    /**
     * Get a list of repository commit statuses that meet the provided filter.
     *
     * <pre><code>GitLab Endpoint: GET /projects/:id/repository/commits/:sha/statuses</code></pre>
     *
     * @param projectIdOrPath the project in the form of an Long(ID), String(path), or Project instance
     * @param sha the commit SHA
     * @param filter the commit statuses file, contains ref, stage, name, all
     * @param page the page to get
     * @param perPage the number of commits statuses per page
     * @return a List containing the commit statuses for the specified project and sha that meet the provided filter
     * @throws GitLabApiException GitLabApiException if any exception occurs during execution
     */
    public List<CommitStatus> getCommitStatuses(
            Object projectIdOrPath, String sha, CommitStatusFilter filter, int page, int perPage)
            throws GitLabApiException {

        if (projectIdOrPath == null) {
            throw new RuntimeException("projectIdOrPath cannot be null");
        }

        if (sha == null || sha.trim().isEmpty()) {
            throw new RuntimeException("sha cannot be null");
        }

        MultivaluedMap<String, String> queryParams =
                (filter != null ? filter.getQueryParams(page, perPage).asMap() : getPageQueryParams(page, perPage));
        Response response = get(
                Response.Status.OK,
                queryParams,
                "projects",
                this.getProjectIdOrPath(projectIdOrPath),
                "repository",
                "commits",
                sha,
                "statuses");
        return (response.readEntity(new GenericType<List<CommitStatus>>() {}));
    }

    /**
     * Get a Pager of repository commit statuses that meet the provided filter.
     *
     * <pre><code>GitLab Endpoint: GET /projects/:id/repository/commits/:sha/statuses</code></pre>
     *
     * @param projectIdOrPath the project in the form of an Long(ID), String(path), or Project instance
     * @param sha the commit SHA
     * @param filter the commit statuses file, contains ref, stage, name, all
     * @param itemsPerPage the number of CommitStatus instances that will be fetched per page
     * @return a Pager containing the commit statuses for the specified project and sha that meet the provided filter
     * @throws GitLabApiException GitLabApiException if any exception occurs during execution
     */
    public Pager<CommitStatus> getCommitStatuses(
            Object projectIdOrPath, String sha, CommitStatusFilter filter, int itemsPerPage) throws GitLabApiException {

        if (projectIdOrPath == null) {
            throw new RuntimeException("projectIdOrPath cannot be null");
        }

        if (sha == null || sha.trim().isEmpty()) {
            throw new RuntimeException("sha cannot be null");
        }

        MultivaluedMap<String, String> queryParams =
                (filter != null ? filter.getQueryParams().asMap() : null);
        return (new Pager<CommitStatus>(
                this,
                CommitStatus.class,
                itemsPerPage,
                queryParams,
                "projects",
                this.getProjectIdOrPath(projectIdOrPath),
                "repository",
                "commits",
                sha,
                "statuses"));
    }

    /**
     * Get a Stream of repository commit statuses that meet the provided filter.
     *
     * <pre><code>GitLab Endpoint: GET /projects/:id/repository/commits/:sha/statuses</code></pre>
     *
     * @param projectIdOrPath the project in the form of an Long(ID), String(path), or Project instance
     * @param sha the commit SHA
     * @param filter the commit statuses file, contains ref, stage, name, all
     * @return a Stream containing the commit statuses for the specified project and sha that meet the provided filter
     * @throws GitLabApiException GitLabApiException if any exception occurs during execution
     */
    public Stream<CommitStatus> getCommitStatusesStream(Object projectIdOrPath, String sha, CommitStatusFilter filter)
            throws GitLabApiException {
        return (getCommitStatuses(projectIdOrPath, sha, filter, getDefaultPerPage()).stream());
    }

    /**
     * <p>Add or update the build status of a commit.  The following fluent methods are available on the
     * CommitStatus instance for setting up the status:</p>
     * <pre><code>
     * withCoverage(Float)
     * withDescription(String)
     * withName(String)
     * withRef(String)
     * withTargetUrl(String)
     * </code></pre>
     *
     * <pre><code>GitLab Endpoint: POST /projects/:id/statuses/:sha</code></pre>
     *
     * @param projectIdOrPath the project in the form of an Long(ID), String(path), or Project instance (required)
     * @param sha a commit SHA (required)
     * @param state the state of the status. Can be one of the following: PENDING, RUNNING, SUCCESS, FAILED, CANCELED (required)
     * @param status the CommitSatus instance holding the optional parameters: ref, name, target_url, description, and coverage
     * @return a CommitStatus instance with the updated info
     * @throws GitLabApiException GitLabApiException if any exception occurs during execution
     */
<<<<<<< HEAD
    public CommitStatus addCommitStatus(Object projectIdOrPath, String sha, CommitBuildState state, CommitStatus status) throws GitLabApiException {
=======
    public CommitStatus addCommitStatus(Object projectIdOrPath, String sha, CommitBuildState state, CommitStatus status)
            throws GitLabApiException {
        return addCommitStatus(projectIdOrPath, sha, state, null, status);
    }

    /**
     * <p>Add or update the build status of a commit.  The following fluent methods are available on the
     * CommitStatus instance for setting up the status:</p>
     * <pre><code>
     * withCoverage(Float)
     * withDescription(String)
     * withName(String)
     * withRef(String)
     * withTargetUrl(String)
     * </code></pre>
     *
     * <pre><code>GitLab Endpoint: POST /projects/:id/statuses/:sha</code></pre>
     *
     * @param projectIdOrPath the project in the form of an Long(ID), String(path), or Project instance (required)
     * @param sha a commit SHA (required)
     * @param state the state of the status. Can be one of the following: PENDING, RUNNING, SUCCESS, FAILED, CANCELED (required)
     * @param pipelineId 	The ID of the pipeline to set status. Use in case of several pipeline on same SHA (optional)
     * @param status the CommitSatus instance hoilding the optional parms: ref, name, target_url, description, and coverage
     * @return a CommitStatus instance with the updated info
     * @throws GitLabApiException GitLabApiException if any exception occurs during execution
     * @deprecated use {@link #addCommitStatus(Object, String, org.gitlab4j.api.Constants.CommitBuildState, CommitStatus)} and set the pipelineId value in the {@link CommitStatus} parameter
     */
    @Deprecated
    public CommitStatus addCommitStatus(
            Object projectIdOrPath, String sha, CommitBuildState state, Long pipelineId, CommitStatus status)
            throws GitLabApiException {

>>>>>>> 6e5e2e68
        if (projectIdOrPath == null) {
            throw new RuntimeException("projectIdOrPath cannot be null");
        }

        if (sha == null || sha.trim().isEmpty()) {
            throw new RuntimeException("sha cannot be null");
        }

        GitLabApiForm formData = new GitLabApiForm().withParam("state", state, true);
        if (status != null) {
            formData.withParam("ref", status.getRef())
<<<<<<< HEAD
                .withParam("name", status.getName())
                .withParam("target_url", status.getTargetUrl())
                .withParam("description", status.getDescription())
                .withParam("coverage", status.getCoverage())
                .withParam("pipeline_id", status.getPipelineId());
=======
                    .withParam("name", status.getName())
                    .withParam("target_url", status.getTargetUrl())
                    .withParam("description", status.getDescription())
                    .withParam("coverage", status.getCoverage())
                    .withParam("pipeline_id", status.getPipelineId());
            if (pipelineId != null
                    && status.getPipelineId() != null
                    && !Objects.equals(status.getPipelineId(), pipelineId)) {
                throw new IllegalArgumentException(
                        "The parameter 'pipelineId' and the pipelineId value the 'status' parameter are different. Set the two values to be the same or one of the two values to null.");
            }
        }

        if (pipelineId != null) {
            formData.withParam("pipeline_id", pipelineId);
>>>>>>> 6e5e2e68
        }

        Response response =
                post(Response.Status.OK, formData, "projects", getProjectIdOrPath(projectIdOrPath), "statuses", sha);
        return (response.readEntity(CommitStatus.class));
    }

    /**
     * Get the list of diffs of a commit in a project.
     *
     * <pre><code>GitLab Endpoint: GET /projects/:id/repository/commits/:sha/diff</code></pre>
     *
     * @param projectIdOrPath the project in the form of an Long(ID), String(path), or Project instance
     * @param sha a commit hash or name of a branch or tag
     * @return a List of Diff instances for the specified project ID/sha pair
     * @throws GitLabApiException GitLabApiException if any exception occurs during execution
     */
    public List<Diff> getDiff(Object projectIdOrPath, String sha) throws GitLabApiException {
        return (getDiff(projectIdOrPath, sha, getDefaultPerPage()).all());
    }

    /**
     * Get the Pager of diffs of a commit in a project.
     *
     * <pre><code>GitLab Endpoint: GET /projects/:id/repository/commits/:sha/diff</code></pre>
     *
     * @param projectIdOrPath the project in the form of an Long(ID), String(path), or Project instance
     * @param sha a commit hash or name of a branch or tag
     * @param itemsPerPage the number of Diff instances that will be fetched per page
     * @return a Pager of Diff instances for the specified project ID/sha pair
     * @throws GitLabApiException GitLabApiException if any exception occurs during execution
     */
    public Pager<Diff> getDiff(Object projectIdOrPath, String sha, int itemsPerPage) throws GitLabApiException {

        if (projectIdOrPath == null) {
            throw new RuntimeException("projectIdOrPath cannot be null");
        }

        if (sha == null || sha.trim().isEmpty()) {
            throw new RuntimeException("sha cannot be null");
        }

        return (new Pager<Diff>(
                this,
                Diff.class,
                itemsPerPage,
                null,
                "projects",
                getProjectIdOrPath(projectIdOrPath),
                "repository",
                "commits",
                sha,
                "diff"));
    }

    /**
     * Get the Diff of diffs of a commit in a project.
     *
     * <pre><code>GitLab Endpoint: GET /projects/:id/repository/commits/:sha/diff</code></pre>
     *
     * @param projectIdOrPath the project in the form of an Long(ID), String(path), or Project instance
     * @param sha a commit hash or name of a branch or tag
     * @return a Stream of Diff instances for the specified project ID/sha pair
     * @throws GitLabApiException GitLabApiException if any exception occurs during execution
     */
    public Stream<Diff> getDiffStream(Object projectIdOrPath, String sha) throws GitLabApiException {
        return (getDiff(projectIdOrPath, sha, getDefaultPerPage()).stream());
    }

    /**
     * Get the comments of a commit in a project.
     *
     * <pre><code>GitLab Endpoint: GET /projects/:id/repository/commits/:sha/comments</code></pre>
     *
     * @param projectIdOrPath the project in the form of an Long(ID), String(path), or Project instance
     * @param sha a commit hash or name of a branch or tag
     * @return a List of Comment instances for the specified project ID/sha pair
     * @throws GitLabApiException GitLabApiException if any exception occurs during execution
     */
    public List<Comment> getComments(Object projectIdOrPath, String sha) throws GitLabApiException {
        return (getComments(projectIdOrPath, sha, getDefaultPerPage()).all());
    }

    /**
     * Get a Pager of the comments of a commit in a project.
     *
     * <pre><code>GitLab Endpoint: GET /projects/:id/repository/commits/:sha/comments</code></pre>
     *
     * @param projectIdOrPath the project in the form of an Long(ID), String(path), or Project instance
     * @param sha a commit hash or name of a branch or tag
     * @param itemsPerPage the number of Comment instances that will be fetched per page
     * @return a List of Comment instances for the specified project ID/sha pair
     * @throws GitLabApiException GitLabApiException if any exception occurs during execution
     */
    public Pager<Comment> getComments(Object projectIdOrPath, String sha, int itemsPerPage) throws GitLabApiException {
        return new Pager<Comment>(
                this,
                Comment.class,
                itemsPerPage,
                null,
                "projects",
                getProjectIdOrPath(projectIdOrPath),
                "repository",
                "commits",
                sha,
                "comments");
    }

    /**
     * Get the comments of a commit in a project as a Stream.
     *
     * <pre><code>GitLab Endpoint: GET /projects/:id/repository/commits/:sha/comments</code></pre>
     *
     * @param projectIdOrPath the project in the form of an Long(ID), String(path), or Project instance
     * @param sha a commit hash or name of a branch or tag
     * @return a Stream of Comment instances for the specified project ID/sha pair
     * @throws GitLabApiException GitLabApiException if any exception occurs during execution
     */
    public Stream<Comment> getCommentsStream(Object projectIdOrPath, String sha) throws GitLabApiException {
        return (getComments(projectIdOrPath, sha, getDefaultPerPage()).stream());
    }

    /**
     * Add a comment to a commit.  In order to post a comment in a particular line of a particular file,
     * you must specify the full commit SHA, the path, the line and lineType should be NEW.
     *
     * <pre><code>GitLab Endpoint: POST /projects/:id/repository/commits/:sha/comments</code></pre>
     *
     * @param projectIdOrPath the project in the form of an Long(ID), String(path), or Project instance
     * @param sha a commit hash or name of a branch or tag
     * @param note the text of the comment, required
     * @param path the file path relative to the repository, optional
     * @param line the line number where the comment should be placed, optional
     * @param lineType the line type, optional
     * @return a Comment instance for the posted comment
     * @throws GitLabApiException GitLabApiException if any exception occurs during execution
     */
    public Comment addComment(
            Object projectIdOrPath, String sha, String note, String path, Integer line, LineType lineType)
            throws GitLabApiException {
        GitLabApiForm formData = new GitLabApiForm()
                .withParam("note", note, true)
                .withParam("path", path)
                .withParam("line", line)
                .withParam("line_type", lineType);
        Response response = post(
                Response.Status.CREATED,
                formData,
                "projects",
                getProjectIdOrPath(projectIdOrPath),
                "repository",
                "commits",
                sha,
                "comments");
        return (response.readEntity(Comment.class));
    }

    /**
     * Add a comment to a commit.
     *
     * <pre><code>GitLab Endpoint: POST /projects/:id/repository/commits/:sha/comments</code></pre>
     *
     * @param projectIdOrPath the project in the form of an Long(ID), String(path), or Project instance
     * @param sha a commit hash or name of a branch or tag
     * @param note the text of the comment, required
     * @return a Comment instance for the posted comment
     * @throws GitLabApiException GitLabApiException if any exception occurs during execution
     */
    public Comment addComment(Object projectIdOrPath, String sha, String note) throws GitLabApiException {
        return (addComment(projectIdOrPath, sha, note, null, null, null));
    }

    /**
     * Create a commit with single file and action.
     *
     * <pre><code>GitLab Endpoint: POST /projects/:id/repository/commits</code></pre>
     *
     * @param projectIdOrPath the project in the form of an Long(ID), String(path), or Project instance
     * @param branch tame of the branch to commit into. To create a new branch, also provide startBranch
     * @param commitMessage the commit message
     * @param startBranch the name of the branch to start the new commit from
     * @param authorEmail the commit author's email address
     * @param authorName the commit author's name
     * @param action the CommitAction to commit
     * @return the created Commit instance
     * @throws GitLabApiException if any exception occurs during execution
     */
    public Commit createCommit(
            Object projectIdOrPath,
            String branch,
            String commitMessage,
            String startBranch,
            String authorEmail,
            String authorName,
            CommitAction action)
            throws GitLabApiException {

        // Validate the action
        if (action == null) {
            throw new GitLabApiException("action cannot be null or empty.");
        }

        return (createCommit(
                projectIdOrPath, branch, commitMessage, startBranch, authorEmail, authorName, Arrays.asList(action)));
    }

    /**
     * Create a commit with multiple files and actions.
     *
     * <pre><code>GitLab Endpoint: POST /projects/:id/repository/commits</code></pre>
     *
     * @param projectIdOrPath the project in the form of an Long(ID), String(path), or Project instance
     * @param branch tame of the branch to commit into. To create a new branch, also provide startBranch
     * @param commitMessage the commit message
     * @param startBranch the name of the branch to start the new commit from
     * @param authorEmail the commit author's email address
     * @param authorName the commit author's name
     * @param actions the array of CommitAction to commit as a batch
     * @return the created Commit instance
     * @throws GitLabApiException if any exception occurs during execution
     */
    public Commit createCommit(
            Object projectIdOrPath,
            String branch,
            String commitMessage,
            String startBranch,
            String authorEmail,
            String authorName,
            List<CommitAction> actions)
            throws GitLabApiException {

        CommitPayload payload = new CommitPayload()
                .withBranch(branch)
                .withStartBranch(startBranch)
                .withCommitMessage(commitMessage)
                .withAuthorEmail(authorEmail)
                .withAuthorName(authorName)
                .withActions(actions);
        return (createCommit(projectIdOrPath, payload));
    }

    /**
     * Create a commit with multiple files and actions.
     *
     * <pre><code>GitLab Endpoint: POST /projects/:id/repository/commits</code></pre>
     *
     * @param projectIdOrPath the project in the form of an Long(ID), String(path), or Project instance
     * @param payload a CommitPayload instance holding the parameters for the commit
     * @return the created Commit instance
     * @throws GitLabApiException if any exception occurs during execution
     */
    public Commit createCommit(Object projectIdOrPath, CommitPayload payload) throws GitLabApiException {

        // Validate the actions
        List<CommitAction> actions = payload.getActions();
        if (actions == null || actions.isEmpty()) {
            throw new GitLabApiException("actions cannot be null or empty.");
        }

        for (CommitAction action : actions) {

            // File content is required for create and update
            Action actionType = action.getAction();
            if (actionType == Action.CREATE || actionType == Action.UPDATE) {
                String content = action.getContent();
                if (content == null) {
                    throw new GitLabApiException("Content cannot be null for create or update actions.");
                }
            }
        }

        if (payload.getStartProject() != null) {
            payload.setStartProject(getProjectIdOrPath(payload.getStartProject()));
        }

        Response response = post(
                Response.Status.CREATED,
                payload,
                "projects",
                getProjectIdOrPath(projectIdOrPath),
                "repository",
                "commits");
        return (response.readEntity(Commit.class));
    }

    /**
     * Reverts a commit in a given branch.
     *
     * <pre><code>GitLab Endpoint: POST /projects/:id/repository/commits/:sha/revert</code></pre>
     *
     * @since GitLab 11.5
     * @param projectIdOrPath the project in the form of an Long(ID), String(path), or Project instance
     * @param sha the commit SHA to revert
     * @param branch the target branch to revert the commit on
     * @return a Commit instance holding the reverted commit
     * @throws GitLabApiException GitLabApiException if any exception occurs during execution
     */
    public Commit revertCommit(Object projectIdOrPath, String sha, String branch) throws GitLabApiException {
        GitLabApiForm formData = new GitLabApiForm().withParam("branch", branch, true);
        Response response = post(
                Response.Status.CREATED,
                formData,
                "projects",
                getProjectIdOrPath(projectIdOrPath),
                "repository",
                "commits",
                sha,
                "revert");
        return (response.readEntity(Commit.class));
    }

    /**
     * Cherry picks a commit in a given branch.
     *
     * <pre><code>GitLab Endpoint: POST /projects/:id/repository/commits/:sha/cherry_pick</code></pre>
     *
     * @since GitLab 8.15
     * @param projectIdOrPath the project in the form of an Long(ID), String(path), or Project instance
     * @param sha the commit SHA to cherry pick
     * @param branch the target branch to cherry pick the commit on
     * @return a Commit instance holding the cherry picked commit
     * @throws GitLabApiException GitLabApiException if any exception occurs during execution
     */
    public Commit cherryPickCommit(Object projectIdOrPath, String sha, String branch) throws GitLabApiException {
        GitLabApiForm formData = new GitLabApiForm().withParam("branch", branch, true);
        Response response = post(
                Response.Status.CREATED,
                formData,
                "projects",
                getProjectIdOrPath(projectIdOrPath),
                "repository",
                "commits",
                sha,
                "cherry_pick");
        return (response.readEntity(Commit.class));
    }

    /**
     * Get a list of Merge Requests related to the specified commit.
     *
     * <pre><code>GitLab Endpoint: GET /projects/:id/repository/commits/:sha/merge_requests</code></pre>
     *
     * @param projectIdOrPath the project in the form of an Long(ID), String(path), or Project instance
     * @param sha the commit SHA to get merge requests for
     * @return a list containing the MergeRequest instances for the specified project/SHA
     * @throws GitLabApiException GitLabApiException if any exception occurs during execution
     */
    public List<MergeRequest> getMergeRequests(Object projectIdOrPath, String sha) throws GitLabApiException {
        return (getMergeRequests(projectIdOrPath, sha, getDefaultPerPage()).all());
    }

    /**
     * Get a Pager of Merge Requests related to the specified commit.
     *
     * <pre><code>GitLab Endpoint: GET /projects/:id/repository/commits/:sha/merge_requests</code></pre>
     *
     * @param projectIdOrPath the project in the form of an Long(ID), String(path), or Project instance
     * @param sha the commit SHA to get merge requests for
     * @param itemsPerPage the number of Commit instances that will be fetched per page
     * @return a Pager containing the MergeRequest instances for the specified project/SHA
     * @throws GitLabApiException GitLabApiException if any exception occurs during execution
     */
    public Pager<MergeRequest> getMergeRequests(Object projectIdOrPath, String sha, int itemsPerPage)
            throws GitLabApiException {
        return (new Pager<MergeRequest>(
                this,
                MergeRequest.class,
                itemsPerPage,
                null,
                "projects",
                getProjectIdOrPath(projectIdOrPath),
                "repository",
                "commits",
                urlEncode(sha),
                "merge_requests"));
    }

    /**
     * Get a Stream of Merge Requests related to the specified commit.
     *
     * <pre><code>GitLab Endpoint: GET /projects/:id/repository/commits/:sha/merge_requests</code></pre>
     *
     * @param projectIdOrPath the project in the form of an Long(ID), String(path), or Project instance
     * @param sha the commit SHA to get merge requests for
     * @return a Stream containing the MergeRequest instances for the specified project/SHA
     * @throws GitLabApiException GitLabApiException if any exception occurs during execution
     */
    public Stream<MergeRequest> getMergeRequestsStream(Object projectIdOrPath, String sha) throws GitLabApiException {
        return (getMergeRequests(projectIdOrPath, sha, getDefaultPerPage()).stream());
    }

    /**
     * Get the GPG signature from a commit, if it is signed. For unsigned commits, it results in a 404 response.
     *
     * <pre><code>GitLab Endpoint: GET /projects/:id/repository/commits/:sha/signature</code></pre>
     *
     * @param projectIdOrPath the project in the form of an Long(ID), String(path), or Project instance
     * @param sha a commit hash or name of a branch or tag
     * @return the GpgSignature instance for the specified project ID/sha pair
     * @throws GitLabApiException GitLabApiException if any exception occurs during execution
     */
    public GpgSignature getGpgSignature(Object projectIdOrPath, String sha) throws GitLabApiException {
        Response response = get(
                Response.Status.OK,
                getDefaultPerPageParam(),
                "projects",
                getProjectIdOrPath(projectIdOrPath),
                "repository",
                "commits",
                urlEncode(sha),
                "signature");
        return (response.readEntity(GpgSignature.class));
    }

    /**
     * Get the GPG signature from a commit as an Optional instance
     *
     * <pre><code>GitLab Endpoint: GET /projects/:id/repository/commits/:sha/signature</code></pre>
     *
     * @param projectIdOrPath the project in the form of an Long(ID), String(path), or Project instance
     * @param sha a commit hash or name of a branch or tag
     * @return the GpgSignature for the specified project ID/sha pair as an Optional instance
     */
    public Optional<GpgSignature> getOptionalGpgSignature(Object projectIdOrPath, String sha) {
        try {
            return (Optional.ofNullable(getGpgSignature(projectIdOrPath, sha)));
        } catch (GitLabApiException glae) {
            return (GitLabApi.createOptionalFromException(glae));
        }
    }
}<|MERGE_RESOLUTION|>--- conflicted
+++ resolved
@@ -665,42 +665,8 @@
      * @return a CommitStatus instance with the updated info
      * @throws GitLabApiException GitLabApiException if any exception occurs during execution
      */
-<<<<<<< HEAD
-    public CommitStatus addCommitStatus(Object projectIdOrPath, String sha, CommitBuildState state, CommitStatus status) throws GitLabApiException {
-=======
     public CommitStatus addCommitStatus(Object projectIdOrPath, String sha, CommitBuildState state, CommitStatus status)
             throws GitLabApiException {
-        return addCommitStatus(projectIdOrPath, sha, state, null, status);
-    }
-
-    /**
-     * <p>Add or update the build status of a commit.  The following fluent methods are available on the
-     * CommitStatus instance for setting up the status:</p>
-     * <pre><code>
-     * withCoverage(Float)
-     * withDescription(String)
-     * withName(String)
-     * withRef(String)
-     * withTargetUrl(String)
-     * </code></pre>
-     *
-     * <pre><code>GitLab Endpoint: POST /projects/:id/statuses/:sha</code></pre>
-     *
-     * @param projectIdOrPath the project in the form of an Long(ID), String(path), or Project instance (required)
-     * @param sha a commit SHA (required)
-     * @param state the state of the status. Can be one of the following: PENDING, RUNNING, SUCCESS, FAILED, CANCELED (required)
-     * @param pipelineId 	The ID of the pipeline to set status. Use in case of several pipeline on same SHA (optional)
-     * @param status the CommitSatus instance hoilding the optional parms: ref, name, target_url, description, and coverage
-     * @return a CommitStatus instance with the updated info
-     * @throws GitLabApiException GitLabApiException if any exception occurs during execution
-     * @deprecated use {@link #addCommitStatus(Object, String, org.gitlab4j.api.Constants.CommitBuildState, CommitStatus)} and set the pipelineId value in the {@link CommitStatus} parameter
-     */
-    @Deprecated
-    public CommitStatus addCommitStatus(
-            Object projectIdOrPath, String sha, CommitBuildState state, Long pipelineId, CommitStatus status)
-            throws GitLabApiException {
-
->>>>>>> 6e5e2e68
         if (projectIdOrPath == null) {
             throw new RuntimeException("projectIdOrPath cannot be null");
         }
@@ -712,29 +678,11 @@
         GitLabApiForm formData = new GitLabApiForm().withParam("state", state, true);
         if (status != null) {
             formData.withParam("ref", status.getRef())
-<<<<<<< HEAD
-                .withParam("name", status.getName())
-                .withParam("target_url", status.getTargetUrl())
-                .withParam("description", status.getDescription())
-                .withParam("coverage", status.getCoverage())
-                .withParam("pipeline_id", status.getPipelineId());
-=======
                     .withParam("name", status.getName())
                     .withParam("target_url", status.getTargetUrl())
                     .withParam("description", status.getDescription())
                     .withParam("coverage", status.getCoverage())
                     .withParam("pipeline_id", status.getPipelineId());
-            if (pipelineId != null
-                    && status.getPipelineId() != null
-                    && !Objects.equals(status.getPipelineId(), pipelineId)) {
-                throw new IllegalArgumentException(
-                        "The parameter 'pipelineId' and the pipelineId value the 'status' parameter are different. Set the two values to be the same or one of the two values to null.");
-            }
-        }
-
-        if (pipelineId != null) {
-            formData.withParam("pipeline_id", pipelineId);
->>>>>>> 6e5e2e68
         }
 
         Response response =
