package org.gitlab4j.api;

import org.gitlab4j.api.models.Comment;
import org.gitlab4j.api.models.Commit;
import org.gitlab4j.api.models.CommitAction;
import org.gitlab4j.api.models.CommitPayload;
import org.gitlab4j.api.models.CommitRef;
<<<<<<< HEAD
=======
import org.gitlab4j.api.models.CommitRef.RefType;
>>>>>>> 2263d761
import org.gitlab4j.api.models.Diff;
import org.gitlab4j.api.utils.ISO8601;

import javax.ws.rs.core.Form;
import javax.ws.rs.core.GenericType;
import javax.ws.rs.core.Response;
import java.io.UnsupportedEncodingException;
import java.net.URLEncoder;
import java.util.Date;
import java.util.List;
import java.util.Optional;

<<<<<<< HEAD
import static org.gitlab4j.api.models.CommitRef.RefType.all;

=======
>>>>>>> 2263d761
/**
 * This class implements the client side API for the GitLab commits calls.
 */
public class CommitsApi extends AbstractApi {

    public CommitsApi(GitLabApi gitLabApi) {
        super(gitLabApi);
    }

    /**
     * Get a list of repository commits in a project.
     *
     * GET /projects/:id/repository/commits
     *
     * @param projectId the project ID to get the list of commits for
     * @return a list containing the commits for the specified project ID
     * @throws GitLabApiException GitLabApiException if any exception occurs during execution
     */
    public List<Commit> getCommits(int projectId) throws GitLabApiException {
        return (getCommits(projectId, null, null, null));
    }

    /**
     * Get a list of repository commits in a project.
     *
     * GET /projects/:id/repository/commits
     *
     * @param projectId the project ID to get the list of commits for
     * @param page the page to get
     * @param perPage the number of commits per page
     * @return a list containing the commits for the specified project ID
     * @throws GitLabApiException GitLabApiException if any exception occurs during execution
     */
    public List<Commit> getCommits(int projectId, int page, int perPage) throws GitLabApiException {
        return (getCommits(projectId, null, null, null, page, perPage));
    }

    /**
     * Get a Pager of repository commits in a project.
     *
     * GET /projects/:id/repository/commits
     *
     * @param projectId the project ID to get the list of commits for
     * @param itemsPerPage the number of Commit instances that will be fetched per page
     * @return a Pager containing the commits for the specified project ID
     * @throws GitLabApiException GitLabApiException if any exception occurs during execution
     */
    public Pager<Commit> getCommits(int projectId, int itemsPerPage) throws GitLabApiException {
        return (getCommits(projectId, null, null, null, itemsPerPage));
    }

    /**
     * Get a list of repository commits in a project.
     *
     * GET /projects/:id/repository/commits
     *
     * @param projectId the project ID to get the list of commits for
     * @param ref the name of a repository branch or tag or if not given the default branch
     * @param since only commits after or on this date will be returned
     * @param until only commits before or on this date will be returned
     * @return a list containing the commits for the specified project ID
     * @throws GitLabApiException GitLabApiException if any exception occurs during execution
     */
    public List<Commit> getCommits(int projectId, String ref, Date since, Date until) throws GitLabApiException {
        Form formData = new GitLabApiForm()
                .withParam("ref_name", ref)
                .withParam("since", ISO8601.toString(since, false))
                .withParam("until", ISO8601.toString(until, false))
                .withParam(PER_PAGE_PARAM, getDefaultPerPage());
        Response response = get(Response.Status.OK, formData.asMap(), "projects", projectId, "repository", "commits");
        return (response.readEntity(new GenericType<List<Commit>>() {}));
    }

    /**
     * Get a list of repository commits in a project.
     *
     * GET /projects/:id/repository/commits
     *
     * @param projectId the project ID to get the list of commits for
     * @param ref the name of a repository branch or tag or if not given the default branch
     * @param since only commits after or on this date will be returned
     * @param until only commits before or on this date will be returned
     * @param path the path to file of a project
     * @return a list containing the commits for the specified project ID
     * @throws GitLabApiException GitLabApiException if any exception occurs during execution
     */
    public List<Commit> getCommits(int projectId, String ref, Date since, Date until, String path) throws GitLabApiException {
        Form formData = new GitLabApiForm()
                .withParam(PER_PAGE_PARAM, getDefaultPerPage())
                .withParam("ref_name", ref)
                .withParam("since", ISO8601.toString(since, false))
                .withParam("until", ISO8601.toString(until, false))
                .withParam("path", (path == null ? null : urlEncode(path)));
        Response response = get(Response.Status.OK, formData.asMap(), "projects", projectId, "repository", "commits");
        return (response.readEntity(new GenericType<List<Commit>>() {}));
    }

    /**
     * Get a list of file commits in a project
     *
     * GET /projects/:id/repository/commits?path=:file_path
     *
     * @param projectId the project ID to get the list of commits for
     * @param ref the name of a repository branch or tag or if not given the default branch
     * @param path the path to file of a project
     * @return a list containing the commits for the specified project ID and file
     * @throws GitLabApiException GitLabApiException if any exception occurs during execution
     */
    public List<Commit> getCommits(int projectId, String ref, String path) throws GitLabApiException {
        Form formData = new GitLabApiForm()
                .withParam(PER_PAGE_PARAM, getDefaultPerPage())
                .withParam("ref_name", ref)
                .withParam("path", (path == null ? null : urlEncode(path)));
        Response response = get(Response.Status.OK, formData.asMap(), "projects", projectId, "repository", "commits");
        return (response.readEntity(new GenericType<List<Commit>>() {}));
    }

    /**
     * Get a list of repository commits in a project.
     *
     * GET /projects/:id/repository/commits
     *
     * @param projectId the project ID to get the list of commits for
     * @param ref the name of a repository branch or tag or if not given the default branch
     * @param since only commits after or on this date will be returned
     * @param until only commits before or on this date will be returned
     * @param page the page to get
     * @param perPage the number of commits per page
     * @return a list containing the commits for the specified project ID
     * @throws GitLabApiException GitLabApiException if any exception occurs during execution
     */
    public List<Commit> getCommits(int projectId, String ref, Date since, Date until, int page, int perPage) throws GitLabApiException {
        return getCommits(projectId, ref, since, until, null, page, perPage);
    }

    /**
     * Get a list of repository commits in a project.
     *
     * GET /projects/:id/repository/commits
     *
     * @param projectId the project ID to get the list of commits for
     * @param ref the name of a repository branch or tag or if not given the default branch
     * @param since only commits after or on this date will be returned
     * @param until only commits before or on this date will be returned
     * @param path the path to file of a project
     * @param page the page to get
     * @param perPage the number of commits per page
     * @return a list containing the commits for the specified project ID
     * @throws GitLabApiException GitLabApiException if any exception occurs during execution
     */
    public List<Commit> getCommits(int projectId, String ref, Date since, Date until, String path, int page, int perPage) throws GitLabApiException {
        Form formData = new GitLabApiForm()
                .withParam("ref_name", ref)
                .withParam("since", ISO8601.toString(since, false))
                .withParam("until", ISO8601.toString(until, false))
                .withParam("path", (path == null ? null : urlEncode(path)))
                .withParam(PAGE_PARAM,  page)
                .withParam(PER_PAGE_PARAM, perPage);
        Response response = get(Response.Status.OK, formData.asMap(), "projects", projectId, "repository", "commits");
        return (response.readEntity(new GenericType<List<Commit>>() {}));
    }

    /**
     * Get a Pager of repository commits in a project.
     *
     * GET /projects/:id/repository/commits
     *
     * @param projectId the project ID to get the list of commits for
     * @param ref the name of a repository branch or tag or if not given the default branch
     * @param since only commits after or on this date will be returned
     * @param until only commits before or on this date will be returned
     * @param itemsPerPage the number of Commit instances that will be fetched per page
     * @return a Pager containing the commits for the specified project ID
     * @throws GitLabApiException GitLabApiException if any exception occurs during execution
     */
    public Pager<Commit> getCommits(int projectId, String ref, Date since, Date until, int itemsPerPage) throws GitLabApiException {
        return getCommits(projectId, ref, since,until, null, itemsPerPage);
    }

    /**
     * Get a Pager of repository commits in a project
     *
     * GET /projects/:id/repository/commits
     *
     * @param projectId the project ID to get the list of commits for
     * @param ref the name of a repository branch or tag or if not given the default branch
     * @param since only commits after or on this date will be returned
     * @param until only commits before or on this date will be returned
     * @param itemsPerPage the number of Commit instances that will be fetched per page
     * @param path the path to file of a project
     * @return a Pager containing the commits for the specified project ID
     * @throws GitLabApiException GitLabApiException if any exception occurs during execution
     */
    public Pager<Commit> getCommits(int projectId, String ref, Date since, Date until, String path, int itemsPerPage) throws GitLabApiException {
        Form formData = new GitLabApiForm()
                .withParam("ref_name", ref)
                .withParam("since", ISO8601.toString(since, false))
                .withParam("until", ISO8601.toString(until, false))
                .withParam("path", (path == null ? null : urlEncode(path)));
        return (new Pager<Commit>(this, Commit.class, itemsPerPage, formData.asMap(),  "projects", projectId, "repository", "commits"));
    }

    /**
     * Get a specific commit identified by the commit hash or name of a branch or tag.
     *
     * GET /projects/:id/repository/commits/:sha
     *
     * @param projectId the project ID that the commit belongs to
     * @param sha a commit hash or name of a branch or tag
     * @return the Commit instance for the specified project ID/sha pair
     * @throws GitLabApiException GitLabApiException if any exception occurs during execution
     */
    public Commit getCommit(int projectId, String sha) throws GitLabApiException {
        Response response = get(Response.Status.OK, getDefaultPerPageParam(), "projects", projectId, "repository", "commits", sha);
        return (response.readEntity(Commit.class));
    }

    /**
     * Get a specific commit identified by the commit hash or name of a branch or tag as an Optional instance
     *
     * GET /projects/:id/repository/commits/:sha
     *
     * @param projectId the project ID that the commit belongs to
     * @param sha a commit hash or name of a branch or tag
     * @return the Commit for the specified project ID/sha pair as an Optional instance
     */
    public Optional<Commit> getOptionalCommit(int projectId, String sha) {
        try {
            return (Optional.ofNullable(getCommit(projectId, sha)));
        } catch (GitLabApiException glae) {
            return (GitLabApi.createOptionalFromException(glae));
        }
    }

    /**
     * Get a specific commit identified by the commit hash or name of a branch or tag as an Optional instance
     *
     * GET /projects/:id/repository/commits/:sha/refs
     *
     * @param projectId the project ID that the commit belongs to
     * @param sha a commit hash or name of a branch or tag
     * @return Get all references (from branches or tags) a commit is pushed to
     * @throws GitLabApiException GitLabApiException if any exception occurs during execution
     * @since Gitlab 10.6
     */
    public List<CommitRef> getCommitRefs(int projectId, String sha) throws GitLabApiException {
<<<<<<< HEAD
        return getCommitRefs(projectId, sha, all);
=======
        return getCommitRefs(projectId, sha, RefType.ALL);
>>>>>>> 2263d761
    }

    /**
     * Get a specific commit identified by the commit hash or name of a branch or tag as an Optional instance
     *
     * GET /projects/:id/repository/commits/:sha/refs?type=:refType
     *
     * @param projectId the project ID that the commit belongs to
     * @param sha a commit hash or name of a branch or tag
     * @param refType the scope of commits. Possible values branch, tag, all. Default is all.
     * @return Get all references (from branches or tags) a commit is pushed to
     * @throws GitLabApiException GitLabApiException if any exception occurs during execution
     * @since Gitlab 10.6
     */
    public List<CommitRef> getCommitRefs(int projectId, String sha, CommitRef.RefType refType) throws GitLabApiException {
        Form form = new GitLabApiForm()
                .withParam("type", refType)
                .withParam(PER_PAGE_PARAM, getDefaultPerPage());
        Response response = get(Response.Status.OK, form.asMap(), "projects", projectId, "repository", "commits", sha, "refs");
        return (response.readEntity(new GenericType<List<CommitRef>>(){}));
    }

    /**
     * Get the list of diffs of a commit in a project.
     *
     * GET /projects/:id/repository/commits/:sha/diff
     *
     * @param projectId the project ID that the commit belongs to
     * @param sha a commit hash or name of a branch or tag
     * @return a List of Diff instances for the specified project ID/sha pair
     * @throws GitLabApiException GitLabApiException if any exception occurs during execution
     */
    public List<Diff> getDiff(int projectId, String sha) throws GitLabApiException {
        Response response = get(Response.Status.OK, null, "projects", projectId, "repository", "commits", sha, "diff");
        return (response.readEntity(new GenericType<List<Diff>>() {}));
    }

    /**
     * Get the list of diffs of a commit in a project.
     *
     * GET /projects/:id/repository/commits/:sha/diff
     *
     * @param projectPath the project path that the commit belongs to
     * @param sha a commit hash or name of a branch or tag
     * @return a List of Diff instances for the specified project ID/sha pair
     * @throws GitLabApiException GitLabApiException if any exception occurs during execution
     */
    public List<Diff> getDiff(String projectPath, String sha) throws GitLabApiException {

        try {
            projectPath = URLEncoder.encode(projectPath, "UTF-8");
        } catch (UnsupportedEncodingException uee) {
            throw (new GitLabApiException(uee));
        }

        Response response = get(Response.Status.OK, null, "projects", projectPath, "repository", "commits", sha, "diff");
        return (response.readEntity(new GenericType<List<Diff>>() {}));
    }

    /**
     * Get the comments of a commit in a project.
     *
     * GET /projects/:id/repository/commits/:sha/comments
     *
     * @param projectId the project ID that the commit belongs to
     * @param sha a commit hash or name of a branch or tag
     * @return a List of Comment instances for the specified project ID/sha pair
     * @throws GitLabApiException GitLabApiException if any exception occurs during execution
     */
    public List<Comment> getComments(int projectId, String sha) throws GitLabApiException {
        Response response = get(Response.Status.OK, null, "projects", projectId, "repository", "commits", sha, "comments");
        return (response.readEntity(new GenericType<List<Comment>>() {}));
    }

    /**
     * Get a Pager of the comments of a commit in a project.
     *
     * GET /projects/:id/repository/commits/:sha/comments
     *
     * @param projectId the project ID that the commit belongs to
     * @param sha a commit hash or name of a branch or tag
     * @param itemsPerPage the number of Comment instances that will be fetched per page
     * @return a List of Comment instances for the specified project ID/sha pair
     * @throws GitLabApiException GitLabApiException if any exception occurs during execution
     */
    public Pager<Comment> getComments(int projectId, String sha, int itemsPerPage) throws GitLabApiException {
        return new Pager<Comment>(this, Comment.class, itemsPerPage, null, "projects", projectId, "repository", "commits", sha, "comments");
    }

    /**
     * Add a comment to a commit.  In order to post a comment in a particular line of a particular file,
     * you must specify the full commit SHA, the path, the line and lineType should be NEW.
     *
     * POST /projects/:id/repository/commits/:sha/comments
     *
     * @param projectId the project ID that the commit belongs to
     * @param sha a commit hash or name of a branch or tag
     * @param note the text of the comment, required
     * @param path the file path relative to the repository, optional
     * @param line the line number where the comment should be placed, optional
     * @param lineType the line type, optional
     * @return a Comment instance for the posted comment
     * @throws GitLabApiException GitLabApiException if any exception occurs during execution
     */
    public Comment addComment(int projectId, String sha, String note, String path, Integer line, LineType lineType) throws GitLabApiException {
        GitLabApiForm formData = new GitLabApiForm()
                .withParam("note", note, true)
                .withParam("path", path)
                .withParam("line", line)
                .withParam("line_type", lineType);
        Response response = post(Response.Status.CREATED, formData, "projects", projectId, "repository", "commits", sha, "comments");
        return (response.readEntity(Comment.class));
    }

    /**
     * Add a comment to a commit.
     *
     * POST /projects/:id/repository/commits/:sha/comments
     *
     * @param projectId the project ID that the commit belongs to
     * @param sha a commit hash or name of a branch or tag
     * @param note the text of the comment, required
     * @return a Comment instance for the posted comment
     * @throws GitLabApiException GitLabApiException if any exception occurs during execution
     */
    public Comment addComment(int projectId, String sha, String note) throws GitLabApiException {
        return (addComment(projectId, sha, note, null, null, null));
    }

    /**
     * Create a commit with multiple files and actions.
     *
     * POST /projects/:id/repository/commits
     *
     * @param projectId the ID of the project
     * @param branch tame of the branch to commit into. To create a new branch, also provide startBranch
     * @param commitMessage the commit message
     * @param startBranch the name of the branch to start the new commit from
     * @param authorEmail the commit author's email address
     * @param authorName the commit author's name
     * @param actions the array of CommitAction to commit as a batch
     * @return the create Commit instance
     * @throws GitLabApiException if any exception occurs during execution
     */
    public Commit createCommit(int projectId, String branch, String commitMessage, String startBranch,
            String authorEmail, String authorName, List<CommitAction> actions) throws GitLabApiException {

        CommitPayload payload = new CommitPayload();
        payload.setBranch(branch);
        payload.setCommitMessage(commitMessage);
        payload.setStartBranch(startBranch);
        payload.setAuthorEmail(authorEmail);
        payload.setAuthorName(authorName);
        payload.setActions(actions);

        Response response = post(Response.Status.CREATED, payload, "projects", projectId, "repository", "commits");
        return (response.readEntity(Commit.class));
    }

    /**
     * Create a commit with multiple files and actions.
     *
     * POST /projects/:id/repository/commits
     *
     * @param project the path of the project
     * @param branch tame of the branch to commit into. To create a new branch, also provide startBranch
     * @param commitMessage the commit message
     * @param startBranch the name of the branch to start the new commit from
     * @param authorEmail the commit author's email address
     * @param authorName the commit author's name
     * @param actions the array of CommitAction to commit as a batch
     * @return the create Commit instance
     * @throws GitLabApiException if any exception occurs during execution
     */
    public Commit createCommit(String project, String branch, String commitMessage, String startBranch,
            String authorEmail, String authorName, List<CommitAction> actions) throws GitLabApiException {

        CommitPayload payload = new CommitPayload();
        payload.setBranch(branch);
        payload.setCommitMessage(commitMessage);
        payload.setStartBranch(startBranch);
        payload.setAuthorEmail(authorEmail);
        payload.setAuthorName(authorName);
        payload.setActions(actions);

        Response response = post(Response.Status.CREATED, payload, "projects", urlEncode(project), "repository", "commits");
        return (response.readEntity(Commit.class));
    }
}<|MERGE_RESOLUTION|>--- conflicted
+++ resolved
@@ -5,10 +5,7 @@
 import org.gitlab4j.api.models.CommitAction;
 import org.gitlab4j.api.models.CommitPayload;
 import org.gitlab4j.api.models.CommitRef;
-<<<<<<< HEAD
-=======
 import org.gitlab4j.api.models.CommitRef.RefType;
->>>>>>> 2263d761
 import org.gitlab4j.api.models.Diff;
 import org.gitlab4j.api.utils.ISO8601;
 
@@ -21,11 +18,6 @@
 import java.util.List;
 import java.util.Optional;
 
-<<<<<<< HEAD
-import static org.gitlab4j.api.models.CommitRef.RefType.all;
-
-=======
->>>>>>> 2263d761
 /**
  * This class implements the client side API for the GitLab commits calls.
  */
@@ -272,11 +264,7 @@
      * @since Gitlab 10.6
      */
     public List<CommitRef> getCommitRefs(int projectId, String sha) throws GitLabApiException {
-<<<<<<< HEAD
-        return getCommitRefs(projectId, sha, all);
-=======
         return getCommitRefs(projectId, sha, RefType.ALL);
->>>>>>> 2263d761
     }
 
     /**
