--- conflicted
+++ resolved
@@ -418,20 +418,13 @@
      *
      * POST /runners/
      *
-<<<<<<< HEAD
-     * @param token       the token of the project (for project specific runners) or the token from the admin page.
-=======
      * @param token       the token of the project (for project specific runners) or the token from the admin page
->>>>>>> d0ffd09f
      * @param description The description of a runner
      * @param active      The state of a runner; can be set to true or false
      * @param tagList     The list of tags for a runner; put array of tags, that should be finally assigned to a runner
      * @param runUntagged Flag indicating the runner can execute untagged jobs
      * @param locked      Flag indicating the runner is locked
-<<<<<<< HEAD
-=======
      * @param maximumTimeout the maximum timeout set when this Runner will handle the job
->>>>>>> d0ffd09f
      * @return RunnerDetail instance.
      * @throws GitLabApiException if any exception occurs
      */
@@ -451,18 +444,11 @@
     }
 
     /**
-<<<<<<< HEAD
-     * Deletes a registed Runner.
+     * Deletes a registered Runner.
      *
      * DELETE /runners/
      *
-=======
-     * Deletes a registered Runner.
-     *
-     * DELETE /runners/
-     *
      * @param token the runners authentication token
->>>>>>> d0ffd09f
      * @throws GitLabApiException if any exception occurs
      */
     public void deleteRunner(String token) throws GitLabApiException {
@@ -471,9 +457,4 @@
 
         delete(Response.Status.NO_CONTENT, formData.asMap(), "runners");
     }
-<<<<<<< HEAD
-
-
-=======
->>>>>>> d0ffd09f
 }