--- conflicted
+++ resolved
@@ -1,4 +1,3 @@
-<<<<<<< HEAD
 package org.gitlab4j.api;
 
 import java.io.IOException;
@@ -70,7 +69,13 @@
      * @param pathArgs HTTP path arguments
      * @throws GitLabApiException if any error occurs
      */
-    public Pager(AbstractApi api, Class<T> type, int itemsPerPage, MultivaluedMap<String, String> queryParams, Object... pathArgs) throws GitLabApiException {
+    public Pager(
+            AbstractApi api,
+            Class<T> type,
+            int itemsPerPage,
+            MultivaluedMap<String, String> queryParams,
+            Object... pathArgs)
+            throws GitLabApiException {
 
         javaType = mapper.getTypeFactory().constructCollectionType(List.class, type);
 
@@ -80,7 +85,8 @@
 
         // Make sure the per_page parameter is present
         if (queryParams == null) {
-            queryParams = new GitLabApiForm().withParam(PER_PAGE_PARAM, itemsPerPage).asMap();
+            queryParams =
+                    new GitLabApiForm().withParam(PER_PAGE_PARAM, itemsPerPage).asMap();
         } else {
             queryParams.remove(PER_PAGE_PARAM);
             queryParams.add(PER_PAGE_PARAM, Integer.toString(itemsPerPage));
@@ -107,7 +113,8 @@
         this.pathArgs = pathArgs;
         this.itemsPerPage = getIntHeaderValue(response, PER_PAGE);
 
-        // Some API endpoints do not return the "X-Per-Page" header when there is only 1 page, check for that condition and act accordingly
+        // Some API endpoints do not return the "X-Per-Page" header when there is only 1 page, check for that condition
+        // and act accordingly
         if (this.itemsPerPage == -1) {
             this.itemsPerPage = itemsPerPage;
             totalPages = 1;
@@ -131,7 +138,7 @@
                 kaminariNextPage = 2;
             }
         }
-     }
+    }
 
     /**
      * Get the specified header value from the Response instance.
@@ -417,433 +424,4 @@
 
         throw new IllegalStateException("Stream already issued");
     }
-}
-=======
-package org.gitlab4j.api;
-
-import java.io.IOException;
-import java.io.InputStream;
-import java.util.ArrayList;
-import java.util.Iterator;
-import java.util.List;
-import java.util.NoSuchElementException;
-import java.util.stream.Stream;
-import java.util.stream.StreamSupport;
-
-import javax.ws.rs.core.MultivaluedMap;
-import javax.ws.rs.core.Response;
-
-import org.gitlab4j.api.utils.JacksonJson;
-
-import com.fasterxml.jackson.databind.JavaType;
-import com.fasterxml.jackson.databind.ObjectMapper;
-
-/**
- * <p>This class defines an Iterator implementation that is used as a paging iterator for all API methods that
- * return a List of objects.  It hides the details of interacting with the GitLab API when paging is involved
- * simplifying accessing large lists of objects.</p>
- *
- * <p>Example usage:</p>
- *
- * <pre>
- *   // Get a Pager instance that will page through the projects with 10 projects per page
- *   Pager&lt;Project&gt; projectPager = gitlabApi.getProjectsApi().getProjectsPager(10);
- *
- *   // Iterate through the pages and print out the name and description
- *   while (projectsPager.hasNext())) {
- *       List&lt;Project&gt; projects = projectsPager.next();
- *       for (Project project : projects) {
- *           System.out.println(project.getName() + " : " + project.getDescription());
- *       }
- *   }
- * </pre>
- *
- * @param <T> the GitLab4J type contained in the List.
- */
-public class Pager<T> implements Iterator<List<T>>, Constants {
-
-    private int itemsPerPage;
-    private int totalPages;
-    private int totalItems;
-    private int currentPage;
-    private int kaminariNextPage;
-
-    private List<String> pageParam = new ArrayList<>(1);
-    private List<T> currentItems;
-    private Stream<T> pagerStream = null;
-
-    private AbstractApi api;
-    private MultivaluedMap<String, String> queryParams;
-    private Object[] pathArgs;
-
-    private static JacksonJson jacksonJson = new JacksonJson();
-    private static ObjectMapper mapper = jacksonJson.getObjectMapper();
-    private JavaType javaType;
-
-    /**
-     * Creates a Pager instance to access the API through the specified path and query parameters.
-     *
-     * @param api the AbstractApi implementation to communicate through
-     * @param type the GitLab4J type that will be contained in the List
-     * @param itemsPerPage items per page
-     * @param queryParams HTTP query params
-     * @param pathArgs HTTP path arguments
-     * @throws GitLabApiException if any error occurs
-     */
-    public Pager(
-            AbstractApi api,
-            Class<T> type,
-            int itemsPerPage,
-            MultivaluedMap<String, String> queryParams,
-            Object... pathArgs)
-            throws GitLabApiException {
-
-        javaType = mapper.getTypeFactory().constructCollectionType(List.class, type);
-
-        if (itemsPerPage < 1) {
-            itemsPerPage = api.getDefaultPerPage();
-        }
-
-        // Make sure the per_page parameter is present
-        if (queryParams == null) {
-            queryParams =
-                    new GitLabApiForm().withParam(PER_PAGE_PARAM, itemsPerPage).asMap();
-        } else {
-            queryParams.remove(PER_PAGE_PARAM);
-            queryParams.add(PER_PAGE_PARAM, Integer.toString(itemsPerPage));
-        }
-
-        // Set the page param to 1
-        pageParam = new ArrayList<>();
-        pageParam.add("1");
-        queryParams.put(PAGE_PARAM, pageParam);
-        Response response = api.get(Response.Status.OK, queryParams, pathArgs);
-
-        try {
-            currentItems = mapper.readValue((InputStream) response.getEntity(), javaType);
-        } catch (Exception e) {
-            throw new GitLabApiException(e);
-        }
-
-        if (currentItems == null) {
-            throw new GitLabApiException("Invalid response from from GitLab server");
-        }
-
-        this.api = api;
-        this.queryParams = queryParams;
-        this.pathArgs = pathArgs;
-        this.itemsPerPage = getIntHeaderValue(response, PER_PAGE);
-
-        // Some API endpoints do not return the "X-Per-Page" header when there is only 1 page, check for that condition
-        // and act accordingly
-        if (this.itemsPerPage == -1) {
-            this.itemsPerPage = itemsPerPage;
-            totalPages = 1;
-            totalItems = currentItems.size();
-            return;
-        }
-
-        totalPages = getIntHeaderValue(response, TOTAL_PAGES_HEADER);
-        totalItems = getIntHeaderValue(response, TOTAL_HEADER);
-
-        // Since GitLab 11.8 and behind the api_kaminari_count_with_limit feature flag,
-        // if the number of resources is more than 10,000, the X-Total and X-Total-Page
-        // headers as well as the rel="last" Link are not present in the response headers.
-        if (totalPages == -1 || totalItems == -1) {
-
-            int nextPage = getIntHeaderValue(response, NEXT_PAGE_HEADER);
-            if (nextPage < 2) {
-                totalPages = 1;
-                totalItems = currentItems.size();
-            } else {
-                kaminariNextPage = 2;
-            }
-        }
-    }
-
-    /**
-     * Get the specified header value from the Response instance.
-     *
-     * @param response the Response instance to get the value from
-     * @param key the HTTP header key to get the value for
-     * @return the specified header value from the Response instance, or null if the header is not present
-     * @throws GitLabApiException if any error occurs
-     */
-    private String getHeaderValue(Response response, String key) throws GitLabApiException {
-
-        String value = response.getHeaderString(key);
-        value = (value != null ? value.trim() : null);
-        if (value == null || value.length() == 0) {
-            return (null);
-        }
-
-        return (value);
-    }
-
-    /**
-     * Get the specified integer header value from the Response instance.
-     *
-     * @param response the Response instance to get the value from
-     * @param key the HTTP header key to get the value for
-     * @return the specified integer header value from the Response instance, or -1 if the header is not present
-     * @throws GitLabApiException if any error occurs
-     */
-    private int getIntHeaderValue(Response response, String key) throws GitLabApiException {
-
-        String value = getHeaderValue(response, key);
-        if (value == null) {
-            return -1;
-        }
-
-        try {
-            return (Integer.parseInt(value));
-        } catch (NumberFormatException nfe) {
-            throw new GitLabApiException("Invalid '" + key + "' header value (" + value + ") from server");
-        }
-    }
-
-    /**
-     * Sets the "page" query parameter.
-     *
-     * @param page the value for the "page" query parameter
-     */
-    private void setPageParam(int page) {
-        pageParam.set(0, Integer.toString(page));
-        queryParams.put(PAGE_PARAM, pageParam);
-    }
-
-    /**
-     * Get the items per page value.
-     *
-     * @return the items per page value
-     */
-    public int getItemsPerPage() {
-        return (itemsPerPage);
-    }
-
-    /**
-     * Get the total number of pages returned by the GitLab API.
-     *
-     * @return the total number of pages returned by the GitLab API, or -1 if the Kaminari limit of 10,000 has been exceeded
-     */
-    public int getTotalPages() {
-        return (totalPages);
-    }
-
-    /**
-     * Get the total number of items (T instances) returned by the GitLab API.
-     *
-     * @return the total number of items (T instances) returned by the GitLab API, or -1 if the Kaminari limit of 10,000 has been exceeded
-     */
-    public int getTotalItems() {
-        return (totalItems);
-    }
-
-    /**
-     * Get the current page of the iteration.
-     *
-     * @return the current page of the iteration
-     */
-    public int getCurrentPage() {
-        return (currentPage);
-    }
-
-    /**
-     * Returns the true if there are additional pages to iterate over, otherwise returns false.
-     *
-     * @return true if there are additional pages to iterate over, otherwise returns false
-     */
-    @Override
-    public boolean hasNext() {
-        return (currentPage < totalPages || currentPage < kaminariNextPage);
-    }
-
-    /**
-     * Returns the next List in the iteration containing the next page of objects.
-     *
-     * @return the next List in the iteration
-     * @throws NoSuchElementException if the iteration has no more elements
-     * @throws RuntimeException if a GitLab API error occurs, will contain a wrapped GitLabApiException with the details of the error
-     */
-    @Override
-    public List<T> next() {
-        return (page(currentPage + 1));
-    }
-
-    /**
-     * This method is not implemented and will throw an UnsupportedOperationException if called.
-     *
-     * @throws UnsupportedOperationException when invoked
-     */
-    @Override
-    public void remove() {
-        throw new UnsupportedOperationException();
-    }
-
-    /**
-     * Returns the first page of List. Will rewind the iterator.
-     *
-     * @return the first page of List
-     */
-    public List<T> first() {
-        return (page(1));
-    }
-
-    /**
-     * Returns the last page of List. Will set the iterator to the end.
-     *
-     * @return the last page of List
-     * @throws GitLabApiException if any error occurs
-     */
-    public List<T> last() throws GitLabApiException {
-
-        if (kaminariNextPage != 0) {
-            throw new GitLabApiException("Kaminari count limit exceeded, unable to fetch last page");
-        }
-
-        return (page(totalPages));
-    }
-
-    /**
-     * Returns the previous page of List. Will set the iterator to the previous page.
-     *
-     * @return the previous page of List
-     */
-    public List<T> previous() {
-        return (page(currentPage - 1));
-    }
-
-    /**
-     * Returns the current page of List.
-     *
-     * @return the current page of List
-     */
-    public List<T> current() {
-        return (page(currentPage));
-    }
-
-    /**
-     * Returns the specified page of List.
-     *
-     * @param pageNumber the page to get
-     * @return the specified page of List
-     * @throws NoSuchElementException if the iteration has no more elements
-     * @throws RuntimeException if a GitLab API error occurs, will contain a wrapped GitLabApiException with the details of the error
-     */
-    public List<T> page(int pageNumber) {
-
-        if (currentPage == 0 && pageNumber == 1) {
-            currentPage = 1;
-            return (currentItems);
-        }
-
-        if (currentPage == pageNumber) {
-            return (currentItems);
-        }
-
-        if (pageNumber > totalPages && pageNumber > kaminariNextPage) {
-            throw new NoSuchElementException();
-        } else if (pageNumber < 1) {
-            throw new NoSuchElementException();
-        }
-
-        try {
-
-            setPageParam(pageNumber);
-            Response response = api.get(Response.Status.OK, queryParams, pathArgs);
-            currentItems = mapper.readValue((InputStream) response.getEntity(), javaType);
-            currentPage = pageNumber;
-
-            if (kaminariNextPage > 0) {
-                kaminariNextPage = getIntHeaderValue(response, NEXT_PAGE_HEADER);
-            }
-
-            return (currentItems);
-
-        } catch (GitLabApiException | IOException e) {
-            throw new RuntimeException(e);
-        }
-    }
-
-    /**
-     * Gets all the items from each page as a single List instance.
-     *
-     * @return all the items from each page as a single List instance
-     * @throws GitLabApiException if any error occurs
-     */
-    public List<T> all() throws GitLabApiException {
-
-        // Make sure that current page is 0, this will ensure the whole list is fetched
-        // regardless of what page the instance is currently on.
-        currentPage = 0;
-        List<T> allItems = new ArrayList<>(Math.max(totalItems, 0));
-
-        // Iterate through the pages and append each page of items to the list
-        while (hasNext()) {
-            allItems.addAll(next());
-        }
-
-        return (allItems);
-    }
-
-    /**
-     * Builds and returns a Stream instance which is pre-populated with all items from all pages.
-     *
-     * @return a Stream instance which is pre-populated with all items from all pages
-     * @throws IllegalStateException if Stream has already been issued
-     * @throws GitLabApiException if any other error occurs
-     */
-    public Stream<T> stream() throws GitLabApiException, IllegalStateException {
-
-        if (pagerStream == null) {
-            synchronized (this) {
-                if (pagerStream == null) {
-
-                    // Make sure that current page is 0, this will ensure the whole list is streamed
-                    // regardless of what page the instance is currently on.
-                    currentPage = 0;
-
-                    // Create a Stream.Builder to contain all the items. This is more efficient than
-                    // getting a List with all() and streaming that List
-                    Stream.Builder<T> streamBuilder = Stream.builder();
-
-                    // Iterate through the pages and append each page of items to the stream builder
-                    while (hasNext()) {
-                        next().forEach(streamBuilder);
-                    }
-
-                    pagerStream = streamBuilder.build();
-                    return (pagerStream);
-                }
-            }
-        }
-
-        throw new IllegalStateException("Stream already issued");
-    }
-
-    /**
-     * Creates a Stream instance for lazily streaming items from the GitLab server.
-     *
-     * @return a Stream instance for lazily streaming items from the GitLab server
-     * @throws IllegalStateException if Stream has already been issued
-     */
-    public Stream<T> lazyStream() throws IllegalStateException {
-
-        if (pagerStream == null) {
-            synchronized (this) {
-                if (pagerStream == null) {
-
-                    // Make sure that current page is 0, this will ensure the whole list is streamed
-                    // regardless of what page the instance is currently on.
-                    currentPage = 0;
-
-                    pagerStream = StreamSupport.stream(new PagerSpliterator<T>(this), false);
-                    return (pagerStream);
-                }
-            }
-        }
-
-        throw new IllegalStateException("Stream already issued");
-    }
-}
->>>>>>> 6e5e2e68
+}