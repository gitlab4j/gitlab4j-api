<<<<<<< HEAD

package org.gitlab4j.api.webhook;

import java.io.InputStreamReader;
import java.util.List;
import java.util.concurrent.CopyOnWriteArrayList;
import java.util.logging.Level;
import java.util.logging.Logger;

import jakarta.servlet.http.HttpServletRequest;

import org.gitlab4j.api.GitLabApiException;
import org.gitlab4j.api.HookManager;
import org.gitlab4j.api.utils.HttpRequestUtils;
import org.gitlab4j.api.utils.JacksonJson;

/**
 * This class provides a handler for processing GitLab WebHook callouts.
 */
public class WebHookManager implements HookManager {

    private final static Logger LOGGER = Logger.getLogger(WebHookManager.class.getName());
    private final JacksonJson jacksonJson = new JacksonJson();

    // Collection of objects listening for WebHook events.
    private final List<WebHookListener> webhookListeners = new CopyOnWriteArrayList<WebHookListener>();

    private String secretToken;

    /**
     * Create a HookManager to handle GitLab webhook events.
     */
    public WebHookManager() {
    }

    /**
     * Create a HookManager to handle GitLab webhook events which will be verified
     * against the specified secretToken.
     *
     * @param secretToken the secret token to verify against
     */
    public WebHookManager(String secretToken) {
        this.secretToken = secretToken;
    }

    /**
     * Get the secret token that received hook events should be validated against.
     *
     * @return the secret token that received hook events should be validated against
     */
    public String getSecretToken() {
        return (secretToken);
    }

    /**
     * Set the secret token that received hook events should be validated against.
     *
     * @param secretToken the secret token to verify against
     */
    public void setSecretToken(String secretToken) {
        this.secretToken = secretToken;
    }

    /**
     * Parses and verifies an Event instance from the HTTP request and
     * fires it off to the registered listeners.
     *
     * @param request the HttpServletRequest to read the Event instance from
     * @throws GitLabApiException if the parsed event is not supported
     */
    public void handleEvent(HttpServletRequest request) throws GitLabApiException {
        handleRequest(request);
    }

    /**
     * Parses and verifies an Event instance from the HTTP request and
     * fires it off to the registered listeners.
     *
     * @param request the HttpServletRequest to read the Event instance from
     * @return the Event instance that was read from the request body, null if the request
     * not contain a webhook event
     * @throws GitLabApiException if the parsed event is not supported
     */
    public Event handleRequest(HttpServletRequest request) throws GitLabApiException {

        String eventName = request.getHeader("X-Gitlab-Event");
        if (eventName == null || eventName.trim().isEmpty()) {
            LOGGER.warning("X-Gitlab-Event header is missing!");
            return (null);
        }

        if (!isValidSecretToken(request)) {
            String message = "X-Gitlab-Token mismatch!";
            LOGGER.warning(message);
            throw new GitLabApiException(message);
        }

        LOGGER.info("handleEvent: X-Gitlab-Event=" + eventName);
        switch (eventName) {

        case IssueEvent.X_GITLAB_EVENT:
        case JobEvent.JOB_HOOK_X_GITLAB_EVENT:
        case MergeRequestEvent.X_GITLAB_EVENT:
        case NoteEvent.X_GITLAB_EVENT:
        case PipelineEvent.X_GITLAB_EVENT:
        case PushEvent.X_GITLAB_EVENT:
        case TagPushEvent.X_GITLAB_EVENT:
        case WikiPageEvent.X_GITLAB_EVENT:
        case DeploymentEvent.X_GITLAB_EVENT:
        case ReleaseEvent.X_GITLAB_EVENT:
            break;

        default:
            String message = "Unsupported X-Gitlab-Event, event Name=" + eventName;
            LOGGER.warning(message);
            throw new GitLabApiException(message);
        }

        Event event;
        try {

            if (LOGGER.isLoggable(Level.FINE)) {
                LOGGER.fine(HttpRequestUtils.getShortRequestDump(eventName + " webhook", true, request));
                String postData = HttpRequestUtils.getPostDataAsString(request);
                LOGGER.fine("Raw POST data:\n" + postData);
                event = jacksonJson.unmarshal(Event.class, postData);
                LOGGER.fine(event.getObjectKind() + " event:\n" + jacksonJson.marshal(event) + "\n");
            } else {
                InputStreamReader reader = new InputStreamReader(request.getInputStream());
                event = jacksonJson.unmarshal(Event.class, reader);
            }

        } catch (Exception e) {
            LOGGER.warning(String.format("Error processing JSON data, exception=%s, error=%s",
                    e.getClass().getSimpleName(), e.getMessage()));
            throw new GitLabApiException(e);
        }

        try {

            event.setRequestUrl(request.getRequestURL().toString());
            event.setRequestQueryString(request.getQueryString());

            String secretToken = request.getHeader("X-Gitlab-Token");
            event.setRequestSecretToken(secretToken);

            fireEvent(event);
            return (event);

        } catch (Exception e) {
            LOGGER.warning(String.format("Error processing event, exception=%s, error=%s",
                    e.getClass().getSimpleName(), e.getMessage()));
            throw new GitLabApiException(e);
        }
    }

    /**
     * Verifies the provided Event and fires it off to the registered listeners.
     *
     * @param event the Event instance to handle
     * @throws GitLabApiException if the event is not supported
     */
    public void handleEvent(Event event) throws GitLabApiException {

        LOGGER.info("handleEvent: object_kind=" + event.getObjectKind());

        switch (event.getObjectKind()) {
        case BuildEvent.OBJECT_KIND:
        case IssueEvent.OBJECT_KIND:
        case JobEvent.OBJECT_KIND:
        case MergeRequestEvent.OBJECT_KIND:
        case NoteEvent.OBJECT_KIND:
        case PipelineEvent.OBJECT_KIND:
        case PushEvent.OBJECT_KIND:
        case TagPushEvent.OBJECT_KIND:
        case WikiPageEvent.OBJECT_KIND:
        case ReleaseEvent.OBJECT_KIND:
        case DeploymentEvent.OBJECT_KIND:
            fireEvent(event);
            break;

        default:
            String message = "Unsupported event object_kind, object_kind=" + event.getObjectKind();
            LOGGER.warning(message);
            throw new GitLabApiException(message);
        }
    }

    /**
     * Adds a WebHook event listener.
     *
     * @param listener the SystemHookListener to add
     */
    public void addListener(WebHookListener listener) {

        if (!webhookListeners.contains(listener)) {
            webhookListeners.add(listener);
        }
    }

    /**
     * Removes a WebHook event listener.
     *
     * @param listener the SystemHookListener to remove
     */
    public void removeListener(WebHookListener listener) {
        webhookListeners.remove(listener);
    }

    /**
     * Fire the event to the registered listeners.
     *
     * @param event the Event instance to fire to the registered event listeners
     * @throws GitLabApiException if the event is not supported
     */
    public void fireEvent(Event event) throws GitLabApiException {

        switch (event.getObjectKind()) {
        case BuildEvent.OBJECT_KIND:
            fireBuildEvent((BuildEvent) event);
            break;

        case IssueEvent.OBJECT_KIND:
            fireIssueEvent((IssueEvent) event);
            break;

        case JobEvent.OBJECT_KIND:
            fireJobEvent((JobEvent) event);
            break;

        case MergeRequestEvent.OBJECT_KIND:
            fireMergeRequestEvent((MergeRequestEvent) event);
            break;

        case NoteEvent.OBJECT_KIND:
            fireNoteEvent((NoteEvent) event);
            break;

        case PipelineEvent.OBJECT_KIND:
            firePipelineEvent((PipelineEvent) event);
            break;

        case PushEvent.OBJECT_KIND:
            firePushEvent((PushEvent) event);
            break;

        case TagPushEvent.OBJECT_KIND:
            fireTagPushEvent((TagPushEvent) event);
            break;

        case WikiPageEvent.OBJECT_KIND:
            fireWikiPageEvent((WikiPageEvent) event);
            break;

        case ReleaseEvent.OBJECT_KIND:
            fireReleaseEvent((ReleaseEvent) event);
            break;

        case DeploymentEvent.OBJECT_KIND:
            fireDeploymentEvent((DeploymentEvent) event);
            break;

        default:
            String message = "Unsupported event object_kind, object_kind=" + event.getObjectKind();
            LOGGER.warning(message);
            throw new GitLabApiException(message);
        }
    }

    protected void fireBuildEvent(BuildEvent buildEvent) {
        for (WebHookListener listener : webhookListeners) {
            listener.onBuildEvent(buildEvent);
        }
    }

    protected void fireIssueEvent(IssueEvent issueEvent) {
        for (WebHookListener listener : webhookListeners) {
            listener.onIssueEvent(issueEvent);
        }
    }

    protected void fireJobEvent(JobEvent jobEvent) {
        for (WebHookListener listener : webhookListeners) {
            listener.onJobEvent(jobEvent);
        }
    }

    protected void fireMergeRequestEvent(MergeRequestEvent mergeRequestEvent) {
        for (WebHookListener listener : webhookListeners) {
            listener.onMergeRequestEvent(mergeRequestEvent);
        }
    }

    protected void fireNoteEvent(NoteEvent noteEvent) {
        for (WebHookListener listener : webhookListeners) {
            listener.onNoteEvent(noteEvent);
        }
    }

    protected void firePipelineEvent(PipelineEvent pipelineEvent) {
        for (WebHookListener listener : webhookListeners) {
            listener.onPipelineEvent(pipelineEvent);
        }
    }

    protected void firePushEvent(PushEvent pushEvent) {
        for (WebHookListener listener : webhookListeners) {
            listener.onPushEvent(pushEvent);
        }
    }

    protected void fireTagPushEvent(TagPushEvent tagPushEvent) {
        for (WebHookListener listener : webhookListeners) {
            listener.onTagPushEvent(tagPushEvent);
        }
    }

    protected void fireWikiPageEvent(WikiPageEvent wikiPageEvent) {
        for (WebHookListener listener : webhookListeners) {
            listener.onWikiPageEvent(wikiPageEvent);
        }
    }

    protected void fireDeploymentEvent(DeploymentEvent deploymentEvent) {
        for (WebHookListener listener : webhookListeners) {
            listener.onDeploymentEvent(deploymentEvent);
        }
    }

    protected void fireReleaseEvent(ReleaseEvent releaseEvent) {
        for (WebHookListener listener : webhookListeners) {
            listener.onReleaseEvent(releaseEvent);
        }
    }
}
=======
package org.gitlab4j.api.webhook;

import java.io.InputStreamReader;
import java.util.List;
import java.util.concurrent.CopyOnWriteArrayList;
import java.util.logging.Level;
import java.util.logging.Logger;

import javax.servlet.http.HttpServletRequest;

import org.gitlab4j.api.GitLabApiException;
import org.gitlab4j.api.HookManager;
import org.gitlab4j.api.utils.HttpRequestUtils;
import org.gitlab4j.api.utils.JacksonJson;

/**
 * This class provides a handler for processing GitLab WebHook callouts.
 */
public class WebHookManager implements HookManager {

    private static final Logger LOGGER = Logger.getLogger(WebHookManager.class.getName());
    private final JacksonJson jacksonJson = new JacksonJson();

    // Collection of objects listening for WebHook events.
    private final List<WebHookListener> webhookListeners = new CopyOnWriteArrayList<WebHookListener>();

    private String secretToken;

    /**
     * Create a HookManager to handle GitLab webhook events.
     */
    public WebHookManager() {}

    /**
     * Create a HookManager to handle GitLab webhook events which will be verified
     * against the specified secretToken.
     *
     * @param secretToken the secret token to verify against
     */
    public WebHookManager(String secretToken) {
        this.secretToken = secretToken;
    }

    /**
     * Get the secret token that received hook events should be validated against.
     *
     * @return the secret token that received hook events should be validated against
     */
    public String getSecretToken() {
        return (secretToken);
    }

    /**
     * Set the secret token that received hook events should be validated against.
     *
     * @param secretToken the secret token to verify against
     */
    public void setSecretToken(String secretToken) {
        this.secretToken = secretToken;
    }

    /**
     * Parses and verifies an Event instance from the HTTP request and
     * fires it off to the registered listeners.
     *
     * @param request the HttpServletRequest to read the Event instance from
     * @throws GitLabApiException if the parsed event is not supported
     */
    public void handleEvent(HttpServletRequest request) throws GitLabApiException {
        handleRequest(request);
    }

    /**
     * Parses and verifies an Event instance from the HTTP request and
     * fires it off to the registered listeners.
     *
     * @param request the HttpServletRequest to read the Event instance from
     * @return the Event instance that was read from the request body, null if the request
     * not contain a webhook event
     * @throws GitLabApiException if the parsed event is not supported
     */
    public Event handleRequest(HttpServletRequest request) throws GitLabApiException {

        String eventName = request.getHeader("X-Gitlab-Event");
        if (eventName == null || eventName.trim().isEmpty()) {
            LOGGER.warning("X-Gitlab-Event header is missing!");
            return (null);
        }

        if (!isValidSecretToken(request)) {
            String message = "X-Gitlab-Token mismatch!";
            LOGGER.warning(message);
            throw new GitLabApiException(message);
        }

        LOGGER.info("handleEvent: X-Gitlab-Event=" + eventName);
        switch (eventName) {
            case IssueEvent.X_GITLAB_EVENT:
            case JobEvent.JOB_HOOK_X_GITLAB_EVENT:
            case MergeRequestEvent.X_GITLAB_EVENT:
            case NoteEvent.X_GITLAB_EVENT:
            case PipelineEvent.X_GITLAB_EVENT:
            case PushEvent.X_GITLAB_EVENT:
            case TagPushEvent.X_GITLAB_EVENT:
            case WikiPageEvent.X_GITLAB_EVENT:
            case DeploymentEvent.X_GITLAB_EVENT:
            case ReleaseEvent.X_GITLAB_EVENT:
                break;

            default:
                String message = "Unsupported X-Gitlab-Event, event Name=" + eventName;
                LOGGER.warning(message);
                throw new GitLabApiException(message);
        }

        Event event;
        try {

            if (LOGGER.isLoggable(Level.FINE)) {
                LOGGER.fine(HttpRequestUtils.getShortRequestDump(eventName + " webhook", true, request));
                String postData = HttpRequestUtils.getPostDataAsString(request);
                LOGGER.fine("Raw POST data:\n" + postData);
                event = jacksonJson.unmarshal(Event.class, postData);
                LOGGER.fine(event.getObjectKind() + " event:\n" + jacksonJson.marshal(event) + "\n");
            } else {
                InputStreamReader reader = new InputStreamReader(request.getInputStream());
                event = jacksonJson.unmarshal(Event.class, reader);
            }

        } catch (Exception e) {
            LOGGER.warning(String.format(
                    "Error processing JSON data, exception=%s, error=%s",
                    e.getClass().getSimpleName(), e.getMessage()));
            throw new GitLabApiException(e);
        }

        try {

            event.setRequestUrl(request.getRequestURL().toString());
            event.setRequestQueryString(request.getQueryString());

            String secretToken = request.getHeader("X-Gitlab-Token");
            event.setRequestSecretToken(secretToken);

            fireEvent(event);
            return (event);

        } catch (Exception e) {
            LOGGER.warning(String.format(
                    "Error processing event, exception=%s, error=%s",
                    e.getClass().getSimpleName(), e.getMessage()));
            throw new GitLabApiException(e);
        }
    }

    /**
     * Verifies the provided Event and fires it off to the registered listeners.
     *
     * @param event the Event instance to handle
     * @throws GitLabApiException if the event is not supported
     */
    public void handleEvent(Event event) throws GitLabApiException {

        LOGGER.info("handleEvent: object_kind=" + event.getObjectKind());

        switch (event.getObjectKind()) {
            case BuildEvent.OBJECT_KIND:
            case IssueEvent.OBJECT_KIND:
            case JobEvent.OBJECT_KIND:
            case MergeRequestEvent.OBJECT_KIND:
            case NoteEvent.OBJECT_KIND:
            case PipelineEvent.OBJECT_KIND:
            case PushEvent.OBJECT_KIND:
            case TagPushEvent.OBJECT_KIND:
            case WikiPageEvent.OBJECT_KIND:
            case ReleaseEvent.OBJECT_KIND:
            case DeploymentEvent.OBJECT_KIND:
                fireEvent(event);
                break;

            default:
                String message = "Unsupported event object_kind, object_kind=" + event.getObjectKind();
                LOGGER.warning(message);
                throw new GitLabApiException(message);
        }
    }

    /**
     * Adds a WebHook event listener.
     *
     * @param listener the SystemHookListener to add
     */
    public void addListener(WebHookListener listener) {

        if (!webhookListeners.contains(listener)) {
            webhookListeners.add(listener);
        }
    }

    /**
     * Removes a WebHook event listener.
     *
     * @param listener the SystemHookListener to remove
     */
    public void removeListener(WebHookListener listener) {
        webhookListeners.remove(listener);
    }

    /**
     * Fire the event to the registered listeners.
     *
     * @param event the Event instance to fire to the registered event listeners
     * @throws GitLabApiException if the event is not supported
     */
    public void fireEvent(Event event) throws GitLabApiException {

        switch (event.getObjectKind()) {
            case BuildEvent.OBJECT_KIND:
                fireBuildEvent((BuildEvent) event);
                break;

            case IssueEvent.OBJECT_KIND:
                fireIssueEvent((IssueEvent) event);
                break;

            case JobEvent.OBJECT_KIND:
                fireJobEvent((JobEvent) event);
                break;

            case MergeRequestEvent.OBJECT_KIND:
                fireMergeRequestEvent((MergeRequestEvent) event);
                break;

            case NoteEvent.OBJECT_KIND:
                fireNoteEvent((NoteEvent) event);
                break;

            case PipelineEvent.OBJECT_KIND:
                firePipelineEvent((PipelineEvent) event);
                break;

            case PushEvent.OBJECT_KIND:
                firePushEvent((PushEvent) event);
                break;

            case TagPushEvent.OBJECT_KIND:
                fireTagPushEvent((TagPushEvent) event);
                break;

            case WikiPageEvent.OBJECT_KIND:
                fireWikiPageEvent((WikiPageEvent) event);
                break;

            case ReleaseEvent.OBJECT_KIND:
                fireReleaseEvent((ReleaseEvent) event);
                break;

            case DeploymentEvent.OBJECT_KIND:
                fireDeploymentEvent((DeploymentEvent) event);
                break;

            default:
                String message = "Unsupported event object_kind, object_kind=" + event.getObjectKind();
                LOGGER.warning(message);
                throw new GitLabApiException(message);
        }
    }

    protected void fireBuildEvent(BuildEvent buildEvent) {
        for (WebHookListener listener : webhookListeners) {
            listener.onBuildEvent(buildEvent);
        }
    }

    protected void fireIssueEvent(IssueEvent issueEvent) {
        for (WebHookListener listener : webhookListeners) {
            listener.onIssueEvent(issueEvent);
        }
    }

    protected void fireJobEvent(JobEvent jobEvent) {
        for (WebHookListener listener : webhookListeners) {
            listener.onJobEvent(jobEvent);
        }
    }

    protected void fireMergeRequestEvent(MergeRequestEvent mergeRequestEvent) {
        for (WebHookListener listener : webhookListeners) {
            listener.onMergeRequestEvent(mergeRequestEvent);
        }
    }

    protected void fireNoteEvent(NoteEvent noteEvent) {
        for (WebHookListener listener : webhookListeners) {
            listener.onNoteEvent(noteEvent);
        }
    }

    protected void firePipelineEvent(PipelineEvent pipelineEvent) {
        for (WebHookListener listener : webhookListeners) {
            listener.onPipelineEvent(pipelineEvent);
        }
    }

    protected void firePushEvent(PushEvent pushEvent) {
        for (WebHookListener listener : webhookListeners) {
            listener.onPushEvent(pushEvent);
        }
    }

    protected void fireTagPushEvent(TagPushEvent tagPushEvent) {
        for (WebHookListener listener : webhookListeners) {
            listener.onTagPushEvent(tagPushEvent);
        }
    }

    protected void fireWikiPageEvent(WikiPageEvent wikiPageEvent) {
        for (WebHookListener listener : webhookListeners) {
            listener.onWikiPageEvent(wikiPageEvent);
        }
    }

    protected void fireDeploymentEvent(DeploymentEvent deploymentEvent) {
        for (WebHookListener listener : webhookListeners) {
            listener.onDeploymentEvent(deploymentEvent);
        }
    }

    protected void fireReleaseEvent(ReleaseEvent releaseEvent) {
        for (WebHookListener listener : webhookListeners) {
            listener.onReleaseEvent(releaseEvent);
        }
    }
}
>>>>>>> 6e5e2e68
<|MERGE_RESOLUTION|>--- conflicted
+++ resolved
@@ -1,5 +1,3 @@
-<<<<<<< HEAD
-
 package org.gitlab4j.api.webhook;
 
 import java.io.InputStreamReader;
@@ -9,341 +7,6 @@
 import java.util.logging.Logger;
 
 import jakarta.servlet.http.HttpServletRequest;
-
-import org.gitlab4j.api.GitLabApiException;
-import org.gitlab4j.api.HookManager;
-import org.gitlab4j.api.utils.HttpRequestUtils;
-import org.gitlab4j.api.utils.JacksonJson;
-
-/**
- * This class provides a handler for processing GitLab WebHook callouts.
- */
-public class WebHookManager implements HookManager {
-
-    private final static Logger LOGGER = Logger.getLogger(WebHookManager.class.getName());
-    private final JacksonJson jacksonJson = new JacksonJson();
-
-    // Collection of objects listening for WebHook events.
-    private final List<WebHookListener> webhookListeners = new CopyOnWriteArrayList<WebHookListener>();
-
-    private String secretToken;
-
-    /**
-     * Create a HookManager to handle GitLab webhook events.
-     */
-    public WebHookManager() {
-    }
-
-    /**
-     * Create a HookManager to handle GitLab webhook events which will be verified
-     * against the specified secretToken.
-     *
-     * @param secretToken the secret token to verify against
-     */
-    public WebHookManager(String secretToken) {
-        this.secretToken = secretToken;
-    }
-
-    /**
-     * Get the secret token that received hook events should be validated against.
-     *
-     * @return the secret token that received hook events should be validated against
-     */
-    public String getSecretToken() {
-        return (secretToken);
-    }
-
-    /**
-     * Set the secret token that received hook events should be validated against.
-     *
-     * @param secretToken the secret token to verify against
-     */
-    public void setSecretToken(String secretToken) {
-        this.secretToken = secretToken;
-    }
-
-    /**
-     * Parses and verifies an Event instance from the HTTP request and
-     * fires it off to the registered listeners.
-     *
-     * @param request the HttpServletRequest to read the Event instance from
-     * @throws GitLabApiException if the parsed event is not supported
-     */
-    public void handleEvent(HttpServletRequest request) throws GitLabApiException {
-        handleRequest(request);
-    }
-
-    /**
-     * Parses and verifies an Event instance from the HTTP request and
-     * fires it off to the registered listeners.
-     *
-     * @param request the HttpServletRequest to read the Event instance from
-     * @return the Event instance that was read from the request body, null if the request
-     * not contain a webhook event
-     * @throws GitLabApiException if the parsed event is not supported
-     */
-    public Event handleRequest(HttpServletRequest request) throws GitLabApiException {
-
-        String eventName = request.getHeader("X-Gitlab-Event");
-        if (eventName == null || eventName.trim().isEmpty()) {
-            LOGGER.warning("X-Gitlab-Event header is missing!");
-            return (null);
-        }
-
-        if (!isValidSecretToken(request)) {
-            String message = "X-Gitlab-Token mismatch!";
-            LOGGER.warning(message);
-            throw new GitLabApiException(message);
-        }
-
-        LOGGER.info("handleEvent: X-Gitlab-Event=" + eventName);
-        switch (eventName) {
-
-        case IssueEvent.X_GITLAB_EVENT:
-        case JobEvent.JOB_HOOK_X_GITLAB_EVENT:
-        case MergeRequestEvent.X_GITLAB_EVENT:
-        case NoteEvent.X_GITLAB_EVENT:
-        case PipelineEvent.X_GITLAB_EVENT:
-        case PushEvent.X_GITLAB_EVENT:
-        case TagPushEvent.X_GITLAB_EVENT:
-        case WikiPageEvent.X_GITLAB_EVENT:
-        case DeploymentEvent.X_GITLAB_EVENT:
-        case ReleaseEvent.X_GITLAB_EVENT:
-            break;
-
-        default:
-            String message = "Unsupported X-Gitlab-Event, event Name=" + eventName;
-            LOGGER.warning(message);
-            throw new GitLabApiException(message);
-        }
-
-        Event event;
-        try {
-
-            if (LOGGER.isLoggable(Level.FINE)) {
-                LOGGER.fine(HttpRequestUtils.getShortRequestDump(eventName + " webhook", true, request));
-                String postData = HttpRequestUtils.getPostDataAsString(request);
-                LOGGER.fine("Raw POST data:\n" + postData);
-                event = jacksonJson.unmarshal(Event.class, postData);
-                LOGGER.fine(event.getObjectKind() + " event:\n" + jacksonJson.marshal(event) + "\n");
-            } else {
-                InputStreamReader reader = new InputStreamReader(request.getInputStream());
-                event = jacksonJson.unmarshal(Event.class, reader);
-            }
-
-        } catch (Exception e) {
-            LOGGER.warning(String.format("Error processing JSON data, exception=%s, error=%s",
-                    e.getClass().getSimpleName(), e.getMessage()));
-            throw new GitLabApiException(e);
-        }
-
-        try {
-
-            event.setRequestUrl(request.getRequestURL().toString());
-            event.setRequestQueryString(request.getQueryString());
-
-            String secretToken = request.getHeader("X-Gitlab-Token");
-            event.setRequestSecretToken(secretToken);
-
-            fireEvent(event);
-            return (event);
-
-        } catch (Exception e) {
-            LOGGER.warning(String.format("Error processing event, exception=%s, error=%s",
-                    e.getClass().getSimpleName(), e.getMessage()));
-            throw new GitLabApiException(e);
-        }
-    }
-
-    /**
-     * Verifies the provided Event and fires it off to the registered listeners.
-     *
-     * @param event the Event instance to handle
-     * @throws GitLabApiException if the event is not supported
-     */
-    public void handleEvent(Event event) throws GitLabApiException {
-
-        LOGGER.info("handleEvent: object_kind=" + event.getObjectKind());
-
-        switch (event.getObjectKind()) {
-        case BuildEvent.OBJECT_KIND:
-        case IssueEvent.OBJECT_KIND:
-        case JobEvent.OBJECT_KIND:
-        case MergeRequestEvent.OBJECT_KIND:
-        case NoteEvent.OBJECT_KIND:
-        case PipelineEvent.OBJECT_KIND:
-        case PushEvent.OBJECT_KIND:
-        case TagPushEvent.OBJECT_KIND:
-        case WikiPageEvent.OBJECT_KIND:
-        case ReleaseEvent.OBJECT_KIND:
-        case DeploymentEvent.OBJECT_KIND:
-            fireEvent(event);
-            break;
-
-        default:
-            String message = "Unsupported event object_kind, object_kind=" + event.getObjectKind();
-            LOGGER.warning(message);
-            throw new GitLabApiException(message);
-        }
-    }
-
-    /**
-     * Adds a WebHook event listener.
-     *
-     * @param listener the SystemHookListener to add
-     */
-    public void addListener(WebHookListener listener) {
-
-        if (!webhookListeners.contains(listener)) {
-            webhookListeners.add(listener);
-        }
-    }
-
-    /**
-     * Removes a WebHook event listener.
-     *
-     * @param listener the SystemHookListener to remove
-     */
-    public void removeListener(WebHookListener listener) {
-        webhookListeners.remove(listener);
-    }
-
-    /**
-     * Fire the event to the registered listeners.
-     *
-     * @param event the Event instance to fire to the registered event listeners
-     * @throws GitLabApiException if the event is not supported
-     */
-    public void fireEvent(Event event) throws GitLabApiException {
-
-        switch (event.getObjectKind()) {
-        case BuildEvent.OBJECT_KIND:
-            fireBuildEvent((BuildEvent) event);
-            break;
-
-        case IssueEvent.OBJECT_KIND:
-            fireIssueEvent((IssueEvent) event);
-            break;
-
-        case JobEvent.OBJECT_KIND:
-            fireJobEvent((JobEvent) event);
-            break;
-
-        case MergeRequestEvent.OBJECT_KIND:
-            fireMergeRequestEvent((MergeRequestEvent) event);
-            break;
-
-        case NoteEvent.OBJECT_KIND:
-            fireNoteEvent((NoteEvent) event);
-            break;
-
-        case PipelineEvent.OBJECT_KIND:
-            firePipelineEvent((PipelineEvent) event);
-            break;
-
-        case PushEvent.OBJECT_KIND:
-            firePushEvent((PushEvent) event);
-            break;
-
-        case TagPushEvent.OBJECT_KIND:
-            fireTagPushEvent((TagPushEvent) event);
-            break;
-
-        case WikiPageEvent.OBJECT_KIND:
-            fireWikiPageEvent((WikiPageEvent) event);
-            break;
-
-        case ReleaseEvent.OBJECT_KIND:
-            fireReleaseEvent((ReleaseEvent) event);
-            break;
-
-        case DeploymentEvent.OBJECT_KIND:
-            fireDeploymentEvent((DeploymentEvent) event);
-            break;
-
-        default:
-            String message = "Unsupported event object_kind, object_kind=" + event.getObjectKind();
-            LOGGER.warning(message);
-            throw new GitLabApiException(message);
-        }
-    }
-
-    protected void fireBuildEvent(BuildEvent buildEvent) {
-        for (WebHookListener listener : webhookListeners) {
-            listener.onBuildEvent(buildEvent);
-        }
-    }
-
-    protected void fireIssueEvent(IssueEvent issueEvent) {
-        for (WebHookListener listener : webhookListeners) {
-            listener.onIssueEvent(issueEvent);
-        }
-    }
-
-    protected void fireJobEvent(JobEvent jobEvent) {
-        for (WebHookListener listener : webhookListeners) {
-            listener.onJobEvent(jobEvent);
-        }
-    }
-
-    protected void fireMergeRequestEvent(MergeRequestEvent mergeRequestEvent) {
-        for (WebHookListener listener : webhookListeners) {
-            listener.onMergeRequestEvent(mergeRequestEvent);
-        }
-    }
-
-    protected void fireNoteEvent(NoteEvent noteEvent) {
-        for (WebHookListener listener : webhookListeners) {
-            listener.onNoteEvent(noteEvent);
-        }
-    }
-
-    protected void firePipelineEvent(PipelineEvent pipelineEvent) {
-        for (WebHookListener listener : webhookListeners) {
-            listener.onPipelineEvent(pipelineEvent);
-        }
-    }
-
-    protected void firePushEvent(PushEvent pushEvent) {
-        for (WebHookListener listener : webhookListeners) {
-            listener.onPushEvent(pushEvent);
-        }
-    }
-
-    protected void fireTagPushEvent(TagPushEvent tagPushEvent) {
-        for (WebHookListener listener : webhookListeners) {
-            listener.onTagPushEvent(tagPushEvent);
-        }
-    }
-
-    protected void fireWikiPageEvent(WikiPageEvent wikiPageEvent) {
-        for (WebHookListener listener : webhookListeners) {
-            listener.onWikiPageEvent(wikiPageEvent);
-        }
-    }
-
-    protected void fireDeploymentEvent(DeploymentEvent deploymentEvent) {
-        for (WebHookListener listener : webhookListeners) {
-            listener.onDeploymentEvent(deploymentEvent);
-        }
-    }
-
-    protected void fireReleaseEvent(ReleaseEvent releaseEvent) {
-        for (WebHookListener listener : webhookListeners) {
-            listener.onReleaseEvent(releaseEvent);
-        }
-    }
-}
-=======
-package org.gitlab4j.api.webhook;
-
-import java.io.InputStreamReader;
-import java.util.List;
-import java.util.concurrent.CopyOnWriteArrayList;
-import java.util.logging.Level;
-import java.util.logging.Logger;
-
-import javax.servlet.http.HttpServletRequest;
 
 import org.gitlab4j.api.GitLabApiException;
 import org.gitlab4j.api.HookManager;
@@ -668,5 +331,4 @@
             listener.onReleaseEvent(releaseEvent);
         }
     }
-}
->>>>>>> 6e5e2e68
+}