<<<<<<< HEAD
package org.gitlab4j.api.webhook;

import java.util.Date;
import java.util.List;

import org.gitlab4j.api.models.Job;
import org.gitlab4j.api.models.Variable;
import org.gitlab4j.api.utils.JacksonJson;

public class PipelineEvent extends AbstractEvent {
    private static final long serialVersionUID = 1L;

    public static final String X_GITLAB_EVENT = "Pipeline Hook";
    public static final String OBJECT_KIND = "pipeline";

    private ObjectAttributes objectAttributes;
    private EventUser user;
    private EventProject project;
    private EventCommit commit;
    private List<Job> jobs;

    public String getObjectKind() {
        return (OBJECT_KIND);
    }

    public void setObjectKind(String objectKind) {
        if (!OBJECT_KIND.equals(objectKind))
            throw new RuntimeException("Invalid object_kind (" + objectKind + "), must be '" + OBJECT_KIND + "'");
    }

    public ObjectAttributes getObjectAttributes() {
        return this.objectAttributes;
    }

    public void setObjectAttributes(ObjectAttributes objectAttributes) {
        this.objectAttributes = objectAttributes;
    }

    public EventUser getUser() {
        return user;
    }

    public void setUser(EventUser user) {
        this.user = user;
    }

    public EventProject getProject() {
        return project;
    }

    public void setProject(EventProject project) {
        this.project = project;
    }

    public EventCommit getCommit() {
        return commit;
    }

    public void setCommit(EventCommit commit) {
        this.commit = commit;
    }

    public List<Job> getJobs() {
        return jobs;
    }

    public void setJobs(List<Job> jobs) {
        this.jobs = jobs;
    }

    public static class ObjectAttributes {

        private Long id;
        private String ref;
        private Boolean tag;
        private String sha;
        private String beforeSha;
        private String source;
        private String status;
        private List<String> stages;
        private Date createdAt;
        private Date finishedAt;
        private Integer duration;
        private Float queuedDuration;
        private List<Variable> variables;

        public Long getId() {
            return id;
        }

        public void setId(Long id) {
            this.id = id;
        }

        public String getRef() {
            return ref;
        }

        public void setRef(String ref) {
            this.ref = ref;
        }

        public Boolean getTag() {
            return tag;
        }

        public void setTag(Boolean tag) {
            this.tag = tag;
        }

        public String getSha() {
            return sha;
        }

        public void setSha(String sha) {
            this.sha = sha;
        }

        public String getBeforeSha() {
            return beforeSha;
        }

        public void setBeforeSha(String beforeSha) {
            this.beforeSha = beforeSha;
        }

        public String getSource() {
            return source;
        }

        public void setSource(String source) {
            this.source = source;
        }

        public String getStatus() {
            return status;
        }

        public void setStatus(String status) {
            this.status = status;
        }

        public List<String> getStages() {
            return stages;
        }

        public void setStages(List<String> stages) {
            this.stages = stages;
        }

        public Date getCreatedAt() {
            return createdAt;
        }

        public void setCreatedAt(Date createdAt) {
            this.createdAt = createdAt;
        }

        public Date getFinishedAt() {
            return finishedAt;
        }

        public void setFinishedAt(Date finishedAt) {
            this.finishedAt = finishedAt;
        }

        public Integer getDuration() {
            return duration;
        }

        public void setDuration(Integer duration) {
            this.duration = duration;
        }

        public Float getQueuedDuration() {
            return queuedDuration;
        }

        public void setQueuedDuration(Float queuedDuration) {
            this.queuedDuration = queuedDuration;
        }

        public List<Variable> getVariables() {
            return variables;
        }

        public void setVariables(List<Variable> variables) {
            this.variables = variables;
        }
    }

    @Override
    public String toString() {
        return (JacksonJson.toJsonString(this));
    }
}
=======
package org.gitlab4j.api.webhook;

import java.util.Date;
import java.util.List;

import org.gitlab4j.api.models.Job;
import org.gitlab4j.api.models.User;
import org.gitlab4j.api.models.Variable;
import org.gitlab4j.api.utils.JacksonJson;

public class PipelineEvent extends AbstractEvent {
    private static final long serialVersionUID = 1L;

    public static final String X_GITLAB_EVENT = "Pipeline Hook";
    public static final String OBJECT_KIND = "pipeline";

    private ObjectAttributes objectAttributes;
    private User user;
    private EventProject project;
    private EventCommit commit;
    private List<Job> jobs;

    public String getObjectKind() {
        return (OBJECT_KIND);
    }

    public void setObjectKind(String objectKind) {
        if (!OBJECT_KIND.equals(objectKind))
            throw new RuntimeException("Invalid object_kind (" + objectKind + "), must be '" + OBJECT_KIND + "'");
    }

    public ObjectAttributes getObjectAttributes() {
        return this.objectAttributes;
    }

    public void setObjectAttributes(ObjectAttributes objectAttributes) {
        this.objectAttributes = objectAttributes;
    }

    public User getUser() {
        return user;
    }

    public void setUser(User user) {
        this.user = user;
    }

    public EventProject getProject() {
        return project;
    }

    public void setProject(EventProject project) {
        this.project = project;
    }

    public EventCommit getCommit() {
        return commit;
    }

    public void setCommit(EventCommit commit) {
        this.commit = commit;
    }

    public List<Job> getJobs() {
        return jobs;
    }

    public void setJobs(List<Job> jobs) {
        this.jobs = jobs;
    }

    public static class ObjectAttributes {

        private Long id;
        private String ref;
        private Boolean tag;
        private String sha;
        private String beforeSha;
        private String source;
        private String status;
        private List<String> stages;
        private Date createdAt;
        private Date finishedAt;
        private Integer duration;
        private Float queuedDuration;
        private List<Variable> variables;

        public Long getId() {
            return id;
        }

        public void setId(Long id) {
            this.id = id;
        }

        public String getRef() {
            return ref;
        }

        public void setRef(String ref) {
            this.ref = ref;
        }

        public Boolean getTag() {
            return tag;
        }

        public void setTag(Boolean tag) {
            this.tag = tag;
        }

        public String getSha() {
            return sha;
        }

        public void setSha(String sha) {
            this.sha = sha;
        }

        public String getBeforeSha() {
            return beforeSha;
        }

        public void setBeforeSha(String beforeSha) {
            this.beforeSha = beforeSha;
        }

        public String getSource() {
            return source;
        }

        public void setSource(String source) {
            this.source = source;
        }

        public String getStatus() {
            return status;
        }

        public void setStatus(String status) {
            this.status = status;
        }

        public List<String> getStages() {
            return stages;
        }

        public void setStages(List<String> stages) {
            this.stages = stages;
        }

        public Date getCreatedAt() {
            return createdAt;
        }

        public void setCreatedAt(Date createdAt) {
            this.createdAt = createdAt;
        }

        public Date getFinishedAt() {
            return finishedAt;
        }

        public void setFinishedAt(Date finishedAt) {
            this.finishedAt = finishedAt;
        }

        public Integer getDuration() {
            return duration;
        }

        public void setDuration(Integer duration) {
            this.duration = duration;
        }

        public Float getQueuedDuration() {
            return queuedDuration;
        }

        public void setQueuedDuration(Float queuedDuration) {
            this.queuedDuration = queuedDuration;
        }

        public List<Variable> getVariables() {
            return variables;
        }

        public void setVariables(List<Variable> variables) {
            this.variables = variables;
        }
    }

    @Override
    public String toString() {
        return (JacksonJson.toJsonString(this));
    }
}
>>>>>>> 6e5e2e68
<|MERGE_RESOLUTION|>--- conflicted
+++ resolved
@@ -1,4 +1,3 @@
-<<<<<<< HEAD
 package org.gitlab4j.api.webhook;
 
 import java.util.Date;
@@ -194,203 +193,4 @@
     public String toString() {
         return (JacksonJson.toJsonString(this));
     }
-}
-=======
-package org.gitlab4j.api.webhook;
-
-import java.util.Date;
-import java.util.List;
-
-import org.gitlab4j.api.models.Job;
-import org.gitlab4j.api.models.User;
-import org.gitlab4j.api.models.Variable;
-import org.gitlab4j.api.utils.JacksonJson;
-
-public class PipelineEvent extends AbstractEvent {
-    private static final long serialVersionUID = 1L;
-
-    public static final String X_GITLAB_EVENT = "Pipeline Hook";
-    public static final String OBJECT_KIND = "pipeline";
-
-    private ObjectAttributes objectAttributes;
-    private User user;
-    private EventProject project;
-    private EventCommit commit;
-    private List<Job> jobs;
-
-    public String getObjectKind() {
-        return (OBJECT_KIND);
-    }
-
-    public void setObjectKind(String objectKind) {
-        if (!OBJECT_KIND.equals(objectKind))
-            throw new RuntimeException("Invalid object_kind (" + objectKind + "), must be '" + OBJECT_KIND + "'");
-    }
-
-    public ObjectAttributes getObjectAttributes() {
-        return this.objectAttributes;
-    }
-
-    public void setObjectAttributes(ObjectAttributes objectAttributes) {
-        this.objectAttributes = objectAttributes;
-    }
-
-    public User getUser() {
-        return user;
-    }
-
-    public void setUser(User user) {
-        this.user = user;
-    }
-
-    public EventProject getProject() {
-        return project;
-    }
-
-    public void setProject(EventProject project) {
-        this.project = project;
-    }
-
-    public EventCommit getCommit() {
-        return commit;
-    }
-
-    public void setCommit(EventCommit commit) {
-        this.commit = commit;
-    }
-
-    public List<Job> getJobs() {
-        return jobs;
-    }
-
-    public void setJobs(List<Job> jobs) {
-        this.jobs = jobs;
-    }
-
-    public static class ObjectAttributes {
-
-        private Long id;
-        private String ref;
-        private Boolean tag;
-        private String sha;
-        private String beforeSha;
-        private String source;
-        private String status;
-        private List<String> stages;
-        private Date createdAt;
-        private Date finishedAt;
-        private Integer duration;
-        private Float queuedDuration;
-        private List<Variable> variables;
-
-        public Long getId() {
-            return id;
-        }
-
-        public void setId(Long id) {
-            this.id = id;
-        }
-
-        public String getRef() {
-            return ref;
-        }
-
-        public void setRef(String ref) {
-            this.ref = ref;
-        }
-
-        public Boolean getTag() {
-            return tag;
-        }
-
-        public void setTag(Boolean tag) {
-            this.tag = tag;
-        }
-
-        public String getSha() {
-            return sha;
-        }
-
-        public void setSha(String sha) {
-            this.sha = sha;
-        }
-
-        public String getBeforeSha() {
-            return beforeSha;
-        }
-
-        public void setBeforeSha(String beforeSha) {
-            this.beforeSha = beforeSha;
-        }
-
-        public String getSource() {
-            return source;
-        }
-
-        public void setSource(String source) {
-            this.source = source;
-        }
-
-        public String getStatus() {
-            return status;
-        }
-
-        public void setStatus(String status) {
-            this.status = status;
-        }
-
-        public List<String> getStages() {
-            return stages;
-        }
-
-        public void setStages(List<String> stages) {
-            this.stages = stages;
-        }
-
-        public Date getCreatedAt() {
-            return createdAt;
-        }
-
-        public void setCreatedAt(Date createdAt) {
-            this.createdAt = createdAt;
-        }
-
-        public Date getFinishedAt() {
-            return finishedAt;
-        }
-
-        public void setFinishedAt(Date finishedAt) {
-            this.finishedAt = finishedAt;
-        }
-
-        public Integer getDuration() {
-            return duration;
-        }
-
-        public void setDuration(Integer duration) {
-            this.duration = duration;
-        }
-
-        public Float getQueuedDuration() {
-            return queuedDuration;
-        }
-
-        public void setQueuedDuration(Float queuedDuration) {
-            this.queuedDuration = queuedDuration;
-        }
-
-        public List<Variable> getVariables() {
-            return variables;
-        }
-
-        public void setVariables(List<Variable> variables) {
-            this.variables = variables;
-        }
-    }
-
-    @Override
-    public String toString() {
-        return (JacksonJson.toJsonString(this));
-    }
-}
->>>>>>> 6e5e2e68
+}