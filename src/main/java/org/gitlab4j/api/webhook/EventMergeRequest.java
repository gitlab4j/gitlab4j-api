<<<<<<< HEAD
package org.gitlab4j.api.webhook;

import java.util.Date;
import java.util.List;
import java.util.Map;

import org.gitlab4j.api.models.Assignee;
import org.gitlab4j.api.models.Duration;
import org.gitlab4j.api.utils.JacksonJson;

public class EventMergeRequest {

    private Long assigneeId;
    private Long authorId;
    private String branchName;
    private Date createdAt;
    private String description;
    private Long id;
    private Long iid;
    private String mergeCommitSha;
    private String mergeStatus;
    private String detailedMergeStatus;
    private Long milestoneId;
    private Integer position;
    private Date lockedAt;
    private Long projectId;
    private String sourceBranch;
    private Long sourceProjectId;
    private String stCommits;
    private String stDiffs;
    private String state;
    private Long stateId;
    private String targetBranch;
    private Long targetProjectId;
    private String title;
    private Date updatedAt;

    private EventProject source;
    private EventProject target;
    private EventCommit lastCommit;
    private Boolean blockingDiscussionsResolved;
    private Boolean workInProgress;
    private Boolean firstContribution;
    private String url;
    private List<EventLabel> labels;
    private String action;
    private Assignee assignee;

    private Long updatedById;
    private String mergeError;
    private Map<String, String> mergeParams;
    private Boolean mergeWhenPipelineSucceeds;
    private Long mergeUserId;
    private Date deletedAt;
    private String inProgressMergeCommitSha;
    private Integer lockVersion;

    private Date lastEditedAt;
    private Long lastEditedById;
    private Long headPipelineId;
    private Boolean refFetched;
    private Long mergeIid;
    private Integer totalTimeSpent;
    private Duration humanTotalTimeSpent;
    private Integer timeChange;
    private Integer timeEstimate;
    private Duration humanTimeEstimate;
    private Duration humanTimeChange;
    private List<Long> assigneeIds;
    private List<Long> reviewerIds;
    private String oldrev;

    public Long getAssigneeId() {
        return this.assigneeId;
    }

    public void setAssigneeId(Long assigneeId) {
        this.assigneeId = assigneeId;
    }

    public Long getAuthorId() {
        return this.authorId;
    }

    public void setAuthorId(Long authorId) {
        this.authorId = authorId;
    }

    public String getBranchName() {
        return this.branchName;
    }

    public void setBranchName(String branchName) {
        this.branchName = branchName;
    }

    public Date getCreatedAt() {
        return this.createdAt;
    }

    public void setCreatedAt(Date createdAt) {
        this.createdAt = createdAt;
    }

    public String getDescription() {
        return this.description;
    }

    public void setDescription(String description) {
        this.description = description;
    }

    public Long getId() {
        return this.id;
    }

    public void setId(Long id) {
        this.id = id;
    }

    public Long getIid() {
        return this.iid;
    }

    public void setIid(Long iid) {
        this.iid = iid;
    }

    public String getMergeCommitSha() {
        return mergeCommitSha;
    }

    public void setMergeCommitSha(String mergeCommitSha) {
        this.mergeCommitSha = mergeCommitSha;
    }

    public String getMergeStatus() {
        return this.mergeStatus;
    }

    public void setMergeStatus(String mergeStatus) {
        this.mergeStatus = mergeStatus;
    }

    public String getDetailedMergeStatus() {
        return detailedMergeStatus;
    }

    public void setDetailedMergeStatus(String detailedMergeStatus) {
        this.detailedMergeStatus = detailedMergeStatus;
    }

    public Long getMilestoneId() {
        return this.milestoneId;
    }

    public void setMilestoneId(Long milestoneId) {
        this.milestoneId = milestoneId;
    }

    public Integer getPosition() {
        return this.position;
    }

    public void setPosition(Integer position) {
        this.position = position;
    }

    public Date getLockedAt() {
        return lockedAt;
    }

    public void setLockedAt(Date lockedAt) {
        this.lockedAt = lockedAt;
    }

    public Long getProjectId() {
        return this.projectId;
    }

    public void setProjectId(Long projectId) {
        this.projectId = projectId;
    }

    public String getSourceBranch() {
        return this.sourceBranch;
    }

    public void setSourceBranch(String sourceBranch) {
        this.sourceBranch = sourceBranch;
    }

    public Long getSourceProjectId() {
        return this.sourceProjectId;
    }

    public void setSourceProjectId(Long sourceProjectId) {
        this.sourceProjectId = sourceProjectId;
    }

    public String getStCommits() {
        return this.stCommits;
    }

    public void setStCommits(String stCommits) {
        this.stCommits = stCommits;
    }

    public String getStDiffs() {
        return this.stDiffs;
    }

    public void setStDiffs(String stDiffs) {
        this.stDiffs = stDiffs;
    }

    public String getState() {
        return this.state;
    }

    public void setState(String state) {
        this.state = state;
    }

    public Long getStateId() {
        return stateId;
    }

    public void setStateId(Long stateId) {
        this.stateId = stateId;
    }

    public String getTargetBranch() {
        return this.targetBranch;
    }

    public void setTargetBranch(String targetBranch) {
        this.targetBranch = targetBranch;
    }

    public Long getTargetProjectId() {
        return this.targetProjectId;
    }

    public void setTargetProjectId(Long targetProjectId) {
        this.targetProjectId = targetProjectId;
    }

    public String getTitle() {
        return this.title;
    }

    public void setTitle(String title) {
        this.title = title;
    }

    public Date getUpdatedAt() {
        return this.updatedAt;
    }

    public void setUpdatedAt(Date updatedAt) {
        this.updatedAt = updatedAt;
    }

    public EventProject getSource() {
        return source;
    }

    public void setSource(EventProject source) {
        this.source = source;
    }

    public EventProject getTarget() {
        return target;
    }

    public void setTarget(EventProject target) {
        this.target = target;
    }

    public EventCommit getLastCommit() {
        return lastCommit;
    }

    public void setLastCommit(EventCommit lastCommit) {
        this.lastCommit = lastCommit;
    }

    public Boolean getBlockingDiscussionsResolved() {
        return blockingDiscussionsResolved;
    }

    public void setBlockingDiscussionsResolved(Boolean blockingDiscussionsResolved) {
        this.blockingDiscussionsResolved = blockingDiscussionsResolved;
    }

    public Boolean getWorkInProgress() {
        return workInProgress;
    }

    public void setWorkInProgress(Boolean workInProgress) {
        this.workInProgress = workInProgress;
    }

    public Boolean getFirstContribution() {
        return firstContribution;
    }

    public void setFirstContribution(Boolean firstContribution) {
        this.firstContribution = firstContribution;
    }

    public String getUrl() {
        return url;
    }

    public void setUrl(String url) {
        this.url = url;
    }

    public List<EventLabel> getLabels() {
        return labels;
    }

    public void setLabels(List<EventLabel> labels) {
        this.labels = labels;
    }

    public String getAction() {
        return action;
    }

    public void setAction(String action) {
        this.action = action;
    }

    public Assignee getAssignee() {
        return assignee;
    }

    public void setAssignee(Assignee assignee) {
        this.assignee = assignee;
    }

    public Long getUpdatedById() {
        return updatedById;
    }

    public void setUpdatedById(Long updatedById) {
        this.updatedById = updatedById;
    }

    public String getMergeError() {
        return mergeError;
    }

    public void setMergeError(String mergeError) {
        this.mergeError = mergeError;
    }

    public Map<String, String> getMergeParams() {
        return mergeParams;
    }

    public void setMergeParams(Map<String, String> mergeParams) {
        this.mergeParams = mergeParams;
    }

    public Boolean getMergeWhenPipelineSucceeds() {
        return mergeWhenPipelineSucceeds;
    }

    public void setMergeWhenPipelineSucceeds(Boolean mergeWhenPipelineSucceeds) {
        this.mergeWhenPipelineSucceeds = mergeWhenPipelineSucceeds;
    }

    public Long getMergeUserId() {
        return mergeUserId;
    }

    public void setMergeUserId(Long mergeUserId) {
        this.mergeUserId = mergeUserId;
    }

    public Date getDeletedAt() {
        return deletedAt;
    }

    public void setDeletedAt(Date deletedAt) {
        this.deletedAt = deletedAt;
    }

    public String getInProgressMergeCommitSha() {
        return inProgressMergeCommitSha;
    }

    public void setInProgressMergeCommitSha(String inProgressMergeCommitSha) {
        this.inProgressMergeCommitSha = inProgressMergeCommitSha;
    }

    public Integer getLockVersion() {
        return lockVersion;
    }

    public void setLockVersion(Integer lockVersion) {
        this.lockVersion = lockVersion;
    }

    public Date getLastEditedAt() {
        return lastEditedAt;
    }

    public void setLastEditedAt(Date lastEditedAt) {
        this.lastEditedAt = lastEditedAt;
    }

    public Long getLastEditedById() {
        return lastEditedById;
    }

    public void setLastEditedById(Long lastEditedById) {
        this.lastEditedById = lastEditedById;
    }

    public Long getHeadPipelineId() {
        return headPipelineId;
    }

    public void setHeadPipelineId(Long headPipelineId) {
        this.headPipelineId = headPipelineId;
    }

    public Boolean getRefFetched() {
        return refFetched;
    }

    public void setRefFetched(Boolean refFetched) {
        this.refFetched = refFetched;
    }

    public Long getMergeIid() {
        return mergeIid;
    }

    public void setMergeIid(Long mergeIid) {
        this.mergeIid = mergeIid;
    }

    public Integer getTotalTimeSpent() {
        return totalTimeSpent;
    }

    public void setTotalTimeSpent(Integer totalTimeSpent) {
        this.totalTimeSpent = totalTimeSpent;
    }

    public Duration getHumanTotalTimeSpent() {
        return humanTotalTimeSpent;
    }

    public void setHumanTotalTimeSpent(Duration humanTotalTimeSpent) {
        this.humanTotalTimeSpent = humanTotalTimeSpent;
    }

    public Integer getTimeChange() {
        return timeChange;
    }

    public void setTimeChange(Integer timeChange) {
        this.timeChange = timeChange;
    }

    public Integer getTimeEstimate() {
        return timeEstimate;
    }

    public void setTimeEstimate(Integer timeEstimate) {
        this.timeEstimate = timeEstimate;
    }

    public Duration getHumanTimeEstimate() {
        return humanTimeEstimate;
    }

    public void setHumanTimeEstimate(Duration humanTimeEstimate) {
        this.humanTimeEstimate = humanTimeEstimate;
    }

    public Duration getHumanTimeChange() {
        return humanTimeChange;
    }

    public void setHumanTimeChange(Duration humanTimeChange) {
        this.humanTimeChange = humanTimeChange;
    }

    public List<Long> getAssigneeIds() {
        return assigneeIds;
    }

    public void setAssigneeIds(List<Long> assigneeIds) {
        this.assigneeIds = assigneeIds;
    }

    public List<Long> getReviewerIds() {
        return reviewerIds;
    }

    public void setReviewerIds(List<Long> reviewerIds) {
        this.reviewerIds = reviewerIds;
    }

    public String getOldrev() {
        return oldrev;
    }

    public void setOldrev(String oldrev) {
        this.oldrev = oldrev;
    }

    @Override
    public String toString() {
        return (JacksonJson.toJsonString(this));
    }
=======
package org.gitlab4j.api.webhook;

import java.util.Date;
import java.util.List;
import java.util.Map;

import org.gitlab4j.api.models.Assignee;
import org.gitlab4j.api.models.Duration;
import org.gitlab4j.api.utils.JacksonJson;

import com.fasterxml.jackson.annotation.JsonIgnore;

public class EventMergeRequest {

    private Long assigneeId;
    private Long authorId;
    private String branchName;
    private Date createdAt;
    private String description;
    private Long id;
    private Long iid;
    private String mergeCommitSha;
    private String mergeStatus;
    private String detailedMergeStatus;
    private Long milestoneId;
    private Integer position;
    private Date lockedAt;
    private Long projectId;
    private String sourceBranch;
    private Long sourceProjectId;
    private String stCommits;
    private String stDiffs;
    private String state;
    private Long stateId;
    private String targetBranch;
    private Long targetProjectId;
    private String title;
    private Date updatedAt;

    private EventProject source;
    private EventProject target;
    private EventCommit lastCommit;
    private Boolean blockingDiscussionsResolved;
    private Boolean workInProgress;
    private Boolean firstContribution;
    private String url;
    private List<EventLabel> labels;
    private String action;
    private Assignee assignee;

    private Long updatedById;
    private String mergeError;
    private Map<String, String> mergeParams;
    private Boolean mergeWhenPipelineSucceeds;
    private Long mergeUserId;
    private Date deletedAt;
    private String inProgressMergeCommitSha;
    private Integer lockVersion;

    private Date lastEditedAt;
    private Long lastEditedById;
    private Long headPipelineId;
    private Boolean refFetched;
    private Long mergeIid;
    private Integer totalTimeSpent;
    private Duration humanTotalTimeSpent;
    private Integer timeChange;
    private Integer timeEstimate;
    private Duration humanTimeEstimate;
    private Duration humanTimeChange;
    private List<Long> assigneeIds;
    private List<Long> reviewerIds;
    private String oldrev;

    public Long getAssigneeId() {
        return this.assigneeId;
    }

    public void setAssigneeId(Long assigneeId) {
        this.assigneeId = assigneeId;
    }

    public Long getAuthorId() {
        return this.authorId;
    }

    public void setAuthorId(Long authorId) {
        this.authorId = authorId;
    }

    public String getBranchName() {
        return this.branchName;
    }

    public void setBranchName(String branchName) {
        this.branchName = branchName;
    }

    public Date getCreatedAt() {
        return this.createdAt;
    }

    public void setCreatedAt(Date createdAt) {
        this.createdAt = createdAt;
    }

    public String getDescription() {
        return this.description;
    }

    public void setDescription(String description) {
        this.description = description;
    }

    public Long getId() {
        return this.id;
    }

    public void setId(Long id) {
        this.id = id;
    }

    public Long getIid() {
        return this.iid;
    }

    public void setIid(Long iid) {
        this.iid = iid;
    }

    public String getMergeCommitSha() {
        return mergeCommitSha;
    }

    public void setMergeCommitSha(String mergeCommitSha) {
        this.mergeCommitSha = mergeCommitSha;
    }

    public String getMergeStatus() {
        return this.mergeStatus;
    }

    public void setMergeStatus(String mergeStatus) {
        this.mergeStatus = mergeStatus;
    }

    public String getDetailedMergeStatus() {
        return detailedMergeStatus;
    }

    public void setDetailedMergeStatus(String detailedMergeStatus) {
        this.detailedMergeStatus = detailedMergeStatus;
    }

    public Long getMilestoneId() {
        return this.milestoneId;
    }

    public void setMilestoneId(Long milestoneId) {
        this.milestoneId = milestoneId;
    }

    public Integer getPosition() {
        return this.position;
    }

    public void setPosition(Integer position) {
        this.position = position;
    }

    public Date getLockedAt() {
        return lockedAt;
    }

    public void setLockedAt(Date lockedAt) {
        this.lockedAt = lockedAt;
    }

    public Long getProjectId() {
        return this.projectId;
    }

    public void setProjectId(Long projectId) {
        this.projectId = projectId;
    }

    public String getSourceBranch() {
        return this.sourceBranch;
    }

    public void setSourceBranch(String sourceBranch) {
        this.sourceBranch = sourceBranch;
    }

    public Long getSourceProjectId() {
        return this.sourceProjectId;
    }

    public void setSourceProjectId(Long sourceProjectId) {
        this.sourceProjectId = sourceProjectId;
    }

    public String getStCommits() {
        return this.stCommits;
    }

    public void setStCommits(String stCommits) {
        this.stCommits = stCommits;
    }

    public String getStDiffs() {
        return this.stDiffs;
    }

    public void setStDiffs(String stDiffs) {
        this.stDiffs = stDiffs;
    }

    public String getState() {
        return this.state;
    }

    public void setState(String state) {
        this.state = state;
    }

    public Long getStateId() {
        return stateId;
    }

    public void setStateId(Long stateId) {
        this.stateId = stateId;
    }

    public String getTargetBranch() {
        return this.targetBranch;
    }

    public void setTargetBranch(String targetBranch) {
        this.targetBranch = targetBranch;
    }

    public Long getTargetProjectId() {
        return this.targetProjectId;
    }

    public void setTargetProjectId(Long targetProjectId) {
        this.targetProjectId = targetProjectId;
    }

    public String getTitle() {
        return this.title;
    }

    public void setTitle(String title) {
        this.title = title;
    }

    public Date getUpdatedAt() {
        return this.updatedAt;
    }

    public void setUpdatedAt(Date updatedAt) {
        this.updatedAt = updatedAt;
    }

    public EventProject getSource() {
        return source;
    }

    public void setSource(EventProject source) {
        this.source = source;
    }

    public EventProject getTarget() {
        return target;
    }

    public void setTarget(EventProject target) {
        this.target = target;
    }

    public EventCommit getLastCommit() {
        return lastCommit;
    }

    public void setLastCommit(EventCommit lastCommit) {
        this.lastCommit = lastCommit;
    }

    public Boolean getBlockingDiscussionsResolved() {
        return blockingDiscussionsResolved;
    }

    public void setBlockingDiscussionsResolved(Boolean blockingDiscussionsResolved) {
        this.blockingDiscussionsResolved = blockingDiscussionsResolved;
    }

    public Boolean getWorkInProgress() {
        return workInProgress;
    }

    public void setWorkInProgress(Boolean workInProgress) {
        this.workInProgress = workInProgress;
    }

    public Boolean getFirstContribution() {
        return firstContribution;
    }

    public void setFirstContribution(Boolean firstContribution) {
        this.firstContribution = firstContribution;
    }

    public String getUrl() {
        return url;
    }

    public void setUrl(String url) {
        this.url = url;
    }

    public List<EventLabel> getLabels() {
        return labels;
    }

    public void setLabels(List<EventLabel> labels) {
        this.labels = labels;
    }

    public String getAction() {
        return action;
    }

    public void setAction(String action) {
        this.action = action;
    }

    public Assignee getAssignee() {
        return assignee;
    }

    public void setAssignee(Assignee assignee) {
        this.assignee = assignee;
    }

    public Long getUpdatedById() {
        return updatedById;
    }

    public void setUpdatedById(Long updatedById) {
        this.updatedById = updatedById;
    }

    public String getMergeError() {
        return mergeError;
    }

    public void setMergeError(String mergeError) {
        this.mergeError = mergeError;
    }

    public Map<String, String> getMergeParams() {
        return mergeParams;
    }

    public void setMergeParams(Map<String, String> mergeParams) {
        this.mergeParams = mergeParams;
    }

    public Boolean getMergeWhenPipelineSucceeds() {
        return mergeWhenPipelineSucceeds;
    }

    public void setMergeWhenPipelineSucceeds(Boolean mergeWhenPipelineSucceeds) {
        this.mergeWhenPipelineSucceeds = mergeWhenPipelineSucceeds;
    }

    public Long getMergeUserId() {
        return mergeUserId;
    }

    public void setMergeUserId(Long mergeUserId) {
        this.mergeUserId = mergeUserId;
    }

    public Date getDeletedAt() {
        return deletedAt;
    }

    public void setDeletedAt(Date deletedAt) {
        this.deletedAt = deletedAt;
    }

    public String getInProgressMergeCommitSha() {
        return inProgressMergeCommitSha;
    }

    public void setInProgressMergeCommitSha(String inProgressMergeCommitSha) {
        this.inProgressMergeCommitSha = inProgressMergeCommitSha;
    }

    public Integer getLockVersion() {
        return lockVersion;
    }

    public void setLockVersion(Integer lockVersion) {
        this.lockVersion = lockVersion;
    }

    /**
     * @deprecated used {@link #getLastEditedAt()}
     * @return date
     */
    @Deprecated
    @JsonIgnore
    public Date getLast_editedAt() {
        return getLastEditedAt();
    }

    /**
     * @deprecated used {@link #setLastEditedAt(Date)}
     */
    @Deprecated
    @JsonIgnore
    public void setLast_editedAt(Date last_editedAt) {
        setLastEditedAt(last_editedAt);
    }

    public Date getLastEditedAt() {
        return lastEditedAt;
    }

    public void setLastEditedAt(Date lastEditedAt) {
        this.lastEditedAt = lastEditedAt;
    }

    public Long getLastEditedById() {
        return lastEditedById;
    }

    public void setLastEditedById(Long lastEditedById) {
        this.lastEditedById = lastEditedById;
    }

    public Long getHeadPipelineId() {
        return headPipelineId;
    }

    public void setHeadPipelineId(Long headPipelineId) {
        this.headPipelineId = headPipelineId;
    }

    public Boolean getRefFetched() {
        return refFetched;
    }

    public void setRefFetched(Boolean refFetched) {
        this.refFetched = refFetched;
    }

    public Long getMergeIid() {
        return mergeIid;
    }

    public void setMergeIid(Long mergeIid) {
        this.mergeIid = mergeIid;
    }

    public Integer getTotalTimeSpent() {
        return totalTimeSpent;
    }

    public void setTotalTimeSpent(Integer totalTimeSpent) {
        this.totalTimeSpent = totalTimeSpent;
    }

    public Duration getHumanTotalTimeSpent() {
        return humanTotalTimeSpent;
    }

    public void setHumanTotalTimeSpent(Duration humanTotalTimeSpent) {
        this.humanTotalTimeSpent = humanTotalTimeSpent;
    }

    public Integer getTimeChange() {
        return timeChange;
    }

    public void setTimeChange(Integer timeChange) {
        this.timeChange = timeChange;
    }

    public Integer getTimeEstimate() {
        return timeEstimate;
    }

    public void setTimeEstimate(Integer timeEstimate) {
        this.timeEstimate = timeEstimate;
    }

    public Duration getHumanTimeEstimate() {
        return humanTimeEstimate;
    }

    public void setHumanTimeEstimate(Duration humanTimeEstimate) {
        this.humanTimeEstimate = humanTimeEstimate;
    }

    public Duration getHumanTimeChange() {
        return humanTimeChange;
    }

    public void setHumanTimeChange(Duration humanTimeChange) {
        this.humanTimeChange = humanTimeChange;
    }

    public List<Long> getAssigneeIds() {
        return assigneeIds;
    }

    public void setAssigneeIds(List<Long> assigneeIds) {
        this.assigneeIds = assigneeIds;
    }

    public List<Long> getReviewerIds() {
        return reviewerIds;
    }

    public void setReviewerIds(List<Long> reviewerIds) {
        this.reviewerIds = reviewerIds;
    }

    public String getOldrev() {
        return oldrev;
    }

    public void setOldrev(String oldrev) {
        this.oldrev = oldrev;
    }

    @Override
    public String toString() {
        return (JacksonJson.toJsonString(this));
    }
>>>>>>> 6e5e2e68
}<|MERGE_RESOLUTION|>--- conflicted
+++ resolved
@@ -1,4 +1,3 @@
-<<<<<<< HEAD
 package org.gitlab4j.api.webhook;
 
 import java.util.Date;
@@ -523,551 +522,4 @@
     public String toString() {
         return (JacksonJson.toJsonString(this));
     }
-=======
-package org.gitlab4j.api.webhook;
-
-import java.util.Date;
-import java.util.List;
-import java.util.Map;
-
-import org.gitlab4j.api.models.Assignee;
-import org.gitlab4j.api.models.Duration;
-import org.gitlab4j.api.utils.JacksonJson;
-
-import com.fasterxml.jackson.annotation.JsonIgnore;
-
-public class EventMergeRequest {
-
-    private Long assigneeId;
-    private Long authorId;
-    private String branchName;
-    private Date createdAt;
-    private String description;
-    private Long id;
-    private Long iid;
-    private String mergeCommitSha;
-    private String mergeStatus;
-    private String detailedMergeStatus;
-    private Long milestoneId;
-    private Integer position;
-    private Date lockedAt;
-    private Long projectId;
-    private String sourceBranch;
-    private Long sourceProjectId;
-    private String stCommits;
-    private String stDiffs;
-    private String state;
-    private Long stateId;
-    private String targetBranch;
-    private Long targetProjectId;
-    private String title;
-    private Date updatedAt;
-
-    private EventProject source;
-    private EventProject target;
-    private EventCommit lastCommit;
-    private Boolean blockingDiscussionsResolved;
-    private Boolean workInProgress;
-    private Boolean firstContribution;
-    private String url;
-    private List<EventLabel> labels;
-    private String action;
-    private Assignee assignee;
-
-    private Long updatedById;
-    private String mergeError;
-    private Map<String, String> mergeParams;
-    private Boolean mergeWhenPipelineSucceeds;
-    private Long mergeUserId;
-    private Date deletedAt;
-    private String inProgressMergeCommitSha;
-    private Integer lockVersion;
-
-    private Date lastEditedAt;
-    private Long lastEditedById;
-    private Long headPipelineId;
-    private Boolean refFetched;
-    private Long mergeIid;
-    private Integer totalTimeSpent;
-    private Duration humanTotalTimeSpent;
-    private Integer timeChange;
-    private Integer timeEstimate;
-    private Duration humanTimeEstimate;
-    private Duration humanTimeChange;
-    private List<Long> assigneeIds;
-    private List<Long> reviewerIds;
-    private String oldrev;
-
-    public Long getAssigneeId() {
-        return this.assigneeId;
-    }
-
-    public void setAssigneeId(Long assigneeId) {
-        this.assigneeId = assigneeId;
-    }
-
-    public Long getAuthorId() {
-        return this.authorId;
-    }
-
-    public void setAuthorId(Long authorId) {
-        this.authorId = authorId;
-    }
-
-    public String getBranchName() {
-        return this.branchName;
-    }
-
-    public void setBranchName(String branchName) {
-        this.branchName = branchName;
-    }
-
-    public Date getCreatedAt() {
-        return this.createdAt;
-    }
-
-    public void setCreatedAt(Date createdAt) {
-        this.createdAt = createdAt;
-    }
-
-    public String getDescription() {
-        return this.description;
-    }
-
-    public void setDescription(String description) {
-        this.description = description;
-    }
-
-    public Long getId() {
-        return this.id;
-    }
-
-    public void setId(Long id) {
-        this.id = id;
-    }
-
-    public Long getIid() {
-        return this.iid;
-    }
-
-    public void setIid(Long iid) {
-        this.iid = iid;
-    }
-
-    public String getMergeCommitSha() {
-        return mergeCommitSha;
-    }
-
-    public void setMergeCommitSha(String mergeCommitSha) {
-        this.mergeCommitSha = mergeCommitSha;
-    }
-
-    public String getMergeStatus() {
-        return this.mergeStatus;
-    }
-
-    public void setMergeStatus(String mergeStatus) {
-        this.mergeStatus = mergeStatus;
-    }
-
-    public String getDetailedMergeStatus() {
-        return detailedMergeStatus;
-    }
-
-    public void setDetailedMergeStatus(String detailedMergeStatus) {
-        this.detailedMergeStatus = detailedMergeStatus;
-    }
-
-    public Long getMilestoneId() {
-        return this.milestoneId;
-    }
-
-    public void setMilestoneId(Long milestoneId) {
-        this.milestoneId = milestoneId;
-    }
-
-    public Integer getPosition() {
-        return this.position;
-    }
-
-    public void setPosition(Integer position) {
-        this.position = position;
-    }
-
-    public Date getLockedAt() {
-        return lockedAt;
-    }
-
-    public void setLockedAt(Date lockedAt) {
-        this.lockedAt = lockedAt;
-    }
-
-    public Long getProjectId() {
-        return this.projectId;
-    }
-
-    public void setProjectId(Long projectId) {
-        this.projectId = projectId;
-    }
-
-    public String getSourceBranch() {
-        return this.sourceBranch;
-    }
-
-    public void setSourceBranch(String sourceBranch) {
-        this.sourceBranch = sourceBranch;
-    }
-
-    public Long getSourceProjectId() {
-        return this.sourceProjectId;
-    }
-
-    public void setSourceProjectId(Long sourceProjectId) {
-        this.sourceProjectId = sourceProjectId;
-    }
-
-    public String getStCommits() {
-        return this.stCommits;
-    }
-
-    public void setStCommits(String stCommits) {
-        this.stCommits = stCommits;
-    }
-
-    public String getStDiffs() {
-        return this.stDiffs;
-    }
-
-    public void setStDiffs(String stDiffs) {
-        this.stDiffs = stDiffs;
-    }
-
-    public String getState() {
-        return this.state;
-    }
-
-    public void setState(String state) {
-        this.state = state;
-    }
-
-    public Long getStateId() {
-        return stateId;
-    }
-
-    public void setStateId(Long stateId) {
-        this.stateId = stateId;
-    }
-
-    public String getTargetBranch() {
-        return this.targetBranch;
-    }
-
-    public void setTargetBranch(String targetBranch) {
-        this.targetBranch = targetBranch;
-    }
-
-    public Long getTargetProjectId() {
-        return this.targetProjectId;
-    }
-
-    public void setTargetProjectId(Long targetProjectId) {
-        this.targetProjectId = targetProjectId;
-    }
-
-    public String getTitle() {
-        return this.title;
-    }
-
-    public void setTitle(String title) {
-        this.title = title;
-    }
-
-    public Date getUpdatedAt() {
-        return this.updatedAt;
-    }
-
-    public void setUpdatedAt(Date updatedAt) {
-        this.updatedAt = updatedAt;
-    }
-
-    public EventProject getSource() {
-        return source;
-    }
-
-    public void setSource(EventProject source) {
-        this.source = source;
-    }
-
-    public EventProject getTarget() {
-        return target;
-    }
-
-    public void setTarget(EventProject target) {
-        this.target = target;
-    }
-
-    public EventCommit getLastCommit() {
-        return lastCommit;
-    }
-
-    public void setLastCommit(EventCommit lastCommit) {
-        this.lastCommit = lastCommit;
-    }
-
-    public Boolean getBlockingDiscussionsResolved() {
-        return blockingDiscussionsResolved;
-    }
-
-    public void setBlockingDiscussionsResolved(Boolean blockingDiscussionsResolved) {
-        this.blockingDiscussionsResolved = blockingDiscussionsResolved;
-    }
-
-    public Boolean getWorkInProgress() {
-        return workInProgress;
-    }
-
-    public void setWorkInProgress(Boolean workInProgress) {
-        this.workInProgress = workInProgress;
-    }
-
-    public Boolean getFirstContribution() {
-        return firstContribution;
-    }
-
-    public void setFirstContribution(Boolean firstContribution) {
-        this.firstContribution = firstContribution;
-    }
-
-    public String getUrl() {
-        return url;
-    }
-
-    public void setUrl(String url) {
-        this.url = url;
-    }
-
-    public List<EventLabel> getLabels() {
-        return labels;
-    }
-
-    public void setLabels(List<EventLabel> labels) {
-        this.labels = labels;
-    }
-
-    public String getAction() {
-        return action;
-    }
-
-    public void setAction(String action) {
-        this.action = action;
-    }
-
-    public Assignee getAssignee() {
-        return assignee;
-    }
-
-    public void setAssignee(Assignee assignee) {
-        this.assignee = assignee;
-    }
-
-    public Long getUpdatedById() {
-        return updatedById;
-    }
-
-    public void setUpdatedById(Long updatedById) {
-        this.updatedById = updatedById;
-    }
-
-    public String getMergeError() {
-        return mergeError;
-    }
-
-    public void setMergeError(String mergeError) {
-        this.mergeError = mergeError;
-    }
-
-    public Map<String, String> getMergeParams() {
-        return mergeParams;
-    }
-
-    public void setMergeParams(Map<String, String> mergeParams) {
-        this.mergeParams = mergeParams;
-    }
-
-    public Boolean getMergeWhenPipelineSucceeds() {
-        return mergeWhenPipelineSucceeds;
-    }
-
-    public void setMergeWhenPipelineSucceeds(Boolean mergeWhenPipelineSucceeds) {
-        this.mergeWhenPipelineSucceeds = mergeWhenPipelineSucceeds;
-    }
-
-    public Long getMergeUserId() {
-        return mergeUserId;
-    }
-
-    public void setMergeUserId(Long mergeUserId) {
-        this.mergeUserId = mergeUserId;
-    }
-
-    public Date getDeletedAt() {
-        return deletedAt;
-    }
-
-    public void setDeletedAt(Date deletedAt) {
-        this.deletedAt = deletedAt;
-    }
-
-    public String getInProgressMergeCommitSha() {
-        return inProgressMergeCommitSha;
-    }
-
-    public void setInProgressMergeCommitSha(String inProgressMergeCommitSha) {
-        this.inProgressMergeCommitSha = inProgressMergeCommitSha;
-    }
-
-    public Integer getLockVersion() {
-        return lockVersion;
-    }
-
-    public void setLockVersion(Integer lockVersion) {
-        this.lockVersion = lockVersion;
-    }
-
-    /**
-     * @deprecated used {@link #getLastEditedAt()}
-     * @return date
-     */
-    @Deprecated
-    @JsonIgnore
-    public Date getLast_editedAt() {
-        return getLastEditedAt();
-    }
-
-    /**
-     * @deprecated used {@link #setLastEditedAt(Date)}
-     */
-    @Deprecated
-    @JsonIgnore
-    public void setLast_editedAt(Date last_editedAt) {
-        setLastEditedAt(last_editedAt);
-    }
-
-    public Date getLastEditedAt() {
-        return lastEditedAt;
-    }
-
-    public void setLastEditedAt(Date lastEditedAt) {
-        this.lastEditedAt = lastEditedAt;
-    }
-
-    public Long getLastEditedById() {
-        return lastEditedById;
-    }
-
-    public void setLastEditedById(Long lastEditedById) {
-        this.lastEditedById = lastEditedById;
-    }
-
-    public Long getHeadPipelineId() {
-        return headPipelineId;
-    }
-
-    public void setHeadPipelineId(Long headPipelineId) {
-        this.headPipelineId = headPipelineId;
-    }
-
-    public Boolean getRefFetched() {
-        return refFetched;
-    }
-
-    public void setRefFetched(Boolean refFetched) {
-        this.refFetched = refFetched;
-    }
-
-    public Long getMergeIid() {
-        return mergeIid;
-    }
-
-    public void setMergeIid(Long mergeIid) {
-        this.mergeIid = mergeIid;
-    }
-
-    public Integer getTotalTimeSpent() {
-        return totalTimeSpent;
-    }
-
-    public void setTotalTimeSpent(Integer totalTimeSpent) {
-        this.totalTimeSpent = totalTimeSpent;
-    }
-
-    public Duration getHumanTotalTimeSpent() {
-        return humanTotalTimeSpent;
-    }
-
-    public void setHumanTotalTimeSpent(Duration humanTotalTimeSpent) {
-        this.humanTotalTimeSpent = humanTotalTimeSpent;
-    }
-
-    public Integer getTimeChange() {
-        return timeChange;
-    }
-
-    public void setTimeChange(Integer timeChange) {
-        this.timeChange = timeChange;
-    }
-
-    public Integer getTimeEstimate() {
-        return timeEstimate;
-    }
-
-    public void setTimeEstimate(Integer timeEstimate) {
-        this.timeEstimate = timeEstimate;
-    }
-
-    public Duration getHumanTimeEstimate() {
-        return humanTimeEstimate;
-    }
-
-    public void setHumanTimeEstimate(Duration humanTimeEstimate) {
-        this.humanTimeEstimate = humanTimeEstimate;
-    }
-
-    public Duration getHumanTimeChange() {
-        return humanTimeChange;
-    }
-
-    public void setHumanTimeChange(Duration humanTimeChange) {
-        this.humanTimeChange = humanTimeChange;
-    }
-
-    public List<Long> getAssigneeIds() {
-        return assigneeIds;
-    }
-
-    public void setAssigneeIds(List<Long> assigneeIds) {
-        this.assigneeIds = assigneeIds;
-    }
-
-    public List<Long> getReviewerIds() {
-        return reviewerIds;
-    }
-
-    public void setReviewerIds(List<Long> reviewerIds) {
-        this.reviewerIds = reviewerIds;
-    }
-
-    public String getOldrev() {
-        return oldrev;
-    }
-
-    public void setOldrev(String oldrev) {
-        this.oldrev = oldrev;
-    }
-
-    @Override
-    public String toString() {
-        return (JacksonJson.toJsonString(this));
-    }
->>>>>>> 6e5e2e68
 }