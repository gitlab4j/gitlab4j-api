package org.gitlab4j.api;

import java.util.List;
import java.util.Optional;
import java.util.stream.Stream;

import jakarta.ws.rs.core.Form;
import jakarta.ws.rs.core.Response;

import org.gitlab4j.api.models.AccessLevel;
import org.gitlab4j.api.models.AllowedTo;
import org.gitlab4j.api.models.ProtectedBranch;

/**
 * This class provides an entry point to all the Protected Branches API calls.
 * @see <a href="https://docs.gitlab.com/ee/api/protected_branches.html">Protected branches API at GitLab</a>
 */
public class ProtectedBranchesApi extends AbstractApi {

    public ProtectedBranchesApi(GitLabApi gitLabApi) {
        super(gitLabApi);
    }

    /**
     * Gets a list of protected branches from a project.
     *
     * <pre><code>GitLab Endpoint: GET /projects/:id/protected_branches</code></pre>
     *
     * @param projectIdOrPath the project in the form of an Long(ID), String(path), or Project instance
     * @return the list of protected branches for the project
     * @throws GitLabApiException if any exception occurs
     */
    public List<ProtectedBranch> getProtectedBranches(Object projectIdOrPath) throws GitLabApiException {
        return (getProtectedBranches(projectIdOrPath, this.getDefaultPerPage()).all());
    }

    /**
     * Gets a Pager of protected branches from a project.
     *
     * <pre><code>GitLab Endpoint: GET /projects/:id/protected_branches</code></pre>
     *
     * @param projectIdOrPath the project in the form of an Long(ID), String(path), or Project instance
     * @param itemsPerPage the number of instances that will be fetched per page
     * @return the Pager of protected branches for the project
     * @throws GitLabApiException if any exception occurs
     */
    public Pager<ProtectedBranch> getProtectedBranches(Object projectIdOrPath, int itemsPerPage)
            throws GitLabApiException {
        return (new Pager<ProtectedBranch>(
                this,
                ProtectedBranch.class,
                itemsPerPage,
                null,
                "projects",
                getProjectIdOrPath(projectIdOrPath),
                "protected_branches"));
    }

    /**
     * Gets a Stream of protected branches from a project.
     *
     * <pre><code>GitLab Endpoint: GET /projects/:id/protected_branches</code></pre>
     *
     * @param projectIdOrPath the project in the form of an Long(ID), String(path), or Project instance
     * @return the Stream of protected branches for the project
     * @throws GitLabApiException if any exception occurs
     */
    public Stream<ProtectedBranch> getProtectedBranchesStream(Object projectIdOrPath) throws GitLabApiException {
        return (getProtectedBranches(projectIdOrPath, this.getDefaultPerPage()).stream());
    }

    /**
     * Get a single protected branch or wildcard protected branch.
     *
     * <pre><code>GitLab Endpoint: GET /projects/:id/protected_branches/:branch_name</code></pre>
     *
     * @param projectIdOrPath the project in the form of an Long(ID), String(path), or Project instance
     * @param branchName the name of the branch or wildcard
     * @return a ProtectedBranch instance with info on the protected branch
     * @throws GitLabApiException if any exception occurs
     */
    public ProtectedBranch getProtectedBranch(Object projectIdOrPath, String branchName) throws GitLabApiException {
        Response response = get(
                Response.Status.OK,
                null,
                "projects",
                this.getProjectIdOrPath(projectIdOrPath),
                "protected_branches",
                urlEncode(branchName));
        return (response.readEntity(ProtectedBranch.class));
    }

    /**
     * Get an Optional instance with the value for the specific protected branch.
     *
     * <pre><code>GitLab Endpoint: GET /projects/:id/protected_branches/:branch_name</code></pre>
     *
     * @param projectIdOrPath the project in the form of an Long(ID), String(path), or Project instance
     * @param branchName the name of the branch or wildcard
     * @return an Optional instance with the specified protected branch as a value
     */
    public Optional<ProtectedBranch> getOptionalProtectedBranch(Object projectIdOrPath, String branchName) {
        try {
            return (Optional.ofNullable(getProtectedBranch(projectIdOrPath, branchName)));
        } catch (GitLabApiException glae) {
            return (GitLabApi.createOptionalFromException(glae));
        }
    }

    /**
     * Unprotects the given protected branch or wildcard protected branch.
     *
     * <pre><code>GitLab Endpoint: DELETE /projects/:id/protected_branches/:name</code></pre>
     *
     * @param projectIdOrPath the project in the form of an Long(ID), String(path), or Project instance
     * @param branchName the name of the branch to un-protect, can be a wildcard
     * @throws GitLabApiException if any exception occurs
     */
    public void unprotectBranch(Object projectIdOrPath, String branchName) throws GitLabApiException {
        delete(
                Response.Status.NO_CONTENT,
                null,
                "projects",
                getProjectIdOrPath(projectIdOrPath),
                "protected_branches",
                urlEncode(branchName));
    }

    /**
     * Protects a single repository branch or several project repository branches
     * using a wildcard protected branch.
     *
     * <pre><code>GitLab Endpoint: POST /projects/:id/protected_branches</code></pre>
     *
     * @param projectIdOrPath the project in the form of an Long(ID), String(path), or Project instance
     * @param branchName the name of the branch to protect, can be a wildcard
     * @return the branch info for the protected branch
     * @throws GitLabApiException if any exception occurs
     */
    public ProtectedBranch protectBranch(Object projectIdOrPath, String branchName) throws GitLabApiException {
        return protectBranch(projectIdOrPath, branchName, AccessLevel.MAINTAINER, AccessLevel.MAINTAINER);
    }

    /**
     * Protects a single repository branch or several project repository branches using a wildcard protected branch.
     *
     * <pre><code>GitLab Endpoint: POST /projects/:id/protected_branches</code></pre>
     *
     * @param projectIdOrPath the project in the form of an Long(ID), String(path), or Project instance
     * @param branchName the name of the branch to protect, can be a wildcard
     * @param pushAccessLevel Access levels allowed to push (defaults: 40, maintainer access level)
     * @param mergeAccessLevel Access levels allowed to merge (defaults: 40, maintainer access level)
     * @return the branch info for the protected branch
     * @throws GitLabApiException if any exception occurs
     */
    public ProtectedBranch protectBranch(
            Object projectIdOrPath, String branchName, AccessLevel pushAccessLevel, AccessLevel mergeAccessLevel)
            throws GitLabApiException {
        return (protectBranch(projectIdOrPath, branchName, pushAccessLevel, mergeAccessLevel, null, null, null));
    }

    /**
     * Protects a single repository branch or several project repository branches using a wildcard protected branch.
     *
     * <pre><code>GitLab Endpoint: POST /projects/:id/protected_branches</code></pre>
     *
     * @param projectIdOrPath the project in the form of an Long(ID), String(path), or Project instance
     * @param branchName the name of the branch to protect, can be a wildcard
     * @param pushAccessLevel access levels allowed to push (defaults: 40, maintainer access level)
     * @param mergeAccessLevel access levels allowed to merge (defaults: 40, maintainer access level)
     * @param unprotectAccessLevel access levels allowed to unprotect (defaults: 40, maintainer access level)
     * @param codeOwnerApprovalRequired prevent pushes to this branch if it matches an item in the CODEOWNERS file. (defaults: false)
     * @return the branch info for the protected branch
     * @throws GitLabApiException if any exception occurs
     * @see ProtectedBranchesApi#protectBranch(Object, String, AccessLevel, AccessLevel, AccessLevel, Boolean, Boolean)
     */
    public ProtectedBranch protectBranch(
            Object projectIdOrPath,
            String branchName,
            AccessLevel pushAccessLevel,
            AccessLevel mergeAccessLevel,
            AccessLevel unprotectAccessLevel,
            Boolean codeOwnerApprovalRequired)
            throws GitLabApiException {
        return protectBranch(
                projectIdOrPath,
                branchName,
                pushAccessLevel,
                mergeAccessLevel,
                unprotectAccessLevel,
                codeOwnerApprovalRequired,
                null);
    }

    /**
     * Protects a single repository branch or several project repository branches using a wildcard protected branch.
     *
     * <pre><code>GitLab Endpoint: POST /projects/:id/protected_branches</code></pre>
     *
     * @param projectIdOrPath the project in the form of an Long(ID), String(path), or Project instance
     * @param branchName the name of the branch to protect, can be a wildcard
     * @param pushAccessLevel access levels allowed to push (defaults: 40, maintainer access level)
     * @param mergeAccessLevel access levels allowed to merge (defaults: 40, maintainer access level)
     * @param unprotectAccessLevel access levels allowed to unprotect (defaults: 40, maintainer access level)
     * @param codeOwnerApprovalRequired prevent pushes to this branch if it matches an item in the CODEOWNERS file. (defaults: false)
     * @param allowForcedPush when enabled, members who can push to this branch can also force push. (default: false)
     * @return the branch info for the protected branch
     * @throws GitLabApiException if any exception occurs
     */
    public ProtectedBranch protectBranch(
            Object projectIdOrPath,
            String branchName,
            AccessLevel pushAccessLevel,
            AccessLevel mergeAccessLevel,
            AccessLevel unprotectAccessLevel,
            Boolean codeOwnerApprovalRequired,
            Boolean allowForcedPush)
            throws GitLabApiException {
        GitLabApiForm formData = new GitLabApiForm()
                .withParam("name", branchName, true)
                .withParam("push_access_level", pushAccessLevel)
                .withParam("merge_access_level", mergeAccessLevel)
                .withParam("unprotect_access_level", unprotectAccessLevel)
                .withParam("code_owner_approval_required", codeOwnerApprovalRequired)
                .withParam("allow_force_push", allowForcedPush);
        Response response = post(
                Response.Status.CREATED,
                formData.asMap(),
                "projects",
                getProjectIdOrPath(projectIdOrPath),
                "protected_branches");
        return (response.readEntity(ProtectedBranch.class));
    }

<<<<<<< HEAD
   /**
=======
    /**
     * Protects a single repository branch or several project repository branches using a wildcard protected branch.
     *
     * <p>NOTE: This method is only available to GitLab Starter, Bronze, or higher.</p>
     *
     * <pre><code>GitLab Endpoint: POST /projects/:id/protected_branches</code></pre>
     * @deprecated use {@link #protectBranch(Object, String, Long, Long, Long, Boolean)} instead.
     *
     * @param projectIdOrPath the project in the form of an Long(ID), String(path), or Project instance
     * @param branchName the name of the branch to protect, can be a wildcard
     * @param allowedToPushUserId user ID allowed to push, can be null
     * @param allowedToMergeUserId user ID allowed to merge, can be null
     * @param allowedToUnprotectUserId user ID allowed to unprotect, can be null
     * @param codeOwnerApprovalRequired prevent pushes to this branch if it matches an item in the CODEOWNERS file. (defaults: false)
     * @return the branch info for the protected branch
     * @throws GitLabApiException if any exception occurs
     */
    @Deprecated
    public ProtectedBranch protectBranch(
            Object projectIdOrPath,
            String branchName,
            Integer allowedToPushUserId,
            Integer allowedToMergeUserId,
            Integer allowedToUnprotectUserId,
            Boolean codeOwnerApprovalRequired)
            throws GitLabApiException {
        return protectBranch(
                projectIdOrPath,
                branchName,
                allowedToPushUserId,
                allowedToMergeUserId,
                allowedToUnprotectUserId,
                codeOwnerApprovalRequired,
                null);
    }

    /**
>>>>>>> 6e5e2e68
     * Protects a single repository branch or several project repository branches using a wildcard protected branch.
     *
     * <p>NOTE: This method is only available to GitLab Starter, Bronze, or higher.</p>
     *
     * <pre><code>GitLab Endpoint: POST /projects/:id/protected_branches</code></pre>
     *
     * @param projectIdOrPath the project in the form of an Long(ID), String(path), or Project instance
     * @param branchName the name of the branch to protect, can be a wildcard
     * @param allowedToPushUserId user ID allowed to push, can be null
     * @param allowedToMergeUserId user ID allowed to merge, can be null
     * @param allowedToUnprotectUserId user ID allowed to unprotect, can be null
     * @param codeOwnerApprovalRequired prevent pushes to this branch if it matches an item in the CODEOWNERS file. (defaults: false)
     * @return the branch info for the protected branch
     * @throws GitLabApiException if any exception occurs
     */
    public ProtectedBranch protectBranch(
            Object projectIdOrPath,
            String branchName,
            Long allowedToPushUserId,
            Long allowedToMergeUserId,
            Long allowedToUnprotectUserId,
            Boolean codeOwnerApprovalRequired)
            throws GitLabApiException {
        return protectBranch(
                projectIdOrPath,
                branchName,
                allowedToPushUserId,
                allowedToMergeUserId,
                allowedToUnprotectUserId,
                codeOwnerApprovalRequired,
                null);
    }

    /**
     * Protects a single repository branch or several project repository branches using a wildcard protected branch.
     *
     * <p>NOTE: This method is only available to GitLab Starter, Bronze, or higher.</p>
     *
     * <pre><code>GitLab Endpoint: POST /projects/:id/protected_branches</code></pre>
<<<<<<< HEAD
=======
     * @deprecated use {@link #protectBranch(Object, String, Long, Long, Long, Boolean, Boolean)} instead.
     *
     * @param projectIdOrPath the project in the form of an Long(ID), String(path), or Project instance
     * @param branchName the name of the branch to protect, can be a wildcard
     * @param allowedToPushUserId user ID allowed to push, can be null
     * @param allowedToMergeUserId user ID allowed to merge, can be null
     * @param allowedToUnprotectUserId user ID allowed to unprotect, can be null
     * @param codeOwnerApprovalRequired prevent pushes to this branch if it matches an item in the CODEOWNERS file. (defaults: false)
     * @param allowForcedPush when enabled, members who can push to this branch can also force push. (default: false)
     * @return the branch info for the protected branch
     * @throws GitLabApiException if any exception occurs
     */
    @Deprecated
    public ProtectedBranch protectBranch(
            Object projectIdOrPath,
            String branchName,
            Integer allowedToPushUserId,
            Integer allowedToMergeUserId,
            Integer allowedToUnprotectUserId,
            Boolean codeOwnerApprovalRequired,
            Boolean allowForcedPush)
            throws GitLabApiException {
        return protectBranch(
                projectIdOrPath,
                branchName,
                toLong(allowedToPushUserId),
                toLong(allowedToMergeUserId),
                toLong(allowedToUnprotectUserId),
                codeOwnerApprovalRequired,
                allowForcedPush);
    }

    private static Long toLong(Integer value) {
        if (value == null) {
            return null;
        }
        return value.longValue();
    }

    /**
     * Protects a single repository branch or several project repository branches using a wildcard protected branch.
     *
     * <p>NOTE: This method is only available to GitLab Starter, Bronze, or higher.</p>
     *
     * <pre><code>GitLab Endpoint: POST /projects/:id/protected_branches</code></pre>
>>>>>>> 6e5e2e68
     *
     * @param projectIdOrPath the project in the form of an Long(ID), String(path), or Project instance
     * @param branchName the name of the branch to protect, can be a wildcard
     * @param allowedToPushUserId user ID allowed to push, can be null
     * @param allowedToMergeUserId user ID allowed to merge, can be null
     * @param allowedToUnprotectUserId user ID allowed to unprotect, can be null
     * @param codeOwnerApprovalRequired prevent pushes to this branch if it matches an item in the CODEOWNERS file. (defaults: false)
     * @param allowForcedPush when enabled, members who can push to this branch can also force push. (default: false)
     * @return the branch info for the protected branch
     * @throws GitLabApiException if any exception occurs
     */
    public ProtectedBranch protectBranch(
            Object projectIdOrPath,
            String branchName,
            Long allowedToPushUserId,
            Long allowedToMergeUserId,
            Long allowedToUnprotectUserId,
            Boolean codeOwnerApprovalRequired,
            Boolean allowForcedPush)
            throws GitLabApiException {

        Form formData = new GitLabApiForm()
                .withParam("name", branchName, true)
                .withParam("allowed_to_push[][user_id]", allowedToPushUserId)
                .withParam("allowed_to_merge[][user_id]", allowedToMergeUserId)
                .withParam("allowed_to_unprotect[][user_id]", allowedToUnprotectUserId)
                .withParam("code_owner_approval_required", codeOwnerApprovalRequired)
                .withParam("allow_force_push", allowForcedPush);
        Response response = post(
                Response.Status.CREATED,
                formData.asMap(),
                "projects",
                getProjectIdOrPath(projectIdOrPath),
                "protected_branches");
        return (response.readEntity(ProtectedBranch.class));
    }

    /**
     * Protects a single repository branch or several project repository branches using a wildcard protected branch.
     *
     * <p>NOTE: This method is only available to GitLab Starter, Bronze, or higher.</p>
     *
     * <pre><code>GitLab Endpoint: POST /projects/:id/protected_branches</code></pre>
     *
     * @param projectIdOrPath the project in the form of an Long(ID), String(path), or Project instance
     * @param branchName the name of the branch to protect, can be a wildcard
     * @param allowedToPush an AllowedTo instance holding the configuration for "allowed_to_push"
     * @param allowedToMerge an AllowedTo instance holding the configuration for "allowed_to_merge"
     * @param allowedToUnprotect an AllowedTo instance holding the configuration for "allowed_to_unprotect" be null
     * @param codeOwnerApprovalRequired prevent pushes to this branch if it matches an item in the CODEOWNERS file. (defaults: false)
     * @return the branch info for the protected branch
     * @throws GitLabApiException if any exception occurs
     */
    public ProtectedBranch protectBranch(
            Object projectIdOrPath,
            String branchName,
            AllowedTo allowedToPush,
            AllowedTo allowedToMerge,
            AllowedTo allowedToUnprotect,
            Boolean codeOwnerApprovalRequired)
            throws GitLabApiException {

        GitLabApiForm formData = new GitLabApiForm()
                .withParam("name", branchName, true)
                .withParam("code_owner_approval_required", codeOwnerApprovalRequired);

        if (allowedToPush != null) allowedToPush.getForm(formData, "allowed_to_push");
        if (allowedToMerge != null) allowedToMerge.getForm(formData, "allowed_to_merge");
        if (allowedToUnprotect != null) allowedToUnprotect.getForm(formData, "allowed_to_unprotect");

        Response response = post(
                Response.Status.CREATED,
                formData.asMap(),
                "projects",
                getProjectIdOrPath(projectIdOrPath),
                "protected_branches");
        return (response.readEntity(ProtectedBranch.class));
    }

    /**
     * Sets the code_owner_approval_required flag on the specified protected branch.
     *
     * <p>NOTE: This method is only available in GitLab Premium or higher.</p>
     *
     * <pre><code>GitLab Endpoint: PATCH /projects/:id/protected_branches/:branch_name?code_owner_approval_required=true</code></pre>
     *
     * @param projectIdOrPath the project in the form of an Long(ID), String(path), or Project instance
     * @param branchName the name of the branch to protect, can be a wildcard
     * @param codeOwnerApprovalRequired prevent pushes to this branch if it matches an item in the CODEOWNERS file.
     * @return the branch info for the protected branch
     * @throws GitLabApiException if any exception occurs
     */
    public ProtectedBranch setCodeOwnerApprovalRequired(
            Object projectIdOrPath, String branchName, Boolean codeOwnerApprovalRequired) throws GitLabApiException {
        Form formData = new GitLabApiForm().withParam("code_owner_approval_required", codeOwnerApprovalRequired);

        Response response = patch(
                Response.Status.OK,
                formData.asMap(),
                "projects",
                this.getProjectIdOrPath(projectIdOrPath),
                "protected_branches",
                urlEncode(branchName));
        return (response.readEntity(ProtectedBranch.class));
    }
}<|MERGE_RESOLUTION|>--- conflicted
+++ resolved
@@ -232,16 +232,12 @@
         return (response.readEntity(ProtectedBranch.class));
     }
 
-<<<<<<< HEAD
-   /**
-=======
     /**
      * Protects a single repository branch or several project repository branches using a wildcard protected branch.
      *
      * <p>NOTE: This method is only available to GitLab Starter, Bronze, or higher.</p>
      *
      * <pre><code>GitLab Endpoint: POST /projects/:id/protected_branches</code></pre>
-     * @deprecated use {@link #protectBranch(Object, String, Long, Long, Long, Boolean)} instead.
      *
      * @param projectIdOrPath the project in the form of an Long(ID), String(path), or Project instance
      * @param branchName the name of the branch to protect, can be a wildcard
@@ -252,13 +248,12 @@
      * @return the branch info for the protected branch
      * @throws GitLabApiException if any exception occurs
      */
-    @Deprecated
-    public ProtectedBranch protectBranch(
-            Object projectIdOrPath,
-            String branchName,
-            Integer allowedToPushUserId,
-            Integer allowedToMergeUserId,
-            Integer allowedToUnprotectUserId,
+    public ProtectedBranch protectBranch(
+            Object projectIdOrPath,
+            String branchName,
+            Long allowedToPushUserId,
+            Long allowedToMergeUserId,
+            Long allowedToUnprotectUserId,
             Boolean codeOwnerApprovalRequired)
             throws GitLabApiException {
         return protectBranch(
@@ -272,94 +267,11 @@
     }
 
     /**
->>>>>>> 6e5e2e68
      * Protects a single repository branch or several project repository branches using a wildcard protected branch.
      *
      * <p>NOTE: This method is only available to GitLab Starter, Bronze, or higher.</p>
      *
      * <pre><code>GitLab Endpoint: POST /projects/:id/protected_branches</code></pre>
-     *
-     * @param projectIdOrPath the project in the form of an Long(ID), String(path), or Project instance
-     * @param branchName the name of the branch to protect, can be a wildcard
-     * @param allowedToPushUserId user ID allowed to push, can be null
-     * @param allowedToMergeUserId user ID allowed to merge, can be null
-     * @param allowedToUnprotectUserId user ID allowed to unprotect, can be null
-     * @param codeOwnerApprovalRequired prevent pushes to this branch if it matches an item in the CODEOWNERS file. (defaults: false)
-     * @return the branch info for the protected branch
-     * @throws GitLabApiException if any exception occurs
-     */
-    public ProtectedBranch protectBranch(
-            Object projectIdOrPath,
-            String branchName,
-            Long allowedToPushUserId,
-            Long allowedToMergeUserId,
-            Long allowedToUnprotectUserId,
-            Boolean codeOwnerApprovalRequired)
-            throws GitLabApiException {
-        return protectBranch(
-                projectIdOrPath,
-                branchName,
-                allowedToPushUserId,
-                allowedToMergeUserId,
-                allowedToUnprotectUserId,
-                codeOwnerApprovalRequired,
-                null);
-    }
-
-    /**
-     * Protects a single repository branch or several project repository branches using a wildcard protected branch.
-     *
-     * <p>NOTE: This method is only available to GitLab Starter, Bronze, or higher.</p>
-     *
-     * <pre><code>GitLab Endpoint: POST /projects/:id/protected_branches</code></pre>
-<<<<<<< HEAD
-=======
-     * @deprecated use {@link #protectBranch(Object, String, Long, Long, Long, Boolean, Boolean)} instead.
-     *
-     * @param projectIdOrPath the project in the form of an Long(ID), String(path), or Project instance
-     * @param branchName the name of the branch to protect, can be a wildcard
-     * @param allowedToPushUserId user ID allowed to push, can be null
-     * @param allowedToMergeUserId user ID allowed to merge, can be null
-     * @param allowedToUnprotectUserId user ID allowed to unprotect, can be null
-     * @param codeOwnerApprovalRequired prevent pushes to this branch if it matches an item in the CODEOWNERS file. (defaults: false)
-     * @param allowForcedPush when enabled, members who can push to this branch can also force push. (default: false)
-     * @return the branch info for the protected branch
-     * @throws GitLabApiException if any exception occurs
-     */
-    @Deprecated
-    public ProtectedBranch protectBranch(
-            Object projectIdOrPath,
-            String branchName,
-            Integer allowedToPushUserId,
-            Integer allowedToMergeUserId,
-            Integer allowedToUnprotectUserId,
-            Boolean codeOwnerApprovalRequired,
-            Boolean allowForcedPush)
-            throws GitLabApiException {
-        return protectBranch(
-                projectIdOrPath,
-                branchName,
-                toLong(allowedToPushUserId),
-                toLong(allowedToMergeUserId),
-                toLong(allowedToUnprotectUserId),
-                codeOwnerApprovalRequired,
-                allowForcedPush);
-    }
-
-    private static Long toLong(Integer value) {
-        if (value == null) {
-            return null;
-        }
-        return value.longValue();
-    }
-
-    /**
-     * Protects a single repository branch or several project repository branches using a wildcard protected branch.
-     *
-     * <p>NOTE: This method is only available to GitLab Starter, Bronze, or higher.</p>
-     *
-     * <pre><code>GitLab Endpoint: POST /projects/:id/protected_branches</code></pre>
->>>>>>> 6e5e2e68
      *
      * @param projectIdOrPath the project in the form of an Long(ID), String(path), or Project instance
      * @param branchName the name of the branch to protect, can be a wildcard
