<<<<<<< HEAD
package org.gitlab4j.api;

import java.util.Date;
import java.util.List;
import java.util.Map;
import java.util.Map.Entry;

import jakarta.ws.rs.core.Form;
import jakarta.ws.rs.core.MultivaluedHashMap;

import org.gitlab4j.api.models.AccessLevel;
import org.gitlab4j.api.models.Variable;
import org.gitlab4j.api.utils.ISO8601;

/**
 * This class extends the standard JAX-RS Form class to make it fluent.
 */
public class GitLabApiForm extends Form {

    public GitLabApiForm() {
        super();
    }

    public GitLabApiForm(MultivaluedHashMap<String, String> map) {
        super(map);
    }

    /**
     * Create a GitLabApiForm instance with the "page", and "per_page" parameters preset.
     *
     * @param page the value for the "page" parameter
     * @param perPage the value for the "per_page" parameter
     */
    public GitLabApiForm(int page, int perPage) {
        super();
        withParam(AbstractApi.PAGE_PARAM,  page);
        withParam(AbstractApi.PER_PAGE_PARAM, (Integer)perPage);
    }

    /**
     * Fluent method for adding query and form parameters to a get() or post() call.
     * 
     * @param name the name of the field/attribute to add
     * @param value the value of the field/attribute to add
     * @return this GitLabAPiForm instance
     */
    public GitLabApiForm withParam(String name, Object value) throws IllegalArgumentException {
        return (withParam(name, value, false));
    }

    /**
     * Fluent method for adding Date query and form parameters to a get() or post() call.
     *
     * @param name the name of the field/attribute to add
     * @param date the value of the field/attribute to add
     * @return this GitLabAPiForm instance
     */
    public GitLabApiForm withParam(String name, Date date) throws IllegalArgumentException {
        return (withParam(name, date, false));
    }

    /**
     * Fluent method for adding Date query and form parameters to a get() or post() call.
     *
     * @param name the name of the field/attribute to add
     * @param date the value of the field/attribute to add
     * @param required the field is required flag
     * @return this GitLabAPiForm instance
     * @throws IllegalArgumentException if a required parameter is null or empty
     */
    public GitLabApiForm withParam(String name, Date date, boolean required) throws IllegalArgumentException {
        return (withParam(name, (date == null ? null : ISO8601.toString(date)), required));
    }

    /**
     * Fluent method for adding AccessLevel query and form parameters to a get() or post() call.
     *
     * @param name the name of the field/attribute to add
     * @param level the value of the field/attribute to add
     * @return this GitLabAPiForm instance
     */
    public GitLabApiForm withParam(String name, AccessLevel level) throws IllegalArgumentException {
        return (withParam(name, level, false));
    }

    /**
     * Fluent method for adding AccessLevel query and form parameters to a get() or post() call.
     *
     * @param name the name of the field/attribute to add
     * @param level the value of the field/attribute to add
     * @param required the field is required flag
     * @return this GitLabAPiForm instance
     * @throws IllegalArgumentException if a required parameter is null or empty
     */
    public GitLabApiForm withParam(String name, AccessLevel level, boolean required) throws IllegalArgumentException {
        return (withParam(name, (level == null ? null : level.toValue()), required));
    }

    /**
     * Fluent method for adding a List type query and form parameters to a get() or post() call.
     *
     * @param <T> the type contained by the List
     * @param name the name of the field/attribute to add
     * @param values a List containing the values of the field/attribute to add
     * @return this GitLabAPiForm instance
     */
    public <T> GitLabApiForm withParam(String name, List<T> values) {
        return (withParam(name, values, false));
    }

    /**
     * Fluent method for adding a List type query and form parameters to a get() or post() call.
     *
     * @param <T> the type contained by the List
     * @param name the name of the field/attribute to add
     * @param values a List containing the values of the field/attribute to add
     * @param required the field is required flag
     * @return this GitLabAPiForm instance
     * @throws IllegalArgumentException if a required parameter is null or empty
     */
    public <T> GitLabApiForm withParam(String name, List<T> values, boolean required) throws IllegalArgumentException {

        if (values == null || values.isEmpty()) {
            if (required) {
                throw new IllegalArgumentException(name + " cannot be empty or null");
            }

            return (this);
        }

        for (T value : values) {
            if (value != null) {
                this.param(name + "[]", value.toString());
            }
        }

        return (this);
    }

    /**
     * Fluent method for adding an array of hash type query and form parameters to a get() or post() call.
     *
     * @param name the name of the field/attribute to add
     * @param variables a Map containing array of hashes
     * @param required the field is required flag
     * @return this GitLabAPiForm instance
     * @throws IllegalArgumentException if a required parameter is null or empty
     */
    public GitLabApiForm withParam(String name, Map<String, ?> variables, boolean required) throws IllegalArgumentException {

        if (variables == null || variables.isEmpty()) {
            if (required) {
                throw new IllegalArgumentException(name + " cannot be empty or null");
            }

            return (this);
        }

        for (Entry<String, ?> variable : variables.entrySet()) {
            Object value = variable.getValue();
            if (value != null) {
                this.param(name + "[" + variable.getKey() + "]", value.toString());
            }
        }

        return (this);
    }

    /**
     * Fluent method for adding query and form parameters to a get() or post() call.
     * If required is true and value is null, will throw an IllegalArgumentException.
     *
     * @param name the name of the field/attribute to add
     * @param value the value of the field/attribute to add
     * @param required the field is required flag
     * @return this GitLabAPiForm instance
     * @throws IllegalArgumentException if a required parameter is null or empty
     */
    public GitLabApiForm withParam(String name, Object value, boolean required) throws IllegalArgumentException {

        if (value == null) {
            if (required) {
                throw new IllegalArgumentException(name + " cannot be empty or null");
            }

            return (this);
        }

        String stringValue = value.toString();
        if (required && stringValue.trim().length() == 0) {
            throw new IllegalArgumentException(name + " cannot be empty or null");
        }

        this.param(name.trim(), stringValue);
        return (this);
    }

    /**
     * Fluent method for adding a List&lt;Variable&gt; type query and form parameters to a get(), post(), or put() call.
     *
     * @param variables the List of Variable to add
     * @return this GitLabAPiForm instance
     */
    public GitLabApiForm withParam(List<Variable> variables) {

        if (variables == null || variables.isEmpty()) {
            return (this);
        }

        variables.forEach(v -> {
            String value = v.getValue();
            if (value != null) {
                this.param("variables[" + v.getKey() + "]", value);
            }
        });

        return (this);
    }
=======
package org.gitlab4j.api;

import java.util.Date;
import java.util.List;
import java.util.Map;
import java.util.Map.Entry;

import javax.ws.rs.core.Form;
import javax.ws.rs.core.MultivaluedHashMap;

import org.gitlab4j.api.models.AccessLevel;
import org.gitlab4j.api.models.Variable;
import org.gitlab4j.api.utils.ISO8601;

/**
 * This class extends the standard JAX-RS Form class to make it fluent.
 */
public class GitLabApiForm extends Form {

    public GitLabApiForm() {
        super();
    }

    public GitLabApiForm(MultivaluedHashMap<String, String> map) {
        super(map);
    }

    /**
     * Create a GitLabApiForm instance with the "page", and "per_page" parameters preset.
     *
     * @param page the value for the "page" parameter
     * @param perPage the value for the "per_page" parameter
     */
    public GitLabApiForm(int page, int perPage) {
        super();
        withParam(AbstractApi.PAGE_PARAM, page);
        withParam(AbstractApi.PER_PAGE_PARAM, (Integer) perPage);
    }

    /**
     * Fluent method for adding query and form parameters to a get() or post() call.
     *
     * @param name the name of the field/attribute to add
     * @param value the value of the field/attribute to add
     * @return this GitLabAPiForm instance
     */
    public GitLabApiForm withParam(String name, Object value) throws IllegalArgumentException {
        return (withParam(name, value, false));
    }

    /**
     * Fluent method for adding Date query and form parameters to a get() or post() call.
     *
     * @param name the name of the field/attribute to add
     * @param date the value of the field/attribute to add
     * @return this GitLabAPiForm instance
     */
    public GitLabApiForm withParam(String name, Date date) throws IllegalArgumentException {
        return (withParam(name, date, false));
    }

    /**
     * Fluent method for adding Date query and form parameters to a get() or post() call.
     *
     * @param name the name of the field/attribute to add
     * @param date the value of the field/attribute to add
     * @param required the field is required flag
     * @return this GitLabAPiForm instance
     * @throws IllegalArgumentException if a required parameter is null or empty
     */
    public GitLabApiForm withParam(String name, Date date, boolean required) throws IllegalArgumentException {
        return (withParam(name, (date == null ? null : ISO8601.toString(date)), required));
    }

    /**
     * Fluent method for adding AccessLevel query and form parameters to a get() or post() call.
     *
     * @param name the name of the field/attribute to add
     * @param level the value of the field/attribute to add
     * @return this GitLabAPiForm instance
     */
    public GitLabApiForm withParam(String name, AccessLevel level) throws IllegalArgumentException {
        return (withParam(name, level, false));
    }

    /**
     * Fluent method for adding AccessLevel query and form parameters to a get() or post() call.
     *
     * @param name the name of the field/attribute to add
     * @param level the value of the field/attribute to add
     * @param required the field is required flag
     * @return this GitLabAPiForm instance
     * @throws IllegalArgumentException if a required parameter is null or empty
     */
    public GitLabApiForm withParam(String name, AccessLevel level, boolean required) throws IllegalArgumentException {
        return (withParam(name, (level == null ? null : level.toValue()), required));
    }

    /**
     * Fluent method for adding a List type query and form parameters to a get() or post() call.
     *
     * @param <T> the type contained by the List
     * @param name the name of the field/attribute to add
     * @param values a List containing the values of the field/attribute to add
     * @return this GitLabAPiForm instance
     */
    public <T> GitLabApiForm withParam(String name, List<T> values) {
        return (withParam(name, values, false));
    }

    /**
     * Fluent method for adding a List type query and form parameters to a get() or post() call.
     *
     * @param <T> the type contained by the List
     * @param name the name of the field/attribute to add
     * @param values a List containing the values of the field/attribute to add
     * @param required the field is required flag
     * @return this GitLabAPiForm instance
     * @throws IllegalArgumentException if a required parameter is null or empty
     */
    public <T> GitLabApiForm withParam(String name, List<T> values, boolean required) throws IllegalArgumentException {

        if (values == null || values.isEmpty()) {
            if (required) {
                throw new IllegalArgumentException(name + " cannot be empty or null");
            }

            return (this);
        }

        for (T value : values) {
            if (value != null) {
                this.param(name + "[]", value.toString());
            }
        }

        return (this);
    }

    /**
     * Fluent method for adding an array of hash type query and form parameters to a get() or post() call.
     *
     * @param name the name of the field/attribute to add
     * @param variables a Map containing array of hashes
     * @param required the field is required flag
     * @return this GitLabAPiForm instance
     * @throws IllegalArgumentException if a required parameter is null or empty
     */
    public GitLabApiForm withParam(String name, Map<String, ?> variables, boolean required)
            throws IllegalArgumentException {

        if (variables == null || variables.isEmpty()) {
            if (required) {
                throw new IllegalArgumentException(name + " cannot be empty or null");
            }

            return (this);
        }

        for (Entry<String, ?> variable : variables.entrySet()) {
            Object value = variable.getValue();
            if (value != null) {
                this.param(name + "[" + variable.getKey() + "]", value.toString());
            }
        }

        return (this);
    }

    /**
     * Fluent method for adding query and form parameters to a get() or post() call.
     * If required is true and value is null, will throw an IllegalArgumentException.
     *
     * @param name the name of the field/attribute to add
     * @param value the value of the field/attribute to add
     * @param required the field is required flag
     * @return this GitLabAPiForm instance
     * @throws IllegalArgumentException if a required parameter is null or empty
     */
    public GitLabApiForm withParam(String name, Object value, boolean required) throws IllegalArgumentException {

        if (value == null) {
            if (required) {
                throw new IllegalArgumentException(name + " cannot be empty or null");
            }

            return (this);
        }

        String stringValue = value.toString();
        if (required && stringValue.trim().length() == 0) {
            throw new IllegalArgumentException(name + " cannot be empty or null");
        }

        this.param(name.trim(), stringValue);
        return (this);
    }

    /**
     * Fluent method for adding a List&lt;Variable&gt; type query and form parameters to a get(), post(), or put() call.
     *
     * @param variables the List of Variable to add
     * @return this GitLabAPiForm instance
     */
    public GitLabApiForm withParam(List<Variable> variables) {

        if (variables == null || variables.isEmpty()) {
            return (this);
        }

        variables.forEach(v -> {
            String value = v.getValue();
            if (value != null) {
                this.param("variables[" + v.getKey() + "]", value);
            }
        });

        return (this);
    }
>>>>>>> 6e5e2e68
}<|MERGE_RESOLUTION|>--- conflicted
+++ resolved
@@ -1,4 +1,3 @@
-<<<<<<< HEAD
 package org.gitlab4j.api;
 
 import java.util.Date;
@@ -34,13 +33,13 @@
      */
     public GitLabApiForm(int page, int perPage) {
         super();
-        withParam(AbstractApi.PAGE_PARAM,  page);
-        withParam(AbstractApi.PER_PAGE_PARAM, (Integer)perPage);
+        withParam(AbstractApi.PAGE_PARAM, page);
+        withParam(AbstractApi.PER_PAGE_PARAM, (Integer) perPage);
     }
 
     /**
      * Fluent method for adding query and form parameters to a get() or post() call.
-     * 
+     *
      * @param name the name of the field/attribute to add
      * @param value the value of the field/attribute to add
      * @return this GitLabAPiForm instance
@@ -147,7 +146,8 @@
      * @return this GitLabAPiForm instance
      * @throws IllegalArgumentException if a required parameter is null or empty
      */
-    public GitLabApiForm withParam(String name, Map<String, ?> variables, boolean required) throws IllegalArgumentException {
+    public GitLabApiForm withParam(String name, Map<String, ?> variables, boolean required)
+            throws IllegalArgumentException {
 
         if (variables == null || variables.isEmpty()) {
             if (required) {
@@ -217,225 +217,4 @@
 
         return (this);
     }
-=======
-package org.gitlab4j.api;
-
-import java.util.Date;
-import java.util.List;
-import java.util.Map;
-import java.util.Map.Entry;
-
-import javax.ws.rs.core.Form;
-import javax.ws.rs.core.MultivaluedHashMap;
-
-import org.gitlab4j.api.models.AccessLevel;
-import org.gitlab4j.api.models.Variable;
-import org.gitlab4j.api.utils.ISO8601;
-
-/**
- * This class extends the standard JAX-RS Form class to make it fluent.
- */
-public class GitLabApiForm extends Form {
-
-    public GitLabApiForm() {
-        super();
-    }
-
-    public GitLabApiForm(MultivaluedHashMap<String, String> map) {
-        super(map);
-    }
-
-    /**
-     * Create a GitLabApiForm instance with the "page", and "per_page" parameters preset.
-     *
-     * @param page the value for the "page" parameter
-     * @param perPage the value for the "per_page" parameter
-     */
-    public GitLabApiForm(int page, int perPage) {
-        super();
-        withParam(AbstractApi.PAGE_PARAM, page);
-        withParam(AbstractApi.PER_PAGE_PARAM, (Integer) perPage);
-    }
-
-    /**
-     * Fluent method for adding query and form parameters to a get() or post() call.
-     *
-     * @param name the name of the field/attribute to add
-     * @param value the value of the field/attribute to add
-     * @return this GitLabAPiForm instance
-     */
-    public GitLabApiForm withParam(String name, Object value) throws IllegalArgumentException {
-        return (withParam(name, value, false));
-    }
-
-    /**
-     * Fluent method for adding Date query and form parameters to a get() or post() call.
-     *
-     * @param name the name of the field/attribute to add
-     * @param date the value of the field/attribute to add
-     * @return this GitLabAPiForm instance
-     */
-    public GitLabApiForm withParam(String name, Date date) throws IllegalArgumentException {
-        return (withParam(name, date, false));
-    }
-
-    /**
-     * Fluent method for adding Date query and form parameters to a get() or post() call.
-     *
-     * @param name the name of the field/attribute to add
-     * @param date the value of the field/attribute to add
-     * @param required the field is required flag
-     * @return this GitLabAPiForm instance
-     * @throws IllegalArgumentException if a required parameter is null or empty
-     */
-    public GitLabApiForm withParam(String name, Date date, boolean required) throws IllegalArgumentException {
-        return (withParam(name, (date == null ? null : ISO8601.toString(date)), required));
-    }
-
-    /**
-     * Fluent method for adding AccessLevel query and form parameters to a get() or post() call.
-     *
-     * @param name the name of the field/attribute to add
-     * @param level the value of the field/attribute to add
-     * @return this GitLabAPiForm instance
-     */
-    public GitLabApiForm withParam(String name, AccessLevel level) throws IllegalArgumentException {
-        return (withParam(name, level, false));
-    }
-
-    /**
-     * Fluent method for adding AccessLevel query and form parameters to a get() or post() call.
-     *
-     * @param name the name of the field/attribute to add
-     * @param level the value of the field/attribute to add
-     * @param required the field is required flag
-     * @return this GitLabAPiForm instance
-     * @throws IllegalArgumentException if a required parameter is null or empty
-     */
-    public GitLabApiForm withParam(String name, AccessLevel level, boolean required) throws IllegalArgumentException {
-        return (withParam(name, (level == null ? null : level.toValue()), required));
-    }
-
-    /**
-     * Fluent method for adding a List type query and form parameters to a get() or post() call.
-     *
-     * @param <T> the type contained by the List
-     * @param name the name of the field/attribute to add
-     * @param values a List containing the values of the field/attribute to add
-     * @return this GitLabAPiForm instance
-     */
-    public <T> GitLabApiForm withParam(String name, List<T> values) {
-        return (withParam(name, values, false));
-    }
-
-    /**
-     * Fluent method for adding a List type query and form parameters to a get() or post() call.
-     *
-     * @param <T> the type contained by the List
-     * @param name the name of the field/attribute to add
-     * @param values a List containing the values of the field/attribute to add
-     * @param required the field is required flag
-     * @return this GitLabAPiForm instance
-     * @throws IllegalArgumentException if a required parameter is null or empty
-     */
-    public <T> GitLabApiForm withParam(String name, List<T> values, boolean required) throws IllegalArgumentException {
-
-        if (values == null || values.isEmpty()) {
-            if (required) {
-                throw new IllegalArgumentException(name + " cannot be empty or null");
-            }
-
-            return (this);
-        }
-
-        for (T value : values) {
-            if (value != null) {
-                this.param(name + "[]", value.toString());
-            }
-        }
-
-        return (this);
-    }
-
-    /**
-     * Fluent method for adding an array of hash type query and form parameters to a get() or post() call.
-     *
-     * @param name the name of the field/attribute to add
-     * @param variables a Map containing array of hashes
-     * @param required the field is required flag
-     * @return this GitLabAPiForm instance
-     * @throws IllegalArgumentException if a required parameter is null or empty
-     */
-    public GitLabApiForm withParam(String name, Map<String, ?> variables, boolean required)
-            throws IllegalArgumentException {
-
-        if (variables == null || variables.isEmpty()) {
-            if (required) {
-                throw new IllegalArgumentException(name + " cannot be empty or null");
-            }
-
-            return (this);
-        }
-
-        for (Entry<String, ?> variable : variables.entrySet()) {
-            Object value = variable.getValue();
-            if (value != null) {
-                this.param(name + "[" + variable.getKey() + "]", value.toString());
-            }
-        }
-
-        return (this);
-    }
-
-    /**
-     * Fluent method for adding query and form parameters to a get() or post() call.
-     * If required is true and value is null, will throw an IllegalArgumentException.
-     *
-     * @param name the name of the field/attribute to add
-     * @param value the value of the field/attribute to add
-     * @param required the field is required flag
-     * @return this GitLabAPiForm instance
-     * @throws IllegalArgumentException if a required parameter is null or empty
-     */
-    public GitLabApiForm withParam(String name, Object value, boolean required) throws IllegalArgumentException {
-
-        if (value == null) {
-            if (required) {
-                throw new IllegalArgumentException(name + " cannot be empty or null");
-            }
-
-            return (this);
-        }
-
-        String stringValue = value.toString();
-        if (required && stringValue.trim().length() == 0) {
-            throw new IllegalArgumentException(name + " cannot be empty or null");
-        }
-
-        this.param(name.trim(), stringValue);
-        return (this);
-    }
-
-    /**
-     * Fluent method for adding a List&lt;Variable&gt; type query and form parameters to a get(), post(), or put() call.
-     *
-     * @param variables the List of Variable to add
-     * @return this GitLabAPiForm instance
-     */
-    public GitLabApiForm withParam(List<Variable> variables) {
-
-        if (variables == null || variables.isEmpty()) {
-            return (this);
-        }
-
-        variables.forEach(v -> {
-            String value = v.getValue();
-            if (value != null) {
-                this.param("variables[" + v.getKey() + "]", value);
-            }
-        });
-
-        return (this);
-    }
->>>>>>> 6e5e2e68
 }