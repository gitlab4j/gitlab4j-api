<<<<<<< HEAD
package org.gitlab4j.api;

import java.util.Arrays;
import java.util.HashMap;
import java.util.Map;
import java.util.function.Function;
import java.util.stream.Collectors;

import org.gitlab4j.api.models.Commit;
import org.gitlab4j.api.models.Issue;
import org.gitlab4j.api.models.MergeRequest;
import org.gitlab4j.api.models.Milestone;
import org.gitlab4j.api.models.Note;
import org.gitlab4j.api.models.Project;
import org.gitlab4j.api.models.SearchBlob;
import org.gitlab4j.api.models.Snippet;
import org.gitlab4j.api.models.User;
import org.gitlab4j.api.utils.JacksonJsonEnumHelper;

import com.fasterxml.jackson.annotation.JsonCreator;
import com.fasterxml.jackson.annotation.JsonValue;

public interface Constants {

    /** The total number of items HTTP header key. */
    public static final String TOTAL_HEADER = "X-Total";

    /** The total number of pages HTTP header key. */
    public static final String TOTAL_PAGES_HEADER = "X-Total-Pages";

    /** The number of items per page HTTP header key. */
    public static final String PER_PAGE = "X-Per-Page";

    /** The index of the current page (starting at 1) HTTP header key. */
    public static final String PAGE_HEADER = "X-Page";

    /** The index of the next page HTTP header key. */
    public static final String NEXT_PAGE_HEADER = "X-Next-Page";

    /** The index of the previous page HTTP header key. */
    public static final String PREV_PAGE_HEADER = "X-Prev-Page";

    /** Items per page param HTTP header key. */
    public static final String PER_PAGE_PARAM = "per_page";

    /** Page param HTTP header key. */
    public static final String PAGE_PARAM = "page";

    /** Used to specify the type of authentication token. */
    public enum TokenType {
        ACCESS, OAUTH2_ACCESS, PRIVATE;
    }

    /** Enum to specify encoding of file contents. */
    public enum Encoding {
        TEXT, BASE64;

        private static JacksonJsonEnumHelper<Encoding> enumHelper = new JacksonJsonEnumHelper<>(Encoding.class);

        @JsonCreator
        public static Encoding forValue(String value) {
            return enumHelper.forValue((value != null ? value.toLowerCase() : value));
        }

        @JsonValue
        public String toValue() {
            return (enumHelper.toString(this));
        }

        @Override
        public String toString() {
            return (enumHelper.toString(this));
        }
    }

    /** Enum to use for ordering the results of various API calls. */
    public enum SortOrder {

        ASC, DESC;

        private static JacksonJsonEnumHelper<SortOrder> enumHelper = new JacksonJsonEnumHelper<>(SortOrder.class);

        @JsonCreator
        public static SortOrder forValue(String value) {
            return enumHelper.forValue(value);
        }

        @JsonValue
        public String toValue() {
            return (enumHelper.toString(this));
        }

        @Override
        public String toString() {
            return (enumHelper.toString(this));
        }
    }


    /** Enum to use for ordering the results of getEpics(). */
    public enum EpicOrderBy {

        CREATED_AT, UPDATED_AT;

        private static JacksonJsonEnumHelper<EpicOrderBy> enumHelper = new JacksonJsonEnumHelper<>(EpicOrderBy.class);

        @JsonCreator
        public static EpicOrderBy forValue(String value) {
            return enumHelper.forValue(value);
        }

        @JsonValue
        public String toValue() {
            return (enumHelper.toString(this));
        }

        @Override
        public String toString() {
            return (enumHelper.toString(this));
        }
    }

    /** Enum to use for ordering the results of getIssues(). */
    public enum IssueOrderBy {

        CREATED_AT, UPDATED_AT;

        private static JacksonJsonEnumHelper<IssueOrderBy> enumHelper = new JacksonJsonEnumHelper<>(IssueOrderBy.class);

        @JsonCreator
        public static IssueOrderBy forValue(String value) {
            return enumHelper.forValue(value);
        }

        @JsonValue
        public String toValue() {
            return (enumHelper.toString(this));
        }

        @Override
        public String toString() {
            return (enumHelper.toString(this));
        }
    }

    /** Enum to use for ordering the results of getPackages(). */
    public enum PackageOrderBy {

        NAME, CREATED_AT, VERSION, TYPE, PROJECT_PATH;

        private static JacksonJsonEnumHelper<PackageOrderBy> enumHelper = new JacksonJsonEnumHelper<>(PackageOrderBy.class);

        @JsonCreator
        public static PackageOrderBy forValue(String value) {
            return enumHelper.forValue(value);
        }

        @JsonValue
        public String toValue() {
            return (enumHelper.toString(this));
        }

        @Override
        public String toString() {
            return (enumHelper.toString(this));
        }
    }

    /** Enum to use for filtering the results of getPackages(). */
    public enum PackageStatus {

        DEFAULT, HIDDEN, PROCESSING;

        private static JacksonJsonEnumHelper<PackageStatus> enumHelper = new JacksonJsonEnumHelper<>(PackageStatus.class);

        @JsonCreator
        public static PackageStatus forValue(String value) {
            return enumHelper.forValue(value);
        }

        @JsonValue
        public String toValue() {
            return (enumHelper.toString(this));
        }

        @Override
        public String toString() {
            return (enumHelper.toString(this));
        }
    }

    /** Enum to use for ordering the results of getProjects(). */
    public enum ProjectOrderBy {

        ID, NAME, PATH, CREATED_AT, UPDATED_AT, LAST_ACTIVITY_AT;
        private static JacksonJsonEnumHelper<ProjectOrderBy> enumHelper = new JacksonJsonEnumHelper<>(ProjectOrderBy.class);

        @JsonCreator
        public static ProjectOrderBy forValue(String value) {
            return enumHelper.forValue(value);
        }

        @JsonValue
        public String toValue() {
            return (enumHelper.toString(this));
        }

        @Override
        public String toString() {
            return (enumHelper.toString(this));
        }
    }

    /** Enum to use for ordering the results of getPipelines(). */
    public enum PipelineOrderBy {

        ID, STATUS, REF, UPDATED_AT, USER_ID;

        private static JacksonJsonEnumHelper<PipelineOrderBy> enumHelper = new JacksonJsonEnumHelper<>(PipelineOrderBy.class);

        @JsonCreator
        public static PipelineOrderBy forValue(String value) {
            return enumHelper.forValue(value);
        }

        @JsonValue
        public String toValue() {
            return (enumHelper.toString(this));
        }

        @Override
        public String toString() {
            return (enumHelper.toString(this));
        }
    }

    /** Enum to use for ordering the results of getMergeRequests(). */
    public enum MergeRequestOrderBy {

        CREATED_AT, UPDATED_AT;

        private static JacksonJsonEnumHelper<MergeRequestOrderBy> enumHelper = new JacksonJsonEnumHelper<>(MergeRequestOrderBy.class);

        @JsonCreator
        public static MergeRequestOrderBy forValue(String value) {
            return enumHelper.forValue(value);
        }

        @JsonValue
        public String toValue() {
            return (enumHelper.toString(this));
        }

        @Override
        public String toString() {
            return (enumHelper.toString(this));
        }
    }

    /** Enum to use for ordering the results of getGroups() and getSubGroups(). */
    public enum GroupOrderBy {

        NAME, PATH, ID, SIMILARITY;
        private static JacksonJsonEnumHelper<GroupOrderBy> enumHelper = new JacksonJsonEnumHelper<>(GroupOrderBy.class);

        @JsonCreator
        public static GroupOrderBy forValue(String value) {
            return enumHelper.forValue(value);
        }

        @JsonValue
        public String toValue() {
            return (enumHelper.toString(this));
        }

        @Override
        public String toString() {
            return (enumHelper.toString(this));
        }
    }

    /** Enum to use for ordering the results of getTags(). */
    public enum TagOrderBy {

        NAME, UPDATED;
        private static JacksonJsonEnumHelper<TagOrderBy> enumHelper = new JacksonJsonEnumHelper<>(TagOrderBy.class);

        @JsonCreator
        public static TagOrderBy forValue(String value) {
            return enumHelper.forValue(value);
        }

        @JsonValue
        public String toValue() {
            return (enumHelper.toString(this));
        }

        @Override
        public String toString() {
            return (enumHelper.toString(this));
        }
    }

    /** Enum to use for ordering the results of getDeployments. */
    public static enum DeploymentOrderBy {

        ID, IID, CREATED_AT, UPDATED_AT, REF;
        private static JacksonJsonEnumHelper<DeploymentOrderBy> enumHelper = new JacksonJsonEnumHelper<>(DeploymentOrderBy.class);

        @JsonCreator
        public static DeploymentOrderBy forValue(String value) {
            return enumHelper.forValue(value);
        }

        @JsonValue
        public String toValue() {
            return (enumHelper.toString(this));
        }

        @Override
        public String toString() {
            return (enumHelper.toString(this));
        }
    }

    /** Enum to use for ordering the results of getContibutors(). */
    public enum ContributorOrderBy {

        NAME, EMAIL, COMMITS;

        private static JacksonJsonEnumHelper<ContributorOrderBy> enumHelper = new JacksonJsonEnumHelper<>(ContributorOrderBy.class);

        @JsonCreator
        public static ContributorOrderBy forValue(String value) {
            return enumHelper.forValue(value);
        }

        @JsonValue
        public String toValue() {
            return (enumHelper.toString(this));
        }

        @Override
        public String toString() {
            return (enumHelper.toString(this));
        }
    }

    /** Enum to use for specifying the scope when calling getPipelines(). */
    public enum PipelineScope {

        RUNNING, PENDING, FINISHED, BRANCHES, TAGS;

        private static JacksonJsonEnumHelper<PipelineScope> enumHelper = new JacksonJsonEnumHelper<>(PipelineScope.class);

        @JsonCreator
        public static PipelineScope forValue(String value) {
            return enumHelper.forValue(value);
        }

        @JsonValue
        public String toValue() {
            return (enumHelper.toString(this));
        }

        @Override
        public String toString() {
            return (enumHelper.toString(this));
        }
    }

    /** Enum to use for specifying the source when calling getPipelines(). */
    public enum PipelineSource {

        PUSH, WEB, TRIGGER, SCHEDULE, API, EXTERNAL, PIPELINE, CHAT, WEBIDE, MERGE_REQUEST_EVENT, EXTERNAL_PULL_REQUEST_EVENT;

        private static JacksonJsonEnumHelper<PipelineSource> enumHelper = new JacksonJsonEnumHelper<>(PipelineSource.class);

        @JsonCreator
        public static PipelineSource forValue(String value) {
            return enumHelper.forValue(value);
        }

        @JsonValue
        public String toValue() {
            return (enumHelper.toString(this));
        }

        @Override
        public String toString() {
            return (enumHelper.toString(this));
        }
    }

    /** Enum to use for specifying the scope when calling getJobs(). */
    public enum JobScope {

        CREATED, PENDING, RUNNING, FAILED, SUCCESS, CANCELED, SKIPPED, MANUAL;

        private static JacksonJsonEnumHelper<JobScope> enumHelper = new JacksonJsonEnumHelper<>(JobScope.class);

        @JsonCreator
        public static JobScope forValue(String value) { return enumHelper.forValue(value); }

        @JsonValue
        public String toValue() {
            return (enumHelper.toString(this));
        }

        @Override
        public String toString() {
            return (enumHelper.toString(this));
        }
    }

    /** Enum to use for specifying the scope when calling the various get issue methods. */
    public enum IssueScope {

        CREATED_BY_ME, ASSIGNED_TO_ME, ALL;

        private static JacksonJsonEnumHelper<IssueScope> enumHelper = new JacksonJsonEnumHelper<>(IssueScope.class);

        @JsonCreator
        public static IssueScope forValue(String value) { return enumHelper.forValue(value); }

        @JsonValue
        public String toValue() {
            return (enumHelper.toString(this));
        }

        @Override
        public String toString() {
            return (enumHelper.toString(this));
        }
    }

    /** Enum to use for specifying the scope for getMergeRequests methods. */
    public enum MergeRequestScope {

        CREATED_BY_ME, ASSIGNED_TO_ME, ALL;

        private static JacksonJsonEnumHelper<MergeRequestScope> enumHelper = new JacksonJsonEnumHelper<>(MergeRequestScope.class);

        @JsonCreator
        public static MergeRequestScope forValue(String value) { return enumHelper.forValue(value); }

        @JsonValue
        public String toValue() {
            return (enumHelper.toString(this));
        }

        @Override
        public String toString() {
            return (enumHelper.toString(this));
        }
    }

    /** Enum to use for querying the state of a MergeRequest */
    public enum MergeRequestState {

        OPENED, CLOSED, LOCKED, MERGED, ALL;

        private static JacksonJsonEnumHelper<MergeRequestState> enumHelper = new JacksonJsonEnumHelper<>(MergeRequestState.class);

        @JsonCreator
        public static MergeRequestState forValue(String value) { return enumHelper.forValue(value); }

        @JsonValue
        public String toValue() {
            return (enumHelper.toString(this));
        }

        @Override
        public String toString() {
            return (enumHelper.toString(this));
        }
    }

    /** Enum to use for specifying the scope of the search attribute when calling getMergeRequests(). */
    public enum MergeRequestSearchIn {

        TITLE, DESCRIPTION;

        private static JacksonJsonEnumHelper<MergeRequestSearchIn> enumHelper = new JacksonJsonEnumHelper<>(MergeRequestSearchIn.class);

        @JsonCreator
        public static MergeRequestSearchIn forValue(String value) { return enumHelper.forValue(value); }

        @JsonValue
        public String toValue() {
            return (enumHelper.toString(this));
        }

        @Override
        public String toString() {
            return (enumHelper.toString(this));
        }
    }

    /** Enum to use for specifying the state of a merge request or issue update. */
    public enum StateEvent {

        CLOSE, REOPEN;

        private static JacksonJsonEnumHelper<StateEvent> enumHelper = new JacksonJsonEnumHelper<>(StateEvent.class);

        @JsonCreator
        public static StateEvent forValue(String value) { return enumHelper.forValue(value); }


        @JsonValue
        public String toValue() {
            return (enumHelper.toString(this));
        }

        @Override
        public String toString() {
            return (enumHelper.toString(this));
        }
    }

    /** Enum to used to store the state of an issue. */
    public enum IssueState {

        OPENED, CLOSED, REOPENED;

        private static JacksonJsonEnumHelper<IssueState> enumHelper = new JacksonJsonEnumHelper<>(IssueState.class);

        @JsonCreator
        public static IssueState forValue(String value) {
            return enumHelper.forValue(value);
        }

        @JsonValue
        public String toValue() {
            return (enumHelper.toString(this));
        }

        @Override
        public String toString() {
            return (enumHelper.toString(this));
        }
    }

    public enum MilestoneState {

        ACTIVE, CLOSED, ACTIVATE, CLOSE;

        private static JacksonJsonEnumHelper<MilestoneState> enumHelper = new JacksonJsonEnumHelper<>(MilestoneState.class);

        @JsonCreator
        public static MilestoneState forValue(String value) {
            return enumHelper.forValue(value);
        }

        @JsonValue
        public String toValue() {
            return (enumHelper.toString(this));
        }

        @Override
        public String toString() {
            return (enumHelper.toString(this));
        }
    }

    /** Enum to use for specifying the event action_type. */
    public enum ActionType {

        CREATED, UPDATED, OPENED, CLOSED, REOPENED, PUSHED, COMMENTED, MERGED, JOINED, LEFT, DESTROYED, EXPIRED, REMOVED, DELETED, APPROVED, ACCEPTED, IMPORTED;

        private static JacksonJsonEnumHelper<ActionType> enumHelper = new JacksonJsonEnumHelper<>(ActionType.class);

        @JsonCreator
        public static ActionType forValue(String value) {
            return enumHelper.forValue(value);
        }

        @JsonValue
        public String toValue() {
            return (enumHelper.toString(this));
        }

        @Override
        public String toString() {
            return (enumHelper.toString(this));
        }
    }

    /** Enum to use for specifying the event target_type. */
    public enum TargetType {

        ISSUE, MILESTONE, MERGE_REQUEST, NOTE, PROJECT, SNIPPET, USER;

        private static JacksonJsonEnumHelper<TargetType> enumHelper = new JacksonJsonEnumHelper<>(TargetType.class, true, false, true);

        @JsonCreator
        public static TargetType forValue(String value) {
            return enumHelper.forValue(value);
        }

        @JsonValue
        public String toValue() {
            return (enumHelper.toString(this));
        }

        @Override
        public String toString() {
            return (enumHelper.toString(this));
        }
    }

    /** Enum to use for specifying the line type for a commit comment. */
    public enum LineType {

        OLD, NEW;

        private static JacksonJsonEnumHelper<LineType> enumHelper = new JacksonJsonEnumHelper<>(LineType.class);

        @JsonCreator
        public static LineType forValue(String value) {
            return enumHelper.forValue(value);
        }

        @JsonValue
        public String toValue() {
            return (enumHelper.toString(this));
        }

        @Override
        public String toString() {
            return (enumHelper.toString(this));
        }
    }

    /** Enum to specify the state of an ImpersonationToken. */
    public enum ImpersonationState {

        ALL, ACTIVE, INACTIVE;

        private static JacksonJsonEnumHelper<ImpersonationState> enumHelper = new JacksonJsonEnumHelper<>(ImpersonationState.class);

        @JsonCreator
        public static ImpersonationState forValue(String value) {
            return enumHelper.forValue(value);
        }

        @JsonValue
        public String toValue() {
            return (enumHelper.toString(this));
        }

        @Override
        public String toString() {
            return (enumHelper.toString(this));
        }
    }

    /** Enum to specify the format of a downloaded archive. */
    public enum ArchiveFormat {

        BZ2, TAR, TAR_BZ2, TAR_GZ, TB2, TBZ, TBZ2, ZIP;

        private final String value;

        ArchiveFormat() {
            this.value = name().toLowerCase().replace('_', '.');
        }

        private static Map<String, ArchiveFormat> valuesMap = new HashMap<String, ArchiveFormat>(8);
        static {
            for (ArchiveFormat archiveFormat : ArchiveFormat.values())
                valuesMap.put(archiveFormat.value, archiveFormat);
        }

        public static ArchiveFormat forValue(String value) throws GitLabApiException {

            if (value == null || value.trim().isEmpty()) {
                return (null);
            }

            ArchiveFormat archiveFormat = valuesMap.get(value);
            if (archiveFormat != null) {
                return (archiveFormat);
            }

            throw new GitLabApiException("Invalid format! Options are tar.gz, tar.bz2, tbz, tbz2, tb2, bz2, tar, and zip.");
        }

        @Override
        public String toString() {
            return (value);
        }
    }

    /**
     * Enum for the various Commit build status values.
     */
    public enum CommitBuildState {

        PENDING, RUNNING, SUCCESS, FAILED, CANCELED, SKIPPED;

        private static JacksonJsonEnumHelper<CommitBuildState> enumHelper = new JacksonJsonEnumHelper<>(CommitBuildState.class);

        @JsonCreator
        public static CommitBuildState forValue(String value) {
            return enumHelper.forValue(value);
        }

        @JsonValue
        public String toValue() {
            return (enumHelper.toString(this));
        }

        @Override
        public String toString() {
            return (enumHelper.toString(this));
        }
    }

    /**
     * Enum for the various Application scope values.
     */
    public enum ApplicationScope {

        /**  Access the authenticated user's API */
        API,

        /** Read the authenticated user's personal information */
        READ_USER,

        /**  Perform API actions as any user in the system */
        SUDO,

        /** Allows read-access to the repository */
        READ_REPOSITORY,

        /** Authenticate using OpenID Connect */
        OPENID,

        /** Allows read-only access to the user's personal information using OpenID Connect */
        PROFILE,

        /** Allows read-only access to the user's primary email address using OpenID Connect */
        EMAIL;

        private static JacksonJsonEnumHelper<ApplicationScope> enumHelper = new JacksonJsonEnumHelper<>(ApplicationScope.class);

        @JsonCreator
        public static ApplicationScope forValue(String value) {
            return enumHelper.forValue(value);
        }

        @JsonValue
        public String toValue() {
            return (enumHelper.toString(this));
        }

        @Override
        public String toString() {
            return (enumHelper.toString(this));
        }
    }

    /**
     * Enum for the search scope when doing a globalSearch() with the SearchApi.
     */
    public static class SearchScope<T> {

        private final String jsonName;
        private final Class<T> resultType;

        private SearchScope(String jsonName, Class<T> resultType) {
            this.jsonName = jsonName;
            this.resultType = resultType;
        }

        public Class<T> getResultType() {
            return resultType;
        }

        public static final SearchScope<Project> PROJECTS = new SearchScope<>("projects", Project.class);
        public static final SearchScope<Issue> ISSUES = new SearchScope<>("issues", Issue.class);
        public static final SearchScope<MergeRequest> MERGE_REQUESTS = new SearchScope<>("merge_requests", MergeRequest.class);
        public static final SearchScope<Milestone> MILESTONES = new SearchScope<>("milestones", Milestone.class);
        public static final SearchScope<Snippet> SNIPPET_TITLES = new SearchScope<>("snippet_titles", Snippet.class);
        public static final SearchScope<Snippet> SNIPPET_BLOBS = new SearchScope<>("snippet_blobs", Snippet.class);
        public static final SearchScope<User> USERS = new SearchScope<>("users", User.class);
        public static final SearchScope<SearchBlob> BLOBS = new SearchScope<>("blobs", SearchBlob.class);
        public static final SearchScope<Commit> COMMITS = new SearchScope<>("commits", Commit.class);
        public static final SearchScope<SearchBlob> WIKI_BLOBS = new SearchScope<>("wiki_blobs", SearchBlob.class);

        private static final Map<String, SearchScope> jsonLookup = Arrays.stream(new SearchScope[]{PROJECTS, ISSUES, MERGE_REQUESTS, MILESTONES, SNIPPET_TITLES, SNIPPET_BLOBS, USERS, BLOBS, COMMITS, WIKI_BLOBS})
            .collect(Collectors.toMap(searchScope -> searchScope.jsonName, Function.identity()));

        @JsonCreator
        public static <T> SearchScope<T> forValue(String value) {
            return (SearchScope<T>) jsonLookup.get(value);
        }

        @JsonValue
        public String toValue() {
            return jsonName;
        }

        @Override
        public String toString() {
            return jsonName;
        }
    }

    /**
     * Enum for the search scope when doing a groupSearch() with the SearchApi.
     */
    public static class GroupSearchScope<T> {

        private final String jsonName;
        private final Class<T> resultType;

        public GroupSearchScope(String jsonName, Class<T> resultType) {
            this.jsonName = jsonName;
            this.resultType = resultType;
        }

        public Class<T> getResultType() {
            return resultType;
        }

        public static final GroupSearchScope<Project> PROJECTS = new GroupSearchScope<>("projects", Project.class);
        public static final GroupSearchScope<Issue> ISSUES = new GroupSearchScope<>("issues", Issue.class);
        public static final GroupSearchScope<MergeRequest> MERGE_REQUESTS = new GroupSearchScope<>("merge_requests", MergeRequest.class);
        public static final GroupSearchScope<Milestone> MILESTONES = new GroupSearchScope<>("milestones", Milestone.class);
        public static final GroupSearchScope<SearchBlob> WIKI_BLOBS = new GroupSearchScope<>("wiki_blobs", SearchBlob.class);
        public static final GroupSearchScope<Commit> COMMITS = new GroupSearchScope<>("commits", Commit.class);
        public static final GroupSearchScope<SearchBlob> BLOBS = new GroupSearchScope<>("blobs", SearchBlob.class);
        public static final GroupSearchScope<Note> NOTES = new GroupSearchScope<>("notes", Note.class);
        public static final GroupSearchScope<User> USERS = new GroupSearchScope<>("users", User.class);

        private static final Map<String, GroupSearchScope> jsonLookup = Arrays.stream(new GroupSearchScope[]{
                PROJECTS, ISSUES, MERGE_REQUESTS, MILESTONES, WIKI_BLOBS, COMMITS, BLOBS, NOTES, USERS,
            })
            .collect(Collectors.toMap(searchScope -> searchScope.jsonName, Function.identity()));

        @JsonCreator
        public static <T> GroupSearchScope<T> forValue(String value) {
            return (GroupSearchScope<T>) jsonLookup.get(value);
        }

        @JsonValue
        public String toValue() {
            return jsonName;
        }

        @Override
        public String toString() {
            return jsonName;
        }
    }

    /**
     * Enum for the search scope when doing a projectSearch() with the SearchApi.
     */
    public static class ProjectSearchScope<T> {

        private final String jsonName;
        private final Class<T> resultType;

        public ProjectSearchScope(String jsonName, Class<T> resultType) {
            this.jsonName = jsonName;
            this.resultType = resultType;
        }

        public Class<T> getResultType() {
            return resultType;
        }

        public static final ProjectSearchScope<SearchBlob> BLOBS = new ProjectSearchScope<>("blobs", SearchBlob.class);
        public static final ProjectSearchScope<Commit> COMMITS = new ProjectSearchScope<>("commits", Commit.class);
        public static final ProjectSearchScope<Issue> ISSUES = new ProjectSearchScope<>("issues", Issue.class);
        public static final ProjectSearchScope<MergeRequest> MERGE_REQUESTS = new ProjectSearchScope<>("merge_requests", MergeRequest.class);
        public static final ProjectSearchScope<Milestone> MILESTONES = new ProjectSearchScope<>("milestones", Milestone.class);
        public static final ProjectSearchScope<Note> NOTES = new ProjectSearchScope<>("notes", Note.class);
        public static final ProjectSearchScope<SearchBlob> WIKI_BLOBS = new ProjectSearchScope<>("wiki_blobs", SearchBlob.class);
        public static final ProjectSearchScope<User> USERS = new ProjectSearchScope<>("users", User.class);


        private static final Map<String, ProjectSearchScope> jsonLookup = Arrays.stream(new ProjectSearchScope[]{
                BLOBS, COMMITS, ISSUES, MERGE_REQUESTS, MILESTONES, NOTES, WIKI_BLOBS, USERS,
            })
            .collect(Collectors.toMap(searchScope -> searchScope.jsonName, Function.identity()));

        @JsonCreator
        public static <T> ProjectSearchScope<T> forValue(String value) {
            return (ProjectSearchScope<T>) jsonLookup.get(value);
        }

        @JsonValue
        public String toValue() {
            return jsonName;
        }

        @Override
        public String toString() {
            return jsonName;
        }
    }


    /** Enum to use for specifying the action when doing a getTodos() with the TodosApi. */
    public enum TodoAction {

        ASSIGNED, MENTIONED, BUILD_FAILED, MARKED, APPROVAL_REQUIRED, UNMERGEABLE, DIRECTLY_ADDRESSED;

        private static JacksonJsonEnumHelper<TodoAction> enumHelper = new JacksonJsonEnumHelper<>(TodoAction.class);

        @JsonCreator
        public static TodoAction forValue(String value) {
            return enumHelper.forValue(value);
        }

        @JsonValue
        public String toValue() {
            return (enumHelper.toString(this));
        }

        @Override
        public String toString() {
            return (enumHelper.toString(this));
        }
    }

    /** Enum to use for specifying the state when doing a getTodos() with the TodosApi. */
    public enum TodoState {

        PENDING, DONE;

        private static JacksonJsonEnumHelper<TodoState> enumHelper = new JacksonJsonEnumHelper<>(TodoState.class);

        @JsonCreator
        public static TodoState forValue(String value) {
            return enumHelper.forValue(value);
        }

        @JsonValue
        public String toValue() {
            return (enumHelper.toString(this));
        }

        @Override
        public String toString() {
            return (enumHelper.toString(this));
        }
    }

    /** Enum to use for specifying the type when doing a getTodos() with the TodosApi. */
    public enum TodoType {

        ISSUE, MERGE_REQUEST;

        private static JacksonJsonEnumHelper<TodoType> enumHelper = new JacksonJsonEnumHelper<>(TodoType.class, true, true);

        @JsonCreator
        public static TodoType forValue(String value) {
            return enumHelper.forValue(value);
        }

        @JsonValue
        public String toValue() {
            return (enumHelper.toString(this));
        }

        @Override
        public String toString() {
            return (enumHelper.toString(this));
        }
    }

    /** Enum to use for specifying the status of a deployment. */
    public enum DeploymentStatus {
    /**
     * After some tests, {@link #CREATED} value is not a valid value.
     */
	CREATED, RUNNING, SUCCESS, FAILED, CANCELED;

        private static JacksonJsonEnumHelper<DeploymentStatus> enumHelper = new JacksonJsonEnumHelper<>(DeploymentStatus.class);

        @JsonCreator
        public static DeploymentStatus forValue(String value) {
            return enumHelper.forValue(value);
        }

        @JsonValue
        public String toValue() {
            return (enumHelper.toString(this));
        }

        @Override
        public String toString() {
            return (enumHelper.toString(this));
        }
    }

    /** Enum to use for specifying the deploy token scope. */
    public enum DeployTokenScope {
        READ_REPOSITORY, READ_REGISTRY;

        private static JacksonJsonEnumHelper<DeployTokenScope> enumHelper = new JacksonJsonEnumHelper<>(DeployTokenScope.class);

        @JsonCreator
        public static DeployTokenScope forValue(String value) {
            return enumHelper.forValue(value);
        }

        @JsonValue
        public String toValue() {
            return (enumHelper.toString(this));
        }

        @Override
        public String toString() {
            return (enumHelper.toString(this));
        }
    }

    /** Enum to use for specifying the project token scope. */
    public enum ProjectAccessTokenScope {
        API, READ_API, READ_REGISTRY, WRITE_REGISTRY, READ_REPOSITORY, WRITE_REPOSITORY, CREATE_RUNNER;

        private static JacksonJsonEnumHelper<ProjectAccessTokenScope> enumHelper = new JacksonJsonEnumHelper<>(ProjectAccessTokenScope.class);

        @JsonCreator
        public static ProjectAccessTokenScope forValue(String value) {
            return enumHelper.forValue(value);
        }

        @JsonValue
        public String toValue() {
            return (enumHelper.toString(this));
        }

        @Override
        public String toString() {
            return (enumHelper.toString(this));
        }
    }

    /** Enum for the build_git_strategy of the project instance. */
    enum SquashOption {

        NEVER, ALWAYS, DEFAULT_ON, DEFAULT_OFF;

        private static JacksonJsonEnumHelper<SquashOption> enumHelper = new JacksonJsonEnumHelper<>(SquashOption.class);

        @JsonCreator
        public static SquashOption forValue(String value) {
            return enumHelper.forValue(value);
        }

        @JsonValue
        public String toValue() {
            return (enumHelper.toString(this));
        }

        @Override
        public String toString() {
            return (enumHelper.toString(this));
        }
    }

    /** Enum for the build_git_strategy of the project instance. */
    enum BuildGitStrategy {

        FETCH, CLONE;

        private static JacksonJsonEnumHelper<BuildGitStrategy> enumHelper = new JacksonJsonEnumHelper<>(BuildGitStrategy.class);

        @JsonCreator
        public static BuildGitStrategy forValue(String value) {
            return enumHelper.forValue(value);
        }

        @JsonValue
        public String toValue() {
            return (enumHelper.toString(this));
        }

        @Override
        public String toString() {
            return (enumHelper.toString(this));
        }
    }

    enum AutoDevopsDeployStrategy {
    	CONTINUOUS, MANUAL, TIMED_INCREMENTAL;

        private static JacksonJsonEnumHelper<AutoDevopsDeployStrategy> enumHelper = new JacksonJsonEnumHelper<>(AutoDevopsDeployStrategy.class);

        @JsonCreator
        public static AutoDevopsDeployStrategy forValue(String value) {
            return enumHelper.forValue(value);
        }

        @JsonValue
        public String toValue() {
            return (enumHelper.toString(this));
        }

        @Override
        public String toString() {
            return (enumHelper.toString(this));
        }
    }

    /** Enum to use for specifying the Event scope. */
    public enum EventScope {
        ALL;

        private static JacksonJsonEnumHelper<EventScope> enumHelper = new JacksonJsonEnumHelper<>(EventScope.class);

        @JsonCreator
        public static EventScope forValue(String value) {
            return enumHelper.forValue(value);
        }

        @JsonValue
        public String toValue() {
            return (enumHelper.toString(this));
        }

        @Override
        public String toString() {
            return (enumHelper.toString(this));
        }
    }

    /**
     * Constant to specify the project_creation_level for the group.
     */
    public enum ProjectCreationLevel {
        NOONE, DEVELOPER, MAINTAINER;

        private static JacksonJsonEnumHelper<ProjectCreationLevel> enumHelper = new JacksonJsonEnumHelper<>(ProjectCreationLevel.class);

        @JsonCreator
        public static ProjectCreationLevel forValue(String value) {
            return enumHelper.forValue(value);
        }

        @JsonValue
        public String toValue() {
            return (enumHelper.toString(this));
        }

        @Override
        public String toString() {
            return (enumHelper.toString(this));
        }
    }

    /**
     * Constant to specify the subgroup_creation_level for the group.
     */
    public enum SubgroupCreationLevel {
        OWNER, MAINTAINER;

        private static JacksonJsonEnumHelper<SubgroupCreationLevel> enumHelper = new JacksonJsonEnumHelper<>(SubgroupCreationLevel.class);

        @JsonCreator
        public static SubgroupCreationLevel forValue(String value) {
            return enumHelper.forValue(value);
        }

        @JsonValue
        public String toValue() {
            return (enumHelper.toString(this));
        }

        @Override
        public String toString() {
            return (enumHelper.toString(this));
        }
    }

    public enum DefaultBranchProtectionLevel {
        NOT_PROTECTED(0),
        PARTIALLY_PROTECTED(1),
        FULLY_PROTECTED(2),
        PROTECTED_AGAINST_PUSHES(3),
        FULL_PROTECTION_AFTER_INITIAL_PUSH(4);

        @JsonValue
        private final int value;

        private DefaultBranchProtectionLevel(int value) {
            this.value = value;
        }

        @Override
        public String toString() {
            return Integer.toString(value);
        }
    }
}
=======
package org.gitlab4j.api;

import java.util.HashMap;
import java.util.Map;

import org.gitlab4j.api.utils.JacksonJsonEnumHelper;

import com.fasterxml.jackson.annotation.JsonCreator;
import com.fasterxml.jackson.annotation.JsonValue;

public interface Constants {

    /** The total number of items HTTP header key. */
    public static final String TOTAL_HEADER = "X-Total";

    /** The total number of pages HTTP header key. */
    public static final String TOTAL_PAGES_HEADER = "X-Total-Pages";

    /** The number of items per page HTTP header key. */
    public static final String PER_PAGE = "X-Per-Page";

    /** The index of the current page (starting at 1) HTTP header key. */
    public static final String PAGE_HEADER = "X-Page";

    /** The index of the next page HTTP header key. */
    public static final String NEXT_PAGE_HEADER = "X-Next-Page";

    /** The index of the previous page HTTP header key. */
    public static final String PREV_PAGE_HEADER = "X-Prev-Page";

    /** Items per page param HTTP header key. */
    public static final String PER_PAGE_PARAM = "per_page";

    /** Page param HTTP header key. */
    public static final String PAGE_PARAM = "page";

    /** Used to specify the type of authentication token. */
    public enum TokenType {
        ACCESS,
        OAUTH2_ACCESS,
        PRIVATE;
    }

    /** Enum to specify encoding of file contents. */
    public enum Encoding {
        TEXT,
        BASE64;

        private static JacksonJsonEnumHelper<Encoding> enumHelper = new JacksonJsonEnumHelper<>(Encoding.class);

        @JsonCreator
        public static Encoding forValue(String value) {
            return enumHelper.forValue((value != null ? value.toLowerCase() : value));
        }

        @JsonValue
        public String toValue() {
            return (enumHelper.toString(this));
        }

        @Override
        public String toString() {
            return (enumHelper.toString(this));
        }
    }

    /** Enum to use for ordering the results of various API calls. */
    public enum SortOrder {
        ASC,
        DESC;

        private static JacksonJsonEnumHelper<SortOrder> enumHelper = new JacksonJsonEnumHelper<>(SortOrder.class);

        @JsonCreator
        public static SortOrder forValue(String value) {
            return enumHelper.forValue(value);
        }

        @JsonValue
        public String toValue() {
            return (enumHelper.toString(this));
        }

        @Override
        public String toString() {
            return (enumHelper.toString(this));
        }
    }

    /** Enum to use for ordering the results of getEpics(). */
    public enum EpicOrderBy {
        CREATED_AT,
        UPDATED_AT;

        private static JacksonJsonEnumHelper<EpicOrderBy> enumHelper = new JacksonJsonEnumHelper<>(EpicOrderBy.class);

        @JsonCreator
        public static EpicOrderBy forValue(String value) {
            return enumHelper.forValue(value);
        }

        @JsonValue
        public String toValue() {
            return (enumHelper.toString(this));
        }

        @Override
        public String toString() {
            return (enumHelper.toString(this));
        }
    }

    /** Enum to use for ordering the results of getIssues(). */
    public enum IssueOrderBy {
        CREATED_AT,
        UPDATED_AT;

        private static JacksonJsonEnumHelper<IssueOrderBy> enumHelper = new JacksonJsonEnumHelper<>(IssueOrderBy.class);

        @JsonCreator
        public static IssueOrderBy forValue(String value) {
            return enumHelper.forValue(value);
        }

        @JsonValue
        public String toValue() {
            return (enumHelper.toString(this));
        }

        @Override
        public String toString() {
            return (enumHelper.toString(this));
        }
    }

    /** Enum to use for ordering the results of getPackages(). */
    public enum PackageOrderBy {
        NAME,
        CREATED_AT,
        VERSION,
        TYPE,
        PROJECT_PATH;

        private static JacksonJsonEnumHelper<PackageOrderBy> enumHelper =
                new JacksonJsonEnumHelper<>(PackageOrderBy.class);

        @JsonCreator
        public static PackageOrderBy forValue(String value) {
            return enumHelper.forValue(value);
        }

        @JsonValue
        public String toValue() {
            return (enumHelper.toString(this));
        }

        @Override
        public String toString() {
            return (enumHelper.toString(this));
        }
    }

    /** Enum to use for filtering the results of getPackages(). */
    public enum PackageStatus {
        DEFAULT,
        HIDDEN,
        PROCESSING;

        private static JacksonJsonEnumHelper<PackageStatus> enumHelper =
                new JacksonJsonEnumHelper<>(PackageStatus.class);

        @JsonCreator
        public static PackageStatus forValue(String value) {
            return enumHelper.forValue(value);
        }

        @JsonValue
        public String toValue() {
            return (enumHelper.toString(this));
        }

        @Override
        public String toString() {
            return (enumHelper.toString(this));
        }
    }

    /** Enum to use for ordering the results of getProjects(). */
    public enum ProjectOrderBy {
        ID,
        NAME,
        PATH,
        CREATED_AT,
        UPDATED_AT,
        LAST_ACTIVITY_AT;
        private static JacksonJsonEnumHelper<ProjectOrderBy> enumHelper =
                new JacksonJsonEnumHelper<>(ProjectOrderBy.class);

        @JsonCreator
        public static ProjectOrderBy forValue(String value) {
            return enumHelper.forValue(value);
        }

        @JsonValue
        public String toValue() {
            return (enumHelper.toString(this));
        }

        @Override
        public String toString() {
            return (enumHelper.toString(this));
        }
    }

    /** Enum to use for ordering the results of getPipelines(). */
    public enum PipelineOrderBy {
        ID,
        STATUS,
        REF,
        UPDATED_AT,
        USER_ID;

        private static JacksonJsonEnumHelper<PipelineOrderBy> enumHelper =
                new JacksonJsonEnumHelper<>(PipelineOrderBy.class);

        @JsonCreator
        public static PipelineOrderBy forValue(String value) {
            return enumHelper.forValue(value);
        }

        @JsonValue
        public String toValue() {
            return (enumHelper.toString(this));
        }

        @Override
        public String toString() {
            return (enumHelper.toString(this));
        }
    }

    /** Enum to use for ordering the results of getMergeRequests(). */
    public enum MergeRequestOrderBy {
        CREATED_AT,
        UPDATED_AT;

        private static JacksonJsonEnumHelper<MergeRequestOrderBy> enumHelper =
                new JacksonJsonEnumHelper<>(MergeRequestOrderBy.class);

        @JsonCreator
        public static MergeRequestOrderBy forValue(String value) {
            return enumHelper.forValue(value);
        }

        @JsonValue
        public String toValue() {
            return (enumHelper.toString(this));
        }

        @Override
        public String toString() {
            return (enumHelper.toString(this));
        }
    }

    /** Enum to use for ordering the results of getGroups() and getSubGroups(). */
    public enum GroupOrderBy {
        NAME,
        PATH,
        ID,
        SIMILARITY;
        private static JacksonJsonEnumHelper<GroupOrderBy> enumHelper = new JacksonJsonEnumHelper<>(GroupOrderBy.class);

        @JsonCreator
        public static GroupOrderBy forValue(String value) {
            return enumHelper.forValue(value);
        }

        @JsonValue
        public String toValue() {
            return (enumHelper.toString(this));
        }

        @Override
        public String toString() {
            return (enumHelper.toString(this));
        }
    }

    /** Enum to use for ordering the results of getTags(). */
    public enum TagOrderBy {
        NAME,
        UPDATED;
        private static JacksonJsonEnumHelper<TagOrderBy> enumHelper = new JacksonJsonEnumHelper<>(TagOrderBy.class);

        @JsonCreator
        public static TagOrderBy forValue(String value) {
            return enumHelper.forValue(value);
        }

        @JsonValue
        public String toValue() {
            return (enumHelper.toString(this));
        }

        @Override
        public String toString() {
            return (enumHelper.toString(this));
        }
    }

    /** Enum to use for ordering the results of getDeployments. */
    public static enum DeploymentOrderBy {
        ID,
        IID,
        CREATED_AT,
        UPDATED_AT,
        REF;
        private static JacksonJsonEnumHelper<DeploymentOrderBy> enumHelper =
                new JacksonJsonEnumHelper<>(DeploymentOrderBy.class);

        @JsonCreator
        public static DeploymentOrderBy forValue(String value) {
            return enumHelper.forValue(value);
        }

        @JsonValue
        public String toValue() {
            return (enumHelper.toString(this));
        }

        @Override
        public String toString() {
            return (enumHelper.toString(this));
        }
    }

    /** Enum to use for ordering the results of getContibutors(). */
    public enum ContributorOrderBy {
        NAME,
        EMAIL,
        COMMITS;

        private static JacksonJsonEnumHelper<ContributorOrderBy> enumHelper =
                new JacksonJsonEnumHelper<>(ContributorOrderBy.class);

        @JsonCreator
        public static ContributorOrderBy forValue(String value) {
            return enumHelper.forValue(value);
        }

        @JsonValue
        public String toValue() {
            return (enumHelper.toString(this));
        }

        @Override
        public String toString() {
            return (enumHelper.toString(this));
        }
    }

    /** Enum to use for specifying the scope when calling getPipelines(). */
    public enum PipelineScope {
        RUNNING,
        PENDING,
        FINISHED,
        BRANCHES,
        TAGS;

        private static JacksonJsonEnumHelper<PipelineScope> enumHelper =
                new JacksonJsonEnumHelper<>(PipelineScope.class);

        @JsonCreator
        public static PipelineScope forValue(String value) {
            return enumHelper.forValue(value);
        }

        @JsonValue
        public String toValue() {
            return (enumHelper.toString(this));
        }

        @Override
        public String toString() {
            return (enumHelper.toString(this));
        }
    }

    /** Enum to use for specifying the source when calling getPipelines(). */
    public enum PipelineSource {
        PUSH,
        WEB,
        TRIGGER,
        SCHEDULE,
        API,
        EXTERNAL,
        PIPELINE,
        CHAT,
        WEBIDE,
        MERGE_REQUEST_EVENT,
        EXTERNAL_PULL_REQUEST_EVENT;

        private static JacksonJsonEnumHelper<PipelineSource> enumHelper =
                new JacksonJsonEnumHelper<>(PipelineSource.class);

        @JsonCreator
        public static PipelineSource forValue(String value) {
            return enumHelper.forValue(value);
        }

        @JsonValue
        public String toValue() {
            return (enumHelper.toString(this));
        }

        @Override
        public String toString() {
            return (enumHelper.toString(this));
        }
    }

    /** Enum to use for specifying the scope when calling getJobs(). */
    public enum JobScope {
        CREATED,
        PENDING,
        RUNNING,
        FAILED,
        SUCCESS,
        CANCELED,
        SKIPPED,
        MANUAL;

        private static JacksonJsonEnumHelper<JobScope> enumHelper = new JacksonJsonEnumHelper<>(JobScope.class);

        @JsonCreator
        public static JobScope forValue(String value) {
            return enumHelper.forValue(value);
        }

        @JsonValue
        public String toValue() {
            return (enumHelper.toString(this));
        }

        @Override
        public String toString() {
            return (enumHelper.toString(this));
        }
    }

    /** Enum to use for specifying the scope when calling the various get issue methods. */
    public enum IssueScope {
        CREATED_BY_ME,
        ASSIGNED_TO_ME,
        ALL;

        private static JacksonJsonEnumHelper<IssueScope> enumHelper = new JacksonJsonEnumHelper<>(IssueScope.class);

        @JsonCreator
        public static IssueScope forValue(String value) {
            return enumHelper.forValue(value);
        }

        @JsonValue
        public String toValue() {
            return (enumHelper.toString(this));
        }

        @Override
        public String toString() {
            return (enumHelper.toString(this));
        }
    }

    /** Enum to use for specifying the scope for getMergeRequests methods. */
    public enum MergeRequestScope {
        CREATED_BY_ME,
        ASSIGNED_TO_ME,
        ALL;

        private static JacksonJsonEnumHelper<MergeRequestScope> enumHelper =
                new JacksonJsonEnumHelper<>(MergeRequestScope.class);

        @JsonCreator
        public static MergeRequestScope forValue(String value) {
            return enumHelper.forValue(value);
        }

        @JsonValue
        public String toValue() {
            return (enumHelper.toString(this));
        }

        @Override
        public String toString() {
            return (enumHelper.toString(this));
        }
    }

    /** Enum to use for querying the state of a MergeRequest */
    public enum MergeRequestState {
        OPENED,
        CLOSED,
        LOCKED,
        MERGED,
        ALL;

        private static JacksonJsonEnumHelper<MergeRequestState> enumHelper =
                new JacksonJsonEnumHelper<>(MergeRequestState.class);

        @JsonCreator
        public static MergeRequestState forValue(String value) {
            return enumHelper.forValue(value);
        }

        @JsonValue
        public String toValue() {
            return (enumHelper.toString(this));
        }

        @Override
        public String toString() {
            return (enumHelper.toString(this));
        }
    }

    /** Enum to use for specifying the scope of the search attribute when calling getMergeRequests(). */
    public enum MergeRequestSearchIn {
        TITLE,
        DESCRIPTION;

        private static JacksonJsonEnumHelper<MergeRequestSearchIn> enumHelper =
                new JacksonJsonEnumHelper<>(MergeRequestSearchIn.class);

        @JsonCreator
        public static MergeRequestSearchIn forValue(String value) {
            return enumHelper.forValue(value);
        }

        @JsonValue
        public String toValue() {
            return (enumHelper.toString(this));
        }

        @Override
        public String toString() {
            return (enumHelper.toString(this));
        }
    }

    /** Enum to use for specifying the state of a merge request or issue update. */
    public enum StateEvent {
        CLOSE,
        REOPEN;

        private static JacksonJsonEnumHelper<StateEvent> enumHelper = new JacksonJsonEnumHelper<>(StateEvent.class);

        @JsonCreator
        public static StateEvent forValue(String value) {
            return enumHelper.forValue(value);
        }

        @JsonValue
        public String toValue() {
            return (enumHelper.toString(this));
        }

        @Override
        public String toString() {
            return (enumHelper.toString(this));
        }
    }

    /** Enum to used to store the state of an issue. */
    public enum IssueState {
        OPENED,
        CLOSED,
        REOPENED;

        private static JacksonJsonEnumHelper<IssueState> enumHelper = new JacksonJsonEnumHelper<>(IssueState.class);

        @JsonCreator
        public static IssueState forValue(String value) {
            return enumHelper.forValue(value);
        }

        @JsonValue
        public String toValue() {
            return (enumHelper.toString(this));
        }

        @Override
        public String toString() {
            return (enumHelper.toString(this));
        }
    }

    public enum MilestoneState {
        ACTIVE,
        CLOSED,
        ACTIVATE,
        CLOSE;

        private static JacksonJsonEnumHelper<MilestoneState> enumHelper =
                new JacksonJsonEnumHelper<>(MilestoneState.class);

        @JsonCreator
        public static MilestoneState forValue(String value) {
            return enumHelper.forValue(value);
        }

        @JsonValue
        public String toValue() {
            return (enumHelper.toString(this));
        }

        @Override
        public String toString() {
            return (enumHelper.toString(this));
        }
    }

    /** Enum to use for specifying the event action_type. */
    public enum ActionType {
        CREATED,
        UPDATED,
        OPENED,
        CLOSED,
        REOPENED,
        PUSHED,
        COMMENTED,
        MERGED,
        JOINED,
        LEFT,
        DESTROYED,
        EXPIRED,
        REMOVED,
        DELETED,
        APPROVED,
        ACCEPTED,
        IMPORTED;

        private static JacksonJsonEnumHelper<ActionType> enumHelper = new JacksonJsonEnumHelper<>(ActionType.class);

        @JsonCreator
        public static ActionType forValue(String value) {
            return enumHelper.forValue(value);
        }

        @JsonValue
        public String toValue() {
            return (enumHelper.toString(this));
        }

        @Override
        public String toString() {
            return (enumHelper.toString(this));
        }
    }

    /** Enum to use for specifying the event target_type. */
    public enum TargetType {
        ISSUE,
        MILESTONE,
        MERGE_REQUEST,
        NOTE,
        PROJECT,
        SNIPPET,
        USER;

        private static JacksonJsonEnumHelper<TargetType> enumHelper =
                new JacksonJsonEnumHelper<>(TargetType.class, true, false, true);

        @JsonCreator
        public static TargetType forValue(String value) {
            return enumHelper.forValue(value);
        }

        @JsonValue
        public String toValue() {
            return (enumHelper.toString(this));
        }

        @Override
        public String toString() {
            return (enumHelper.toString(this));
        }
    }

    /** Enum to use for specifying the line type for a commit comment. */
    public enum LineType {
        OLD,
        NEW;

        private static JacksonJsonEnumHelper<LineType> enumHelper = new JacksonJsonEnumHelper<>(LineType.class);

        @JsonCreator
        public static LineType forValue(String value) {
            return enumHelper.forValue(value);
        }

        @JsonValue
        public String toValue() {
            return (enumHelper.toString(this));
        }

        @Override
        public String toString() {
            return (enumHelper.toString(this));
        }
    }

    /** Enum to specify the state of an ImpersonationToken. */
    public enum ImpersonationState {
        ALL,
        ACTIVE,
        INACTIVE;

        private static JacksonJsonEnumHelper<ImpersonationState> enumHelper =
                new JacksonJsonEnumHelper<>(ImpersonationState.class);

        @JsonCreator
        public static ImpersonationState forValue(String value) {
            return enumHelper.forValue(value);
        }

        @JsonValue
        public String toValue() {
            return (enumHelper.toString(this));
        }

        @Override
        public String toString() {
            return (enumHelper.toString(this));
        }
    }

    /** Enum to specify the format of a downloaded archive. */
    public enum ArchiveFormat {
        BZ2,
        TAR,
        TAR_BZ2,
        TAR_GZ,
        TB2,
        TBZ,
        TBZ2,
        ZIP;

        private final String value;

        ArchiveFormat() {
            this.value = name().toLowerCase().replace('_', '.');
        }

        private static Map<String, ArchiveFormat> valuesMap = new HashMap<String, ArchiveFormat>(8);

        static {
            for (ArchiveFormat archiveFormat : ArchiveFormat.values())
                valuesMap.put(archiveFormat.value, archiveFormat);
        }

        public static ArchiveFormat forValue(String value) throws GitLabApiException {

            if (value == null || value.trim().isEmpty()) {
                return (null);
            }

            ArchiveFormat archiveFormat = valuesMap.get(value);
            if (archiveFormat != null) {
                return (archiveFormat);
            }

            throw new GitLabApiException(
                    "Invalid format! Options are tar.gz, tar.bz2, tbz, tbz2, tb2, bz2, tar, and zip.");
        }

        @Override
        public String toString() {
            return (value);
        }
    }

    /**
     * Enum for the various Commit build status values.
     */
    public enum CommitBuildState {
        PENDING,
        RUNNING,
        SUCCESS,
        FAILED,
        CANCELED,
        SKIPPED;

        private static JacksonJsonEnumHelper<CommitBuildState> enumHelper =
                new JacksonJsonEnumHelper<>(CommitBuildState.class);

        @JsonCreator
        public static CommitBuildState forValue(String value) {
            return enumHelper.forValue(value);
        }

        @JsonValue
        public String toValue() {
            return (enumHelper.toString(this));
        }

        @Override
        public String toString() {
            return (enumHelper.toString(this));
        }
    }

    /**
     * Enum for the various Application scope values.
     */
    public enum ApplicationScope {

        /**  Access the authenticated user's API */
        API,

        /** Read the authenticated user's personal information */
        READ_USER,

        /**  Perform API actions as any user in the system */
        SUDO,

        /** Allows read-access to the repository */
        READ_REPOSITORY,

        /** Authenticate using OpenID Connect */
        OPENID,

        /** Allows read-only access to the user's personal information using OpenID Connect */
        PROFILE,

        /** Allows read-only access to the user's primary email address using OpenID Connect */
        EMAIL;

        private static JacksonJsonEnumHelper<ApplicationScope> enumHelper =
                new JacksonJsonEnumHelper<>(ApplicationScope.class);

        @JsonCreator
        public static ApplicationScope forValue(String value) {
            return enumHelper.forValue(value);
        }

        @JsonValue
        public String toValue() {
            return (enumHelper.toString(this));
        }

        @Override
        public String toString() {
            return (enumHelper.toString(this));
        }
    }

    /**
     * Enum for the search scope when doing a globalSearch() with the SearchApi.
     */
    public enum SearchScope {
        PROJECTS,
        ISSUES,
        MERGE_REQUESTS,
        MILESTONES,
        SNIPPET_TITLES,
        SNIPPET_BLOBS,
        USERS,
        BLOBS,
        COMMITS,
        WIKI_BLOBS;

        private static JacksonJsonEnumHelper<SearchScope> enumHelper = new JacksonJsonEnumHelper<>(SearchScope.class);

        @JsonCreator
        public static SearchScope forValue(String value) {
            return enumHelper.forValue(value);
        }

        @JsonValue
        public String toValue() {
            return (enumHelper.toString(this));
        }

        @Override
        public String toString() {
            return (enumHelper.toString(this));
        }
    }

    /**
     * Enum for the search scope when doing a groupSearch() with the SearchApi.
     */
    public enum GroupSearchScope {
        PROJECTS,
        ISSUES,
        MERGE_REQUESTS,
        MILESTONES,
        WIKI_BLOBS,
        COMMITS,
        BLOBS,
        NOTES,
        USERS;

        private static JacksonJsonEnumHelper<GroupSearchScope> enumHelper =
                new JacksonJsonEnumHelper<>(GroupSearchScope.class);

        @JsonCreator
        public static GroupSearchScope forValue(String value) {
            return enumHelper.forValue(value);
        }

        @JsonValue
        public String toValue() {
            return (enumHelper.toString(this));
        }

        @Override
        public String toString() {
            return (enumHelper.toString(this));
        }
    }

    /**
     * Enum for the search scope when doing a projectSearch() with the SearchApi.
     */
    public enum ProjectSearchScope {
        BLOBS,
        COMMITS,
        ISSUES,
        MERGE_REQUESTS,
        MILESTONES,
        NOTES,
        WIKI_BLOBS,
        USERS;

        private static JacksonJsonEnumHelper<ProjectSearchScope> enumHelper =
                new JacksonJsonEnumHelper<>(ProjectSearchScope.class);

        @JsonCreator
        public static ProjectSearchScope forValue(String value) {
            return enumHelper.forValue(value);
        }

        @JsonValue
        public String toValue() {
            return (enumHelper.toString(this));
        }

        @Override
        public String toString() {
            return (enumHelper.toString(this));
        }
    }

    /** Enum to use for specifying the action when doing a getTodos() with the TodosApi. */
    public enum TodoAction {
        ASSIGNED,
        MENTIONED,
        BUILD_FAILED,
        MARKED,
        APPROVAL_REQUIRED,
        UNMERGEABLE,
        DIRECTLY_ADDRESSED;

        private static JacksonJsonEnumHelper<TodoAction> enumHelper = new JacksonJsonEnumHelper<>(TodoAction.class);

        @JsonCreator
        public static TodoAction forValue(String value) {
            return enumHelper.forValue(value);
        }

        @JsonValue
        public String toValue() {
            return (enumHelper.toString(this));
        }

        @Override
        public String toString() {
            return (enumHelper.toString(this));
        }
    }

    /** Enum to use for specifying the state when doing a getTodos() with the TodosApi. */
    public enum TodoState {
        PENDING,
        DONE;

        private static JacksonJsonEnumHelper<TodoState> enumHelper = new JacksonJsonEnumHelper<>(TodoState.class);

        @JsonCreator
        public static TodoState forValue(String value) {
            return enumHelper.forValue(value);
        }

        @JsonValue
        public String toValue() {
            return (enumHelper.toString(this));
        }

        @Override
        public String toString() {
            return (enumHelper.toString(this));
        }
    }

    /** Enum to use for specifying the type when doing a getTodos() with the TodosApi. */
    public enum TodoType {
        ISSUE,
        MERGE_REQUEST;

        private static JacksonJsonEnumHelper<TodoType> enumHelper =
                new JacksonJsonEnumHelper<>(TodoType.class, true, true);

        @JsonCreator
        public static TodoType forValue(String value) {
            return enumHelper.forValue(value);
        }

        @JsonValue
        public String toValue() {
            return (enumHelper.toString(this));
        }

        @Override
        public String toString() {
            return (enumHelper.toString(this));
        }
    }

    /** Enum to use for specifying the status of a deployment. */
    public enum DeploymentStatus {
        /**
         * After some tests, {@link #CREATED} value is not a valid value.
         */
        CREATED,
        RUNNING,
        SUCCESS,
        FAILED,
        CANCELED;

        private static JacksonJsonEnumHelper<DeploymentStatus> enumHelper =
                new JacksonJsonEnumHelper<>(DeploymentStatus.class);

        @JsonCreator
        public static DeploymentStatus forValue(String value) {
            return enumHelper.forValue(value);
        }

        @JsonValue
        public String toValue() {
            return (enumHelper.toString(this));
        }

        @Override
        public String toString() {
            return (enumHelper.toString(this));
        }
    }

    /** Enum to use for specifying the deploy token scope. */
    public enum DeployTokenScope {
        READ_REPOSITORY,
        READ_REGISTRY;

        private static JacksonJsonEnumHelper<DeployTokenScope> enumHelper =
                new JacksonJsonEnumHelper<>(DeployTokenScope.class);

        @JsonCreator
        public static DeployTokenScope forValue(String value) {
            return enumHelper.forValue(value);
        }

        @JsonValue
        public String toValue() {
            return (enumHelper.toString(this));
        }

        @Override
        public String toString() {
            return (enumHelper.toString(this));
        }
    }

    /** Enum to use for specifying the project token scope. */
    public enum ProjectAccessTokenScope {
        API,
        READ_API,
        READ_REGISTRY,
        WRITE_REGISTRY,
        READ_REPOSITORY,
        WRITE_REPOSITORY,
        CREATE_RUNNER;

        private static JacksonJsonEnumHelper<ProjectAccessTokenScope> enumHelper =
                new JacksonJsonEnumHelper<>(ProjectAccessTokenScope.class);

        @JsonCreator
        public static ProjectAccessTokenScope forValue(String value) {
            return enumHelper.forValue(value);
        }

        @JsonValue
        public String toValue() {
            return (enumHelper.toString(this));
        }

        @Override
        public String toString() {
            return (enumHelper.toString(this));
        }
    }

    /** Enum for the build_git_strategy of the project instance. */
    enum SquashOption {
        NEVER,
        ALWAYS,
        DEFAULT_ON,
        DEFAULT_OFF;

        private static JacksonJsonEnumHelper<SquashOption> enumHelper = new JacksonJsonEnumHelper<>(SquashOption.class);

        @JsonCreator
        public static SquashOption forValue(String value) {
            return enumHelper.forValue(value);
        }

        @JsonValue
        public String toValue() {
            return (enumHelper.toString(this));
        }

        @Override
        public String toString() {
            return (enumHelper.toString(this));
        }
    }

    /** Enum for the build_git_strategy of the project instance. */
    enum BuildGitStrategy {
        FETCH,
        CLONE;

        private static JacksonJsonEnumHelper<BuildGitStrategy> enumHelper =
                new JacksonJsonEnumHelper<>(BuildGitStrategy.class);

        @JsonCreator
        public static BuildGitStrategy forValue(String value) {
            return enumHelper.forValue(value);
        }

        @JsonValue
        public String toValue() {
            return (enumHelper.toString(this));
        }

        @Override
        public String toString() {
            return (enumHelper.toString(this));
        }
    }

    enum AutoDevopsDeployStrategy {
        CONTINUOUS,
        MANUAL,
        TIMED_INCREMENTAL;

        private static JacksonJsonEnumHelper<AutoDevopsDeployStrategy> enumHelper =
                new JacksonJsonEnumHelper<>(AutoDevopsDeployStrategy.class);

        @JsonCreator
        public static AutoDevopsDeployStrategy forValue(String value) {
            return enumHelper.forValue(value);
        }

        @JsonValue
        public String toValue() {
            return (enumHelper.toString(this));
        }

        @Override
        public String toString() {
            return (enumHelper.toString(this));
        }
    }

    /** Enum to use for specifying the Event scope. */
    public enum EventScope {
        ALL;

        private static JacksonJsonEnumHelper<EventScope> enumHelper = new JacksonJsonEnumHelper<>(EventScope.class);

        @JsonCreator
        public static EventScope forValue(String value) {
            return enumHelper.forValue(value);
        }

        @JsonValue
        public String toValue() {
            return (enumHelper.toString(this));
        }

        @Override
        public String toString() {
            return (enumHelper.toString(this));
        }
    }

    /**
     * Constant to specify the project_creation_level for the group.
     */
    public enum ProjectCreationLevel {
        NOONE,
        DEVELOPER,
        MAINTAINER;

        private static JacksonJsonEnumHelper<ProjectCreationLevel> enumHelper =
                new JacksonJsonEnumHelper<>(ProjectCreationLevel.class);

        @JsonCreator
        public static ProjectCreationLevel forValue(String value) {
            return enumHelper.forValue(value);
        }

        @JsonValue
        public String toValue() {
            return (enumHelper.toString(this));
        }

        @Override
        public String toString() {
            return (enumHelper.toString(this));
        }
    }

    /**
     * Constant to specify the subgroup_creation_level for the group.
     */
    public enum SubgroupCreationLevel {
        OWNER,
        MAINTAINER;

        private static JacksonJsonEnumHelper<SubgroupCreationLevel> enumHelper =
                new JacksonJsonEnumHelper<>(SubgroupCreationLevel.class);

        @JsonCreator
        public static SubgroupCreationLevel forValue(String value) {
            return enumHelper.forValue(value);
        }

        @JsonValue
        public String toValue() {
            return (enumHelper.toString(this));
        }

        @Override
        public String toString() {
            return (enumHelper.toString(this));
        }
    }

    public enum DefaultBranchProtectionLevel {
        NOT_PROTECTED(0),
        PARTIALLY_PROTECTED(1),
        FULLY_PROTECTED(2),
        PROTECTED_AGAINST_PUSHES(3),
        FULL_PROTECTION_AFTER_INITIAL_PUSH(4);

        @JsonValue
        private final int value;

        private DefaultBranchProtectionLevel(int value) {
            this.value = value;
        }

        @Override
        public String toString() {
            return Integer.toString(value);
        }
    }
}
>>>>>>> 6e5e2e68
<|MERGE_RESOLUTION|>--- conflicted
+++ resolved
@@ -1,4 +1,3 @@
-<<<<<<< HEAD
 package org.gitlab4j.api;
 
 import java.util.Arrays;
@@ -16,1198 +15,6 @@
 import org.gitlab4j.api.models.SearchBlob;
 import org.gitlab4j.api.models.Snippet;
 import org.gitlab4j.api.models.User;
-import org.gitlab4j.api.utils.JacksonJsonEnumHelper;
-
-import com.fasterxml.jackson.annotation.JsonCreator;
-import com.fasterxml.jackson.annotation.JsonValue;
-
-public interface Constants {
-
-    /** The total number of items HTTP header key. */
-    public static final String TOTAL_HEADER = "X-Total";
-
-    /** The total number of pages HTTP header key. */
-    public static final String TOTAL_PAGES_HEADER = "X-Total-Pages";
-
-    /** The number of items per page HTTP header key. */
-    public static final String PER_PAGE = "X-Per-Page";
-
-    /** The index of the current page (starting at 1) HTTP header key. */
-    public static final String PAGE_HEADER = "X-Page";
-
-    /** The index of the next page HTTP header key. */
-    public static final String NEXT_PAGE_HEADER = "X-Next-Page";
-
-    /** The index of the previous page HTTP header key. */
-    public static final String PREV_PAGE_HEADER = "X-Prev-Page";
-
-    /** Items per page param HTTP header key. */
-    public static final String PER_PAGE_PARAM = "per_page";
-
-    /** Page param HTTP header key. */
-    public static final String PAGE_PARAM = "page";
-
-    /** Used to specify the type of authentication token. */
-    public enum TokenType {
-        ACCESS, OAUTH2_ACCESS, PRIVATE;
-    }
-
-    /** Enum to specify encoding of file contents. */
-    public enum Encoding {
-        TEXT, BASE64;
-
-        private static JacksonJsonEnumHelper<Encoding> enumHelper = new JacksonJsonEnumHelper<>(Encoding.class);
-
-        @JsonCreator
-        public static Encoding forValue(String value) {
-            return enumHelper.forValue((value != null ? value.toLowerCase() : value));
-        }
-
-        @JsonValue
-        public String toValue() {
-            return (enumHelper.toString(this));
-        }
-
-        @Override
-        public String toString() {
-            return (enumHelper.toString(this));
-        }
-    }
-
-    /** Enum to use for ordering the results of various API calls. */
-    public enum SortOrder {
-
-        ASC, DESC;
-
-        private static JacksonJsonEnumHelper<SortOrder> enumHelper = new JacksonJsonEnumHelper<>(SortOrder.class);
-
-        @JsonCreator
-        public static SortOrder forValue(String value) {
-            return enumHelper.forValue(value);
-        }
-
-        @JsonValue
-        public String toValue() {
-            return (enumHelper.toString(this));
-        }
-
-        @Override
-        public String toString() {
-            return (enumHelper.toString(this));
-        }
-    }
-
-
-    /** Enum to use for ordering the results of getEpics(). */
-    public enum EpicOrderBy {
-
-        CREATED_AT, UPDATED_AT;
-
-        private static JacksonJsonEnumHelper<EpicOrderBy> enumHelper = new JacksonJsonEnumHelper<>(EpicOrderBy.class);
-
-        @JsonCreator
-        public static EpicOrderBy forValue(String value) {
-            return enumHelper.forValue(value);
-        }
-
-        @JsonValue
-        public String toValue() {
-            return (enumHelper.toString(this));
-        }
-
-        @Override
-        public String toString() {
-            return (enumHelper.toString(this));
-        }
-    }
-
-    /** Enum to use for ordering the results of getIssues(). */
-    public enum IssueOrderBy {
-
-        CREATED_AT, UPDATED_AT;
-
-        private static JacksonJsonEnumHelper<IssueOrderBy> enumHelper = new JacksonJsonEnumHelper<>(IssueOrderBy.class);
-
-        @JsonCreator
-        public static IssueOrderBy forValue(String value) {
-            return enumHelper.forValue(value);
-        }
-
-        @JsonValue
-        public String toValue() {
-            return (enumHelper.toString(this));
-        }
-
-        @Override
-        public String toString() {
-            return (enumHelper.toString(this));
-        }
-    }
-
-    /** Enum to use for ordering the results of getPackages(). */
-    public enum PackageOrderBy {
-
-        NAME, CREATED_AT, VERSION, TYPE, PROJECT_PATH;
-
-        private static JacksonJsonEnumHelper<PackageOrderBy> enumHelper = new JacksonJsonEnumHelper<>(PackageOrderBy.class);
-
-        @JsonCreator
-        public static PackageOrderBy forValue(String value) {
-            return enumHelper.forValue(value);
-        }
-
-        @JsonValue
-        public String toValue() {
-            return (enumHelper.toString(this));
-        }
-
-        @Override
-        public String toString() {
-            return (enumHelper.toString(this));
-        }
-    }
-
-    /** Enum to use for filtering the results of getPackages(). */
-    public enum PackageStatus {
-
-        DEFAULT, HIDDEN, PROCESSING;
-
-        private static JacksonJsonEnumHelper<PackageStatus> enumHelper = new JacksonJsonEnumHelper<>(PackageStatus.class);
-
-        @JsonCreator
-        public static PackageStatus forValue(String value) {
-            return enumHelper.forValue(value);
-        }
-
-        @JsonValue
-        public String toValue() {
-            return (enumHelper.toString(this));
-        }
-
-        @Override
-        public String toString() {
-            return (enumHelper.toString(this));
-        }
-    }
-
-    /** Enum to use for ordering the results of getProjects(). */
-    public enum ProjectOrderBy {
-
-        ID, NAME, PATH, CREATED_AT, UPDATED_AT, LAST_ACTIVITY_AT;
-        private static JacksonJsonEnumHelper<ProjectOrderBy> enumHelper = new JacksonJsonEnumHelper<>(ProjectOrderBy.class);
-
-        @JsonCreator
-        public static ProjectOrderBy forValue(String value) {
-            return enumHelper.forValue(value);
-        }
-
-        @JsonValue
-        public String toValue() {
-            return (enumHelper.toString(this));
-        }
-
-        @Override
-        public String toString() {
-            return (enumHelper.toString(this));
-        }
-    }
-
-    /** Enum to use for ordering the results of getPipelines(). */
-    public enum PipelineOrderBy {
-
-        ID, STATUS, REF, UPDATED_AT, USER_ID;
-
-        private static JacksonJsonEnumHelper<PipelineOrderBy> enumHelper = new JacksonJsonEnumHelper<>(PipelineOrderBy.class);
-
-        @JsonCreator
-        public static PipelineOrderBy forValue(String value) {
-            return enumHelper.forValue(value);
-        }
-
-        @JsonValue
-        public String toValue() {
-            return (enumHelper.toString(this));
-        }
-
-        @Override
-        public String toString() {
-            return (enumHelper.toString(this));
-        }
-    }
-
-    /** Enum to use for ordering the results of getMergeRequests(). */
-    public enum MergeRequestOrderBy {
-
-        CREATED_AT, UPDATED_AT;
-
-        private static JacksonJsonEnumHelper<MergeRequestOrderBy> enumHelper = new JacksonJsonEnumHelper<>(MergeRequestOrderBy.class);
-
-        @JsonCreator
-        public static MergeRequestOrderBy forValue(String value) {
-            return enumHelper.forValue(value);
-        }
-
-        @JsonValue
-        public String toValue() {
-            return (enumHelper.toString(this));
-        }
-
-        @Override
-        public String toString() {
-            return (enumHelper.toString(this));
-        }
-    }
-
-    /** Enum to use for ordering the results of getGroups() and getSubGroups(). */
-    public enum GroupOrderBy {
-
-        NAME, PATH, ID, SIMILARITY;
-        private static JacksonJsonEnumHelper<GroupOrderBy> enumHelper = new JacksonJsonEnumHelper<>(GroupOrderBy.class);
-
-        @JsonCreator
-        public static GroupOrderBy forValue(String value) {
-            return enumHelper.forValue(value);
-        }
-
-        @JsonValue
-        public String toValue() {
-            return (enumHelper.toString(this));
-        }
-
-        @Override
-        public String toString() {
-            return (enumHelper.toString(this));
-        }
-    }
-
-    /** Enum to use for ordering the results of getTags(). */
-    public enum TagOrderBy {
-
-        NAME, UPDATED;
-        private static JacksonJsonEnumHelper<TagOrderBy> enumHelper = new JacksonJsonEnumHelper<>(TagOrderBy.class);
-
-        @JsonCreator
-        public static TagOrderBy forValue(String value) {
-            return enumHelper.forValue(value);
-        }
-
-        @JsonValue
-        public String toValue() {
-            return (enumHelper.toString(this));
-        }
-
-        @Override
-        public String toString() {
-            return (enumHelper.toString(this));
-        }
-    }
-
-    /** Enum to use for ordering the results of getDeployments. */
-    public static enum DeploymentOrderBy {
-
-        ID, IID, CREATED_AT, UPDATED_AT, REF;
-        private static JacksonJsonEnumHelper<DeploymentOrderBy> enumHelper = new JacksonJsonEnumHelper<>(DeploymentOrderBy.class);
-
-        @JsonCreator
-        public static DeploymentOrderBy forValue(String value) {
-            return enumHelper.forValue(value);
-        }
-
-        @JsonValue
-        public String toValue() {
-            return (enumHelper.toString(this));
-        }
-
-        @Override
-        public String toString() {
-            return (enumHelper.toString(this));
-        }
-    }
-
-    /** Enum to use for ordering the results of getContibutors(). */
-    public enum ContributorOrderBy {
-
-        NAME, EMAIL, COMMITS;
-
-        private static JacksonJsonEnumHelper<ContributorOrderBy> enumHelper = new JacksonJsonEnumHelper<>(ContributorOrderBy.class);
-
-        @JsonCreator
-        public static ContributorOrderBy forValue(String value) {
-            return enumHelper.forValue(value);
-        }
-
-        @JsonValue
-        public String toValue() {
-            return (enumHelper.toString(this));
-        }
-
-        @Override
-        public String toString() {
-            return (enumHelper.toString(this));
-        }
-    }
-
-    /** Enum to use for specifying the scope when calling getPipelines(). */
-    public enum PipelineScope {
-
-        RUNNING, PENDING, FINISHED, BRANCHES, TAGS;
-
-        private static JacksonJsonEnumHelper<PipelineScope> enumHelper = new JacksonJsonEnumHelper<>(PipelineScope.class);
-
-        @JsonCreator
-        public static PipelineScope forValue(String value) {
-            return enumHelper.forValue(value);
-        }
-
-        @JsonValue
-        public String toValue() {
-            return (enumHelper.toString(this));
-        }
-
-        @Override
-        public String toString() {
-            return (enumHelper.toString(this));
-        }
-    }
-
-    /** Enum to use for specifying the source when calling getPipelines(). */
-    public enum PipelineSource {
-
-        PUSH, WEB, TRIGGER, SCHEDULE, API, EXTERNAL, PIPELINE, CHAT, WEBIDE, MERGE_REQUEST_EVENT, EXTERNAL_PULL_REQUEST_EVENT;
-
-        private static JacksonJsonEnumHelper<PipelineSource> enumHelper = new JacksonJsonEnumHelper<>(PipelineSource.class);
-
-        @JsonCreator
-        public static PipelineSource forValue(String value) {
-            return enumHelper.forValue(value);
-        }
-
-        @JsonValue
-        public String toValue() {
-            return (enumHelper.toString(this));
-        }
-
-        @Override
-        public String toString() {
-            return (enumHelper.toString(this));
-        }
-    }
-
-    /** Enum to use for specifying the scope when calling getJobs(). */
-    public enum JobScope {
-
-        CREATED, PENDING, RUNNING, FAILED, SUCCESS, CANCELED, SKIPPED, MANUAL;
-
-        private static JacksonJsonEnumHelper<JobScope> enumHelper = new JacksonJsonEnumHelper<>(JobScope.class);
-
-        @JsonCreator
-        public static JobScope forValue(String value) { return enumHelper.forValue(value); }
-
-        @JsonValue
-        public String toValue() {
-            return (enumHelper.toString(this));
-        }
-
-        @Override
-        public String toString() {
-            return (enumHelper.toString(this));
-        }
-    }
-
-    /** Enum to use for specifying the scope when calling the various get issue methods. */
-    public enum IssueScope {
-
-        CREATED_BY_ME, ASSIGNED_TO_ME, ALL;
-
-        private static JacksonJsonEnumHelper<IssueScope> enumHelper = new JacksonJsonEnumHelper<>(IssueScope.class);
-
-        @JsonCreator
-        public static IssueScope forValue(String value) { return enumHelper.forValue(value); }
-
-        @JsonValue
-        public String toValue() {
-            return (enumHelper.toString(this));
-        }
-
-        @Override
-        public String toString() {
-            return (enumHelper.toString(this));
-        }
-    }
-
-    /** Enum to use for specifying the scope for getMergeRequests methods. */
-    public enum MergeRequestScope {
-
-        CREATED_BY_ME, ASSIGNED_TO_ME, ALL;
-
-        private static JacksonJsonEnumHelper<MergeRequestScope> enumHelper = new JacksonJsonEnumHelper<>(MergeRequestScope.class);
-
-        @JsonCreator
-        public static MergeRequestScope forValue(String value) { return enumHelper.forValue(value); }
-
-        @JsonValue
-        public String toValue() {
-            return (enumHelper.toString(this));
-        }
-
-        @Override
-        public String toString() {
-            return (enumHelper.toString(this));
-        }
-    }
-
-    /** Enum to use for querying the state of a MergeRequest */
-    public enum MergeRequestState {
-
-        OPENED, CLOSED, LOCKED, MERGED, ALL;
-
-        private static JacksonJsonEnumHelper<MergeRequestState> enumHelper = new JacksonJsonEnumHelper<>(MergeRequestState.class);
-
-        @JsonCreator
-        public static MergeRequestState forValue(String value) { return enumHelper.forValue(value); }
-
-        @JsonValue
-        public String toValue() {
-            return (enumHelper.toString(this));
-        }
-
-        @Override
-        public String toString() {
-            return (enumHelper.toString(this));
-        }
-    }
-
-    /** Enum to use for specifying the scope of the search attribute when calling getMergeRequests(). */
-    public enum MergeRequestSearchIn {
-
-        TITLE, DESCRIPTION;
-
-        private static JacksonJsonEnumHelper<MergeRequestSearchIn> enumHelper = new JacksonJsonEnumHelper<>(MergeRequestSearchIn.class);
-
-        @JsonCreator
-        public static MergeRequestSearchIn forValue(String value) { return enumHelper.forValue(value); }
-
-        @JsonValue
-        public String toValue() {
-            return (enumHelper.toString(this));
-        }
-
-        @Override
-        public String toString() {
-            return (enumHelper.toString(this));
-        }
-    }
-
-    /** Enum to use for specifying the state of a merge request or issue update. */
-    public enum StateEvent {
-
-        CLOSE, REOPEN;
-
-        private static JacksonJsonEnumHelper<StateEvent> enumHelper = new JacksonJsonEnumHelper<>(StateEvent.class);
-
-        @JsonCreator
-        public static StateEvent forValue(String value) { return enumHelper.forValue(value); }
-
-
-        @JsonValue
-        public String toValue() {
-            return (enumHelper.toString(this));
-        }
-
-        @Override
-        public String toString() {
-            return (enumHelper.toString(this));
-        }
-    }
-
-    /** Enum to used to store the state of an issue. */
-    public enum IssueState {
-
-        OPENED, CLOSED, REOPENED;
-
-        private static JacksonJsonEnumHelper<IssueState> enumHelper = new JacksonJsonEnumHelper<>(IssueState.class);
-
-        @JsonCreator
-        public static IssueState forValue(String value) {
-            return enumHelper.forValue(value);
-        }
-
-        @JsonValue
-        public String toValue() {
-            return (enumHelper.toString(this));
-        }
-
-        @Override
-        public String toString() {
-            return (enumHelper.toString(this));
-        }
-    }
-
-    public enum MilestoneState {
-
-        ACTIVE, CLOSED, ACTIVATE, CLOSE;
-
-        private static JacksonJsonEnumHelper<MilestoneState> enumHelper = new JacksonJsonEnumHelper<>(MilestoneState.class);
-
-        @JsonCreator
-        public static MilestoneState forValue(String value) {
-            return enumHelper.forValue(value);
-        }
-
-        @JsonValue
-        public String toValue() {
-            return (enumHelper.toString(this));
-        }
-
-        @Override
-        public String toString() {
-            return (enumHelper.toString(this));
-        }
-    }
-
-    /** Enum to use for specifying the event action_type. */
-    public enum ActionType {
-
-        CREATED, UPDATED, OPENED, CLOSED, REOPENED, PUSHED, COMMENTED, MERGED, JOINED, LEFT, DESTROYED, EXPIRED, REMOVED, DELETED, APPROVED, ACCEPTED, IMPORTED;
-
-        private static JacksonJsonEnumHelper<ActionType> enumHelper = new JacksonJsonEnumHelper<>(ActionType.class);
-
-        @JsonCreator
-        public static ActionType forValue(String value) {
-            return enumHelper.forValue(value);
-        }
-
-        @JsonValue
-        public String toValue() {
-            return (enumHelper.toString(this));
-        }
-
-        @Override
-        public String toString() {
-            return (enumHelper.toString(this));
-        }
-    }
-
-    /** Enum to use for specifying the event target_type. */
-    public enum TargetType {
-
-        ISSUE, MILESTONE, MERGE_REQUEST, NOTE, PROJECT, SNIPPET, USER;
-
-        private static JacksonJsonEnumHelper<TargetType> enumHelper = new JacksonJsonEnumHelper<>(TargetType.class, true, false, true);
-
-        @JsonCreator
-        public static TargetType forValue(String value) {
-            return enumHelper.forValue(value);
-        }
-
-        @JsonValue
-        public String toValue() {
-            return (enumHelper.toString(this));
-        }
-
-        @Override
-        public String toString() {
-            return (enumHelper.toString(this));
-        }
-    }
-
-    /** Enum to use for specifying the line type for a commit comment. */
-    public enum LineType {
-
-        OLD, NEW;
-
-        private static JacksonJsonEnumHelper<LineType> enumHelper = new JacksonJsonEnumHelper<>(LineType.class);
-
-        @JsonCreator
-        public static LineType forValue(String value) {
-            return enumHelper.forValue(value);
-        }
-
-        @JsonValue
-        public String toValue() {
-            return (enumHelper.toString(this));
-        }
-
-        @Override
-        public String toString() {
-            return (enumHelper.toString(this));
-        }
-    }
-
-    /** Enum to specify the state of an ImpersonationToken. */
-    public enum ImpersonationState {
-
-        ALL, ACTIVE, INACTIVE;
-
-        private static JacksonJsonEnumHelper<ImpersonationState> enumHelper = new JacksonJsonEnumHelper<>(ImpersonationState.class);
-
-        @JsonCreator
-        public static ImpersonationState forValue(String value) {
-            return enumHelper.forValue(value);
-        }
-
-        @JsonValue
-        public String toValue() {
-            return (enumHelper.toString(this));
-        }
-
-        @Override
-        public String toString() {
-            return (enumHelper.toString(this));
-        }
-    }
-
-    /** Enum to specify the format of a downloaded archive. */
-    public enum ArchiveFormat {
-
-        BZ2, TAR, TAR_BZ2, TAR_GZ, TB2, TBZ, TBZ2, ZIP;
-
-        private final String value;
-
-        ArchiveFormat() {
-            this.value = name().toLowerCase().replace('_', '.');
-        }
-
-        private static Map<String, ArchiveFormat> valuesMap = new HashMap<String, ArchiveFormat>(8);
-        static {
-            for (ArchiveFormat archiveFormat : ArchiveFormat.values())
-                valuesMap.put(archiveFormat.value, archiveFormat);
-        }
-
-        public static ArchiveFormat forValue(String value) throws GitLabApiException {
-
-            if (value == null || value.trim().isEmpty()) {
-                return (null);
-            }
-
-            ArchiveFormat archiveFormat = valuesMap.get(value);
-            if (archiveFormat != null) {
-                return (archiveFormat);
-            }
-
-            throw new GitLabApiException("Invalid format! Options are tar.gz, tar.bz2, tbz, tbz2, tb2, bz2, tar, and zip.");
-        }
-
-        @Override
-        public String toString() {
-            return (value);
-        }
-    }
-
-    /**
-     * Enum for the various Commit build status values.
-     */
-    public enum CommitBuildState {
-
-        PENDING, RUNNING, SUCCESS, FAILED, CANCELED, SKIPPED;
-
-        private static JacksonJsonEnumHelper<CommitBuildState> enumHelper = new JacksonJsonEnumHelper<>(CommitBuildState.class);
-
-        @JsonCreator
-        public static CommitBuildState forValue(String value) {
-            return enumHelper.forValue(value);
-        }
-
-        @JsonValue
-        public String toValue() {
-            return (enumHelper.toString(this));
-        }
-
-        @Override
-        public String toString() {
-            return (enumHelper.toString(this));
-        }
-    }
-
-    /**
-     * Enum for the various Application scope values.
-     */
-    public enum ApplicationScope {
-
-        /**  Access the authenticated user's API */
-        API,
-
-        /** Read the authenticated user's personal information */
-        READ_USER,
-
-        /**  Perform API actions as any user in the system */
-        SUDO,
-
-        /** Allows read-access to the repository */
-        READ_REPOSITORY,
-
-        /** Authenticate using OpenID Connect */
-        OPENID,
-
-        /** Allows read-only access to the user's personal information using OpenID Connect */
-        PROFILE,
-
-        /** Allows read-only access to the user's primary email address using OpenID Connect */
-        EMAIL;
-
-        private static JacksonJsonEnumHelper<ApplicationScope> enumHelper = new JacksonJsonEnumHelper<>(ApplicationScope.class);
-
-        @JsonCreator
-        public static ApplicationScope forValue(String value) {
-            return enumHelper.forValue(value);
-        }
-
-        @JsonValue
-        public String toValue() {
-            return (enumHelper.toString(this));
-        }
-
-        @Override
-        public String toString() {
-            return (enumHelper.toString(this));
-        }
-    }
-
-    /**
-     * Enum for the search scope when doing a globalSearch() with the SearchApi.
-     */
-    public static class SearchScope<T> {
-
-        private final String jsonName;
-        private final Class<T> resultType;
-
-        private SearchScope(String jsonName, Class<T> resultType) {
-            this.jsonName = jsonName;
-            this.resultType = resultType;
-        }
-
-        public Class<T> getResultType() {
-            return resultType;
-        }
-
-        public static final SearchScope<Project> PROJECTS = new SearchScope<>("projects", Project.class);
-        public static final SearchScope<Issue> ISSUES = new SearchScope<>("issues", Issue.class);
-        public static final SearchScope<MergeRequest> MERGE_REQUESTS = new SearchScope<>("merge_requests", MergeRequest.class);
-        public static final SearchScope<Milestone> MILESTONES = new SearchScope<>("milestones", Milestone.class);
-        public static final SearchScope<Snippet> SNIPPET_TITLES = new SearchScope<>("snippet_titles", Snippet.class);
-        public static final SearchScope<Snippet> SNIPPET_BLOBS = new SearchScope<>("snippet_blobs", Snippet.class);
-        public static final SearchScope<User> USERS = new SearchScope<>("users", User.class);
-        public static final SearchScope<SearchBlob> BLOBS = new SearchScope<>("blobs", SearchBlob.class);
-        public static final SearchScope<Commit> COMMITS = new SearchScope<>("commits", Commit.class);
-        public static final SearchScope<SearchBlob> WIKI_BLOBS = new SearchScope<>("wiki_blobs", SearchBlob.class);
-
-        private static final Map<String, SearchScope> jsonLookup = Arrays.stream(new SearchScope[]{PROJECTS, ISSUES, MERGE_REQUESTS, MILESTONES, SNIPPET_TITLES, SNIPPET_BLOBS, USERS, BLOBS, COMMITS, WIKI_BLOBS})
-            .collect(Collectors.toMap(searchScope -> searchScope.jsonName, Function.identity()));
-
-        @JsonCreator
-        public static <T> SearchScope<T> forValue(String value) {
-            return (SearchScope<T>) jsonLookup.get(value);
-        }
-
-        @JsonValue
-        public String toValue() {
-            return jsonName;
-        }
-
-        @Override
-        public String toString() {
-            return jsonName;
-        }
-    }
-
-    /**
-     * Enum for the search scope when doing a groupSearch() with the SearchApi.
-     */
-    public static class GroupSearchScope<T> {
-
-        private final String jsonName;
-        private final Class<T> resultType;
-
-        public GroupSearchScope(String jsonName, Class<T> resultType) {
-            this.jsonName = jsonName;
-            this.resultType = resultType;
-        }
-
-        public Class<T> getResultType() {
-            return resultType;
-        }
-
-        public static final GroupSearchScope<Project> PROJECTS = new GroupSearchScope<>("projects", Project.class);
-        public static final GroupSearchScope<Issue> ISSUES = new GroupSearchScope<>("issues", Issue.class);
-        public static final GroupSearchScope<MergeRequest> MERGE_REQUESTS = new GroupSearchScope<>("merge_requests", MergeRequest.class);
-        public static final GroupSearchScope<Milestone> MILESTONES = new GroupSearchScope<>("milestones", Milestone.class);
-        public static final GroupSearchScope<SearchBlob> WIKI_BLOBS = new GroupSearchScope<>("wiki_blobs", SearchBlob.class);
-        public static final GroupSearchScope<Commit> COMMITS = new GroupSearchScope<>("commits", Commit.class);
-        public static final GroupSearchScope<SearchBlob> BLOBS = new GroupSearchScope<>("blobs", SearchBlob.class);
-        public static final GroupSearchScope<Note> NOTES = new GroupSearchScope<>("notes", Note.class);
-        public static final GroupSearchScope<User> USERS = new GroupSearchScope<>("users", User.class);
-
-        private static final Map<String, GroupSearchScope> jsonLookup = Arrays.stream(new GroupSearchScope[]{
-                PROJECTS, ISSUES, MERGE_REQUESTS, MILESTONES, WIKI_BLOBS, COMMITS, BLOBS, NOTES, USERS,
-            })
-            .collect(Collectors.toMap(searchScope -> searchScope.jsonName, Function.identity()));
-
-        @JsonCreator
-        public static <T> GroupSearchScope<T> forValue(String value) {
-            return (GroupSearchScope<T>) jsonLookup.get(value);
-        }
-
-        @JsonValue
-        public String toValue() {
-            return jsonName;
-        }
-
-        @Override
-        public String toString() {
-            return jsonName;
-        }
-    }
-
-    /**
-     * Enum for the search scope when doing a projectSearch() with the SearchApi.
-     */
-    public static class ProjectSearchScope<T> {
-
-        private final String jsonName;
-        private final Class<T> resultType;
-
-        public ProjectSearchScope(String jsonName, Class<T> resultType) {
-            this.jsonName = jsonName;
-            this.resultType = resultType;
-        }
-
-        public Class<T> getResultType() {
-            return resultType;
-        }
-
-        public static final ProjectSearchScope<SearchBlob> BLOBS = new ProjectSearchScope<>("blobs", SearchBlob.class);
-        public static final ProjectSearchScope<Commit> COMMITS = new ProjectSearchScope<>("commits", Commit.class);
-        public static final ProjectSearchScope<Issue> ISSUES = new ProjectSearchScope<>("issues", Issue.class);
-        public static final ProjectSearchScope<MergeRequest> MERGE_REQUESTS = new ProjectSearchScope<>("merge_requests", MergeRequest.class);
-        public static final ProjectSearchScope<Milestone> MILESTONES = new ProjectSearchScope<>("milestones", Milestone.class);
-        public static final ProjectSearchScope<Note> NOTES = new ProjectSearchScope<>("notes", Note.class);
-        public static final ProjectSearchScope<SearchBlob> WIKI_BLOBS = new ProjectSearchScope<>("wiki_blobs", SearchBlob.class);
-        public static final ProjectSearchScope<User> USERS = new ProjectSearchScope<>("users", User.class);
-
-
-        private static final Map<String, ProjectSearchScope> jsonLookup = Arrays.stream(new ProjectSearchScope[]{
-                BLOBS, COMMITS, ISSUES, MERGE_REQUESTS, MILESTONES, NOTES, WIKI_BLOBS, USERS,
-            })
-            .collect(Collectors.toMap(searchScope -> searchScope.jsonName, Function.identity()));
-
-        @JsonCreator
-        public static <T> ProjectSearchScope<T> forValue(String value) {
-            return (ProjectSearchScope<T>) jsonLookup.get(value);
-        }
-
-        @JsonValue
-        public String toValue() {
-            return jsonName;
-        }
-
-        @Override
-        public String toString() {
-            return jsonName;
-        }
-    }
-
-
-    /** Enum to use for specifying the action when doing a getTodos() with the TodosApi. */
-    public enum TodoAction {
-
-        ASSIGNED, MENTIONED, BUILD_FAILED, MARKED, APPROVAL_REQUIRED, UNMERGEABLE, DIRECTLY_ADDRESSED;
-
-        private static JacksonJsonEnumHelper<TodoAction> enumHelper = new JacksonJsonEnumHelper<>(TodoAction.class);
-
-        @JsonCreator
-        public static TodoAction forValue(String value) {
-            return enumHelper.forValue(value);
-        }
-
-        @JsonValue
-        public String toValue() {
-            return (enumHelper.toString(this));
-        }
-
-        @Override
-        public String toString() {
-            return (enumHelper.toString(this));
-        }
-    }
-
-    /** Enum to use for specifying the state when doing a getTodos() with the TodosApi. */
-    public enum TodoState {
-
-        PENDING, DONE;
-
-        private static JacksonJsonEnumHelper<TodoState> enumHelper = new JacksonJsonEnumHelper<>(TodoState.class);
-
-        @JsonCreator
-        public static TodoState forValue(String value) {
-            return enumHelper.forValue(value);
-        }
-
-        @JsonValue
-        public String toValue() {
-            return (enumHelper.toString(this));
-        }
-
-        @Override
-        public String toString() {
-            return (enumHelper.toString(this));
-        }
-    }
-
-    /** Enum to use for specifying the type when doing a getTodos() with the TodosApi. */
-    public enum TodoType {
-
-        ISSUE, MERGE_REQUEST;
-
-        private static JacksonJsonEnumHelper<TodoType> enumHelper = new JacksonJsonEnumHelper<>(TodoType.class, true, true);
-
-        @JsonCreator
-        public static TodoType forValue(String value) {
-            return enumHelper.forValue(value);
-        }
-
-        @JsonValue
-        public String toValue() {
-            return (enumHelper.toString(this));
-        }
-
-        @Override
-        public String toString() {
-            return (enumHelper.toString(this));
-        }
-    }
-
-    /** Enum to use for specifying the status of a deployment. */
-    public enum DeploymentStatus {
-    /**
-     * After some tests, {@link #CREATED} value is not a valid value.
-     */
-	CREATED, RUNNING, SUCCESS, FAILED, CANCELED;
-
-        private static JacksonJsonEnumHelper<DeploymentStatus> enumHelper = new JacksonJsonEnumHelper<>(DeploymentStatus.class);
-
-        @JsonCreator
-        public static DeploymentStatus forValue(String value) {
-            return enumHelper.forValue(value);
-        }
-
-        @JsonValue
-        public String toValue() {
-            return (enumHelper.toString(this));
-        }
-
-        @Override
-        public String toString() {
-            return (enumHelper.toString(this));
-        }
-    }
-
-    /** Enum to use for specifying the deploy token scope. */
-    public enum DeployTokenScope {
-        READ_REPOSITORY, READ_REGISTRY;
-
-        private static JacksonJsonEnumHelper<DeployTokenScope> enumHelper = new JacksonJsonEnumHelper<>(DeployTokenScope.class);
-
-        @JsonCreator
-        public static DeployTokenScope forValue(String value) {
-            return enumHelper.forValue(value);
-        }
-
-        @JsonValue
-        public String toValue() {
-            return (enumHelper.toString(this));
-        }
-
-        @Override
-        public String toString() {
-            return (enumHelper.toString(this));
-        }
-    }
-
-    /** Enum to use for specifying the project token scope. */
-    public enum ProjectAccessTokenScope {
-        API, READ_API, READ_REGISTRY, WRITE_REGISTRY, READ_REPOSITORY, WRITE_REPOSITORY, CREATE_RUNNER;
-
-        private static JacksonJsonEnumHelper<ProjectAccessTokenScope> enumHelper = new JacksonJsonEnumHelper<>(ProjectAccessTokenScope.class);
-
-        @JsonCreator
-        public static ProjectAccessTokenScope forValue(String value) {
-            return enumHelper.forValue(value);
-        }
-
-        @JsonValue
-        public String toValue() {
-            return (enumHelper.toString(this));
-        }
-
-        @Override
-        public String toString() {
-            return (enumHelper.toString(this));
-        }
-    }
-
-    /** Enum for the build_git_strategy of the project instance. */
-    enum SquashOption {
-
-        NEVER, ALWAYS, DEFAULT_ON, DEFAULT_OFF;
-
-        private static JacksonJsonEnumHelper<SquashOption> enumHelper = new JacksonJsonEnumHelper<>(SquashOption.class);
-
-        @JsonCreator
-        public static SquashOption forValue(String value) {
-            return enumHelper.forValue(value);
-        }
-
-        @JsonValue
-        public String toValue() {
-            return (enumHelper.toString(this));
-        }
-
-        @Override
-        public String toString() {
-            return (enumHelper.toString(this));
-        }
-    }
-
-    /** Enum for the build_git_strategy of the project instance. */
-    enum BuildGitStrategy {
-
-        FETCH, CLONE;
-
-        private static JacksonJsonEnumHelper<BuildGitStrategy> enumHelper = new JacksonJsonEnumHelper<>(BuildGitStrategy.class);
-
-        @JsonCreator
-        public static BuildGitStrategy forValue(String value) {
-            return enumHelper.forValue(value);
-        }
-
-        @JsonValue
-        public String toValue() {
-            return (enumHelper.toString(this));
-        }
-
-        @Override
-        public String toString() {
-            return (enumHelper.toString(this));
-        }
-    }
-
-    enum AutoDevopsDeployStrategy {
-    	CONTINUOUS, MANUAL, TIMED_INCREMENTAL;
-
-        private static JacksonJsonEnumHelper<AutoDevopsDeployStrategy> enumHelper = new JacksonJsonEnumHelper<>(AutoDevopsDeployStrategy.class);
-
-        @JsonCreator
-        public static AutoDevopsDeployStrategy forValue(String value) {
-            return enumHelper.forValue(value);
-        }
-
-        @JsonValue
-        public String toValue() {
-            return (enumHelper.toString(this));
-        }
-
-        @Override
-        public String toString() {
-            return (enumHelper.toString(this));
-        }
-    }
-
-    /** Enum to use for specifying the Event scope. */
-    public enum EventScope {
-        ALL;
-
-        private static JacksonJsonEnumHelper<EventScope> enumHelper = new JacksonJsonEnumHelper<>(EventScope.class);
-
-        @JsonCreator
-        public static EventScope forValue(String value) {
-            return enumHelper.forValue(value);
-        }
-
-        @JsonValue
-        public String toValue() {
-            return (enumHelper.toString(this));
-        }
-
-        @Override
-        public String toString() {
-            return (enumHelper.toString(this));
-        }
-    }
-
-    /**
-     * Constant to specify the project_creation_level for the group.
-     */
-    public enum ProjectCreationLevel {
-        NOONE, DEVELOPER, MAINTAINER;
-
-        private static JacksonJsonEnumHelper<ProjectCreationLevel> enumHelper = new JacksonJsonEnumHelper<>(ProjectCreationLevel.class);
-
-        @JsonCreator
-        public static ProjectCreationLevel forValue(String value) {
-            return enumHelper.forValue(value);
-        }
-
-        @JsonValue
-        public String toValue() {
-            return (enumHelper.toString(this));
-        }
-
-        @Override
-        public String toString() {
-            return (enumHelper.toString(this));
-        }
-    }
-
-    /**
-     * Constant to specify the subgroup_creation_level for the group.
-     */
-    public enum SubgroupCreationLevel {
-        OWNER, MAINTAINER;
-
-        private static JacksonJsonEnumHelper<SubgroupCreationLevel> enumHelper = new JacksonJsonEnumHelper<>(SubgroupCreationLevel.class);
-
-        @JsonCreator
-        public static SubgroupCreationLevel forValue(String value) {
-            return enumHelper.forValue(value);
-        }
-
-        @JsonValue
-        public String toValue() {
-            return (enumHelper.toString(this));
-        }
-
-        @Override
-        public String toString() {
-            return (enumHelper.toString(this));
-        }
-    }
-
-    public enum DefaultBranchProtectionLevel {
-        NOT_PROTECTED(0),
-        PARTIALLY_PROTECTED(1),
-        FULLY_PROTECTED(2),
-        PROTECTED_AGAINST_PUSHES(3),
-        FULL_PROTECTION_AFTER_INITIAL_PUSH(4);
-
-        @JsonValue
-        private final int value;
-
-        private DefaultBranchProtectionLevel(int value) {
-            this.value = value;
-        }
-
-        @Override
-        public String toString() {
-            return Integer.toString(value);
-        }
-    }
-}
-=======
-package org.gitlab4j.api;
-
-import java.util.HashMap;
-import java.util.Map;
-
 import org.gitlab4j.api.utils.JacksonJsonEnumHelper;
 
 import com.fasterxml.jackson.annotation.JsonCreator;
@@ -2064,98 +871,160 @@
     /**
      * Enum for the search scope when doing a globalSearch() with the SearchApi.
      */
-    public enum SearchScope {
-        PROJECTS,
-        ISSUES,
-        MERGE_REQUESTS,
-        MILESTONES,
-        SNIPPET_TITLES,
-        SNIPPET_BLOBS,
-        USERS,
-        BLOBS,
-        COMMITS,
-        WIKI_BLOBS;
-
-        private static JacksonJsonEnumHelper<SearchScope> enumHelper = new JacksonJsonEnumHelper<>(SearchScope.class);
-
-        @JsonCreator
-        public static SearchScope forValue(String value) {
-            return enumHelper.forValue(value);
-        }
-
-        @JsonValue
-        public String toValue() {
-            return (enumHelper.toString(this));
-        }
-
-        @Override
-        public String toString() {
-            return (enumHelper.toString(this));
+    public static class SearchScope<T> {
+
+        private final String jsonName;
+        private final Class<T> resultType;
+
+        private SearchScope(String jsonName, Class<T> resultType) {
+            this.jsonName = jsonName;
+            this.resultType = resultType;
+        }
+
+        public Class<T> getResultType() {
+            return resultType;
+        }
+
+        public static final SearchScope<Project> PROJECTS = new SearchScope<>("projects", Project.class);
+        public static final SearchScope<Issue> ISSUES = new SearchScope<>("issues", Issue.class);
+        public static final SearchScope<MergeRequest> MERGE_REQUESTS =
+                new SearchScope<>("merge_requests", MergeRequest.class);
+        public static final SearchScope<Milestone> MILESTONES = new SearchScope<>("milestones", Milestone.class);
+        public static final SearchScope<Snippet> SNIPPET_TITLES = new SearchScope<>("snippet_titles", Snippet.class);
+        public static final SearchScope<Snippet> SNIPPET_BLOBS = new SearchScope<>("snippet_blobs", Snippet.class);
+        public static final SearchScope<User> USERS = new SearchScope<>("users", User.class);
+        public static final SearchScope<SearchBlob> BLOBS = new SearchScope<>("blobs", SearchBlob.class);
+        public static final SearchScope<Commit> COMMITS = new SearchScope<>("commits", Commit.class);
+        public static final SearchScope<SearchBlob> WIKI_BLOBS = new SearchScope<>("wiki_blobs", SearchBlob.class);
+
+        private static final Map<String, SearchScope> jsonLookup = Arrays.stream(new SearchScope[] {
+                    PROJECTS,
+                    ISSUES,
+                    MERGE_REQUESTS,
+                    MILESTONES,
+                    SNIPPET_TITLES,
+                    SNIPPET_BLOBS,
+                    USERS,
+                    BLOBS,
+                    COMMITS,
+                    WIKI_BLOBS
+                })
+                .collect(Collectors.toMap(searchScope -> searchScope.jsonName, Function.identity()));
+
+        @JsonCreator
+        public static <T> SearchScope<T> forValue(String value) {
+            return (SearchScope<T>) jsonLookup.get(value);
+        }
+
+        @JsonValue
+        public String toValue() {
+            return jsonName;
+        }
+
+        @Override
+        public String toString() {
+            return jsonName;
         }
     }
 
     /**
      * Enum for the search scope when doing a groupSearch() with the SearchApi.
      */
-    public enum GroupSearchScope {
-        PROJECTS,
-        ISSUES,
-        MERGE_REQUESTS,
-        MILESTONES,
-        WIKI_BLOBS,
-        COMMITS,
-        BLOBS,
-        NOTES,
-        USERS;
-
-        private static JacksonJsonEnumHelper<GroupSearchScope> enumHelper =
-                new JacksonJsonEnumHelper<>(GroupSearchScope.class);
-
-        @JsonCreator
-        public static GroupSearchScope forValue(String value) {
-            return enumHelper.forValue(value);
-        }
-
-        @JsonValue
-        public String toValue() {
-            return (enumHelper.toString(this));
-        }
-
-        @Override
-        public String toString() {
-            return (enumHelper.toString(this));
+    public static class GroupSearchScope<T> {
+
+        private final String jsonName;
+        private final Class<T> resultType;
+
+        public GroupSearchScope(String jsonName, Class<T> resultType) {
+            this.jsonName = jsonName;
+            this.resultType = resultType;
+        }
+
+        public Class<T> getResultType() {
+            return resultType;
+        }
+
+        public static final GroupSearchScope<Project> PROJECTS = new GroupSearchScope<>("projects", Project.class);
+        public static final GroupSearchScope<Issue> ISSUES = new GroupSearchScope<>("issues", Issue.class);
+        public static final GroupSearchScope<MergeRequest> MERGE_REQUESTS =
+                new GroupSearchScope<>("merge_requests", MergeRequest.class);
+        public static final GroupSearchScope<Milestone> MILESTONES =
+                new GroupSearchScope<>("milestones", Milestone.class);
+        public static final GroupSearchScope<SearchBlob> WIKI_BLOBS =
+                new GroupSearchScope<>("wiki_blobs", SearchBlob.class);
+        public static final GroupSearchScope<Commit> COMMITS = new GroupSearchScope<>("commits", Commit.class);
+        public static final GroupSearchScope<SearchBlob> BLOBS = new GroupSearchScope<>("blobs", SearchBlob.class);
+        public static final GroupSearchScope<Note> NOTES = new GroupSearchScope<>("notes", Note.class);
+        public static final GroupSearchScope<User> USERS = new GroupSearchScope<>("users", User.class);
+
+        private static final Map<String, GroupSearchScope> jsonLookup = Arrays.stream(new GroupSearchScope[] {
+                    PROJECTS, ISSUES, MERGE_REQUESTS, MILESTONES, WIKI_BLOBS, COMMITS, BLOBS, NOTES, USERS,
+                })
+                .collect(Collectors.toMap(searchScope -> searchScope.jsonName, Function.identity()));
+
+        @JsonCreator
+        public static <T> GroupSearchScope<T> forValue(String value) {
+            return (GroupSearchScope<T>) jsonLookup.get(value);
+        }
+
+        @JsonValue
+        public String toValue() {
+            return jsonName;
+        }
+
+        @Override
+        public String toString() {
+            return jsonName;
         }
     }
 
     /**
      * Enum for the search scope when doing a projectSearch() with the SearchApi.
      */
-    public enum ProjectSearchScope {
-        BLOBS,
-        COMMITS,
-        ISSUES,
-        MERGE_REQUESTS,
-        MILESTONES,
-        NOTES,
-        WIKI_BLOBS,
-        USERS;
-
-        private static JacksonJsonEnumHelper<ProjectSearchScope> enumHelper =
-                new JacksonJsonEnumHelper<>(ProjectSearchScope.class);
-
-        @JsonCreator
-        public static ProjectSearchScope forValue(String value) {
-            return enumHelper.forValue(value);
-        }
-
-        @JsonValue
-        public String toValue() {
-            return (enumHelper.toString(this));
-        }
-
-        @Override
-        public String toString() {
-            return (enumHelper.toString(this));
+    public static class ProjectSearchScope<T> {
+
+        private final String jsonName;
+        private final Class<T> resultType;
+
+        public ProjectSearchScope(String jsonName, Class<T> resultType) {
+            this.jsonName = jsonName;
+            this.resultType = resultType;
+        }
+
+        public Class<T> getResultType() {
+            return resultType;
+        }
+
+        public static final ProjectSearchScope<SearchBlob> BLOBS = new ProjectSearchScope<>("blobs", SearchBlob.class);
+        public static final ProjectSearchScope<Commit> COMMITS = new ProjectSearchScope<>("commits", Commit.class);
+        public static final ProjectSearchScope<Issue> ISSUES = new ProjectSearchScope<>("issues", Issue.class);
+        public static final ProjectSearchScope<MergeRequest> MERGE_REQUESTS =
+                new ProjectSearchScope<>("merge_requests", MergeRequest.class);
+        public static final ProjectSearchScope<Milestone> MILESTONES =
+                new ProjectSearchScope<>("milestones", Milestone.class);
+        public static final ProjectSearchScope<Note> NOTES = new ProjectSearchScope<>("notes", Note.class);
+        public static final ProjectSearchScope<SearchBlob> WIKI_BLOBS =
+                new ProjectSearchScope<>("wiki_blobs", SearchBlob.class);
+        public static final ProjectSearchScope<User> USERS = new ProjectSearchScope<>("users", User.class);
+
+        private static final Map<String, ProjectSearchScope> jsonLookup = Arrays.stream(new ProjectSearchScope[] {
+                    BLOBS, COMMITS, ISSUES, MERGE_REQUESTS, MILESTONES, NOTES, WIKI_BLOBS, USERS,
+                })
+                .collect(Collectors.toMap(searchScope -> searchScope.jsonName, Function.identity()));
+
+        @JsonCreator
+        public static <T> ProjectSearchScope<T> forValue(String value) {
+            return (ProjectSearchScope<T>) jsonLookup.get(value);
+        }
+
+        @JsonValue
+        public String toValue() {
+            return jsonName;
+        }
+
+        @Override
+        public String toString() {
+            return jsonName;
         }
     }
 
@@ -2484,5 +1353,4 @@
             return Integer.toString(value);
         }
     }
-}
->>>>>>> 6e5e2e68
+}