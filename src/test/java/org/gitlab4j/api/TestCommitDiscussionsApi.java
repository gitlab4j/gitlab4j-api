package org.gitlab4j.api;

import static org.gitlab4j.api.JsonUtils.compareJson;
import static org.junit.jupiter.api.Assertions.assertNotNull;
import static org.junit.jupiter.api.Assertions.assertTrue;
import static org.mockito.ArgumentMatchers.any;
import static org.mockito.Mockito.when;
import static org.mockito.MockitoAnnotations.openMocks;

import java.util.List;
import java.util.stream.Collectors;
import java.util.stream.Stream;

import jakarta.ws.rs.core.MultivaluedMap;

import org.gitlab4j.api.models.Discussion;
import org.junit.jupiter.api.BeforeEach;
import org.junit.jupiter.api.Test;
import org.mockito.ArgumentCaptor;
import org.mockito.Captor;
import org.mockito.Mock;
import org.mockito.Mockito;

public class TestCommitDiscussionsApi implements Constants {

    private static final String COMMIT_SHA = "abcdef1234567890";

    @Mock
    private GitLabApi gitLabApi;

    @Mock
    private GitLabApiClient gitLabApiClient;

    @Captor
    private ArgumentCaptor<MultivaluedMap<String, String>> attributeCaptor;

    private MockResponse response;

    @BeforeEach
    public void setUp() throws Exception {
        openMocks(this);
        response = new MockResponse(Discussion.class, null, "commit-discussions.json");
        when(gitLabApi.getApiClient()).thenReturn(gitLabApiClient);
        when(gitLabApiClient.validateSecretToken(any())).thenReturn(true);
<<<<<<< HEAD
        when(gitLabApiClient.get(attributeCaptor.capture(), Mockito.any(Object[].class))).thenReturn(response);
=======
        when(gitLabApiClient.get(attributeCaptor.capture(), Mockito.<Object>any()))
                .thenReturn(response);
>>>>>>> 6e5e2e68
    }

    @Test
    public void testGetCommitDiscussionsByList() throws Exception {
        List<Discussion> discussions = new DiscussionsApi(gitLabApi).getCommitDiscussions(1L, COMMIT_SHA);
        assertNotNull(discussions);
        assertTrue(compareJson(discussions, "commit-discussions.json"));
    }

    @Test
    public void testGetCommitDiscussionsByListWithMaxItems() throws Exception {
        List<Discussion> discussions = new DiscussionsApi(gitLabApi).getCommitDiscussions(1L, COMMIT_SHA, 20);
        assertNotNull(discussions);
        assertTrue(compareJson(discussions, "commit-discussions.json"));
    }

    @Test
    public void testGetCommitDiscussionsByPager() throws Exception {
        Pager<Discussion> discussions = new DiscussionsApi(gitLabApi).getCommitDiscussionsPager(1L, COMMIT_SHA, 20);
        assertNotNull(discussions);
        assertTrue(compareJson(discussions.all(), "commit-discussions.json"));
    }

    @Test
    public void testGetCommitDiscussionsByStream() throws Exception {
        Stream<Discussion> stream = new DiscussionsApi(gitLabApi).getCommitDiscussionsStream(1L, COMMIT_SHA);
        assertNotNull(stream);
        List<Discussion> discussions = stream.collect(Collectors.toList());
        assertTrue(compareJson(discussions, "commit-discussions.json"));
    }
}<|MERGE_RESOLUTION|>--- conflicted
+++ resolved
@@ -42,12 +42,8 @@
         response = new MockResponse(Discussion.class, null, "commit-discussions.json");
         when(gitLabApi.getApiClient()).thenReturn(gitLabApiClient);
         when(gitLabApiClient.validateSecretToken(any())).thenReturn(true);
-<<<<<<< HEAD
-        when(gitLabApiClient.get(attributeCaptor.capture(), Mockito.any(Object[].class))).thenReturn(response);
-=======
-        when(gitLabApiClient.get(attributeCaptor.capture(), Mockito.<Object>any()))
+        when(gitLabApiClient.get(attributeCaptor.capture(), Mockito.any(Object[].class)))
                 .thenReturn(response);
->>>>>>> 6e5e2e68
     }
 
     @Test
