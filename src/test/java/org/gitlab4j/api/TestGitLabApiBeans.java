/*
 * The MIT License (MIT)
 *
 * Copyright (c) 2017-2020 Greg Messner <greg@messners.com>
 *
 * Permission is hereby granted, free of charge, to any person obtaining a copy of
 * this software and associated documentation files (the "Software.json"), to deal in
 * the Software without restriction, including without limitation the rights to
 * use, copy, modify, merge, publish, distribute, sublicense, and/or sell copies of
 * the Software, and to permit persons to whom the Software is furnished to do so,
 * subject to the following conditions:
 *
 * The above copyright notice and this permission notice shall be included in all
 * copies or substantial portions of the Software.
 *
 * THE SOFTWARE IS PROVIDED "AS IS", WITHOUT WARRANTY OF ANY KIND, EXPRESS OR
 * IMPLIED, INCLUDING BUT NOT LIMITED TO THE WARRANTIES OF MERCHANTABILITY, FITNESS
 * FOR A PARTICULAR PURPOSE AND NONINFRINGEMENT. IN NO EVENT SHALL THE AUTHORS OR
 * COPYRIGHT HOLDERS BE LIABLE FOR ANY CLAIM, DAMAGES OR OTHER LIABILITY, WHETHER
 * IN AN ACTION OF CONTRACT, TORT OR OTHERWISE, ARISING FROM, OUT OF OR IN
 * CONNECTION WITH THE SOFTWARE OR THE USE OR OTHER DEALINGS IN THE SOFTWARE.
 */

package org.gitlab4j.api;

import static org.gitlab4j.api.JsonUtils.compareJson;
import static org.gitlab4j.api.JsonUtils.readTreeFromResource;
import static org.gitlab4j.api.JsonUtils.unmarshalResource;
import static org.gitlab4j.api.JsonUtils.unmarshalResourceList;
import static org.gitlab4j.api.JsonUtils.unmarshalResourceMap;
import static org.junit.jupiter.api.Assertions.assertTrue;

import java.util.List;
import java.util.Map;

import org.gitlab4j.api.models.AccessRequest;
import org.gitlab4j.api.models.Application;
import org.gitlab4j.api.models.ApplicationSettings;
import org.gitlab4j.api.models.ApprovalRule;
import org.gitlab4j.api.models.ApprovalState;
import org.gitlab4j.api.models.ArtifactsFile;
import org.gitlab4j.api.models.AuditEvent;
import org.gitlab4j.api.models.AwardEmoji;
import org.gitlab4j.api.models.Badge;
import org.gitlab4j.api.models.Blame;
import org.gitlab4j.api.models.Board;
import org.gitlab4j.api.models.Branch;
import org.gitlab4j.api.models.ChildEpic;
import org.gitlab4j.api.models.GitLabCiTemplate;
import org.gitlab4j.api.models.GitLabCiTemplateElement;
import org.gitlab4j.api.models.Comment;
import org.gitlab4j.api.models.Commit;
import org.gitlab4j.api.models.CommitPayload;
import org.gitlab4j.api.models.CommitStatus;
import org.gitlab4j.api.models.CompareResults;
import org.gitlab4j.api.models.Contributor;
import org.gitlab4j.api.models.CreatedChildEpic;
import org.gitlab4j.api.models.DeployKey;
import org.gitlab4j.api.models.DeployToken;
import org.gitlab4j.api.models.Deployment;
import org.gitlab4j.api.models.Diff;
import org.gitlab4j.api.models.Discussion;
import org.gitlab4j.api.models.Email;
import org.gitlab4j.api.models.Environment;
import org.gitlab4j.api.models.Epic;
import org.gitlab4j.api.models.EpicIssue;
import org.gitlab4j.api.models.EpicIssueLink;
import org.gitlab4j.api.models.Event;
import org.gitlab4j.api.models.ExportStatus;
import org.gitlab4j.api.models.ExternalStatusCheck;
import org.gitlab4j.api.models.ExternalStatusCheckResult;
import org.gitlab4j.api.models.ExternalStatusCheckStatus;
import org.gitlab4j.api.models.FileUpload;
import org.gitlab4j.api.models.GpgSignature;
import org.gitlab4j.api.models.Group;
import org.gitlab4j.api.models.HealthCheckInfo;
import org.gitlab4j.api.models.ImpersonationToken;
import org.gitlab4j.api.models.ImportStatus;
import org.gitlab4j.api.models.Issue;
import org.gitlab4j.api.models.IssueLink;
import org.gitlab4j.api.models.IssuesStatistics;
import org.gitlab4j.api.models.Job;
import org.gitlab4j.api.models.Key;
import org.gitlab4j.api.models.Label;
import org.gitlab4j.api.models.LabelEvent;
import org.gitlab4j.api.models.LdapGroupLink;
import org.gitlab4j.api.models.Link;
import org.gitlab4j.api.models.Member;
import org.gitlab4j.api.models.MergeRequest;
import org.gitlab4j.api.models.MergeRequestDiff;
import org.gitlab4j.api.models.MergeRequestVersion;
import org.gitlab4j.api.models.Metadata;
import org.gitlab4j.api.models.Milestone;
import org.gitlab4j.api.models.Note;
import org.gitlab4j.api.models.NotificationSettings;
import org.gitlab4j.api.models.OauthTokenResponse;
import org.gitlab4j.api.models.Package;
import org.gitlab4j.api.models.PackageFile;
import org.gitlab4j.api.models.Pipeline;
import org.gitlab4j.api.models.PipelineSchedule;
import org.gitlab4j.api.models.Project;
import org.gitlab4j.api.models.ProjectAccessToken;
import org.gitlab4j.api.models.ProjectApprovalsConfig;
import org.gitlab4j.api.models.ProjectFetches;
import org.gitlab4j.api.models.ProjectGroup;
import org.gitlab4j.api.models.ProjectHook;
import org.gitlab4j.api.models.ProjectUser;
import org.gitlab4j.api.models.ProtectedBranch;
import org.gitlab4j.api.models.ProtectedTag;
import org.gitlab4j.api.models.PushRules;
import org.gitlab4j.api.models.RegistryRepository;
import org.gitlab4j.api.models.RelatedEpic;
import org.gitlab4j.api.models.RelatedEpicLink;
import org.gitlab4j.api.models.Release;
import org.gitlab4j.api.models.RemoteMirror;
import org.gitlab4j.api.models.RepositoryFile;
import org.gitlab4j.api.models.Runner;
import org.gitlab4j.api.models.RunnerDetail;
import org.gitlab4j.api.models.SearchBlob;
import org.gitlab4j.api.models.Snippet;
import org.gitlab4j.api.models.SshKey;
import org.gitlab4j.api.models.SystemHook;
import org.gitlab4j.api.models.Tag;
import org.gitlab4j.api.models.Todo;
import org.gitlab4j.api.models.TreeItem;
import org.gitlab4j.api.models.Trigger;
import org.gitlab4j.api.models.User;
import org.gitlab4j.api.models.Variable;
import org.gitlab4j.api.services.JiraService;
import org.gitlab4j.api.services.SlackService;
import org.gitlab4j.api.webhook.ExternalStatusCheckEvent;
import org.junit.jupiter.api.Test;

import com.fasterxml.jackson.databind.JsonNode;

public class TestGitLabApiBeans {

    @Test
    public void testAccessRequest() throws Exception {
        AccessRequest accessRequest = unmarshalResource(AccessRequest.class, "access-request.json");
        assertTrue(compareJson(accessRequest, "access-request.json"));
    }

    @Test
    public void testApplications() throws Exception {
        List<Application> applications = unmarshalResourceList(Application.class, "applications.json");
        assertTrue(compareJson(applications, "applications.json"));
    }

    @Test
    public void testAuditEvent() throws Exception {
        List<AuditEvent> auditEvents = unmarshalResourceList(AuditEvent.class, "audit-events.json");
        assertTrue(compareJson(auditEvents, "audit-events.json"));
    }

    @Test
    public void testAwardEmoji() throws Exception {
        AwardEmoji awardEmoji = unmarshalResource(AwardEmoji.class, "award-emoji.json");
        assertTrue(compareJson(awardEmoji, "award-emoji.json"));
    }

    @Test
    public void testBadges() throws Exception {
        List<Badge> badges = unmarshalResourceList(Badge.class, "badges.json");
        assertTrue(compareJson(badges, "badges.json"));
    }

    @Test
    public void testBlame() throws Exception {
        List<Blame> blame = unmarshalResourceList(Blame.class, "blame.json");
        assertTrue(compareJson(blame, "blame.json"));
    }

    @Test
    public void testBoard() throws Exception {
        List<Board> boards = unmarshalResourceList(Board.class, "project-board.json");
        assertTrue(compareJson(boards, "project-board.json"));
    }

    @Test
    public void testBranch() throws Exception {

        Branch branch = unmarshalResource(Branch.class, "branch.json");
        assertTrue(compareJson(branch, "branch.json"));

        branch = unmarshalResource(Branch.class, "bad-branch.json");
        assertTrue(!Branch.isValid(branch));
    }

    @Test
    public void testCreatedChildEpic() throws Exception {
        CreatedChildEpic childEpic = unmarshalResource(CreatedChildEpic.class, "created-child-epic.json");
        assertTrue(compareJson(childEpic, "created-child-epic.json"));
    }

    @Test
    public void testChildEpic() throws Exception {
        ChildEpic childEpic = unmarshalResource(ChildEpic.class, "child-epic.json");
        assertTrue(compareJson(childEpic, "child-epic.json"));
    }

    @Test
    public void testCommit() throws Exception {
        Commit commit = unmarshalResource(Commit.class, "commit.json");
        assertTrue(compareJson(commit, "commit.json"));
    }

    @Test
    public void testCommitPayload() throws Exception {
        CommitPayload commitPayload = unmarshalResource(CommitPayload.class, "commit-payload.json");
        assertTrue(compareJson(commitPayload, "commit-payload.json"));
    }

    @Test
    public void testCommitStatus() throws Exception {
        CommitStatus commitStatus = unmarshalResource(CommitStatus.class, "commit-status.json");
        assertTrue(compareJson(commitStatus, "commit-status.json"));
    }

    @Test
    public void testCompareResults() throws Exception {
        CompareResults compareResults = unmarshalResource(CompareResults.class, "compare-results.json");
        assertTrue(compareJson(compareResults, "compare-results.json"));
    }

    @Test
    public void testContributors() throws Exception {
        List<Contributor> contributors = unmarshalResourceList(Contributor.class, "contributors.json");
        assertTrue(compareJson(contributors, "contributors.json"));
    }

    @Test
    public void testDiff() throws Exception {
        List<Diff> diffs = unmarshalResourceList(Diff.class, "diff.json");
        assertTrue(compareJson(diffs, "diff.json"));
    }

    @Test
    public void testComment() throws Exception {
        Comment comment = unmarshalResource(Comment.class, "comment.json");
        assertTrue(compareJson(comment, "comment.json"));
    }

    @Test
    public void testDeployment() throws Exception {
	Deployment deployment = unmarshalResource(Deployment.class, "deployment.json");
        assertTrue(compareJson(deployment, "deployment.json"));
    }

    @Test
    public void testDeployTokens() throws Exception {
        List<DeployToken> deployTokens = unmarshalResourceList(DeployToken.class, "deploy-tokens.json");
        assertTrue(compareJson(deployTokens, "deploy-tokens.json"));
    }

    @Test
    public void testEmails() throws Exception {
        List<Email> emails = unmarshalResourceList(Email.class, "emails.json");
        assertTrue(compareJson(emails, "emails.json"));
    }

    @Test
    public void testEnvironment() throws Exception {
        Environment environment = unmarshalResource(Environment.class, "environment.json");
        assertTrue(compareJson(environment, "environment.json"));
    }

    @Test
    public void testEpic() throws Exception {
        Epic epic = unmarshalResource(Epic.class, "epic.json");
        assertTrue(compareJson(epic, "epic.json"));
    }

    @Test
    public void testEpicIssue() throws Exception {
        EpicIssue epicIssue = unmarshalResource(EpicIssue.class, "epic-issue.json");
        assertTrue(compareJson(epicIssue, "epic-issue.json"));
    }

    @Test
    public void testEpicIssueLink() throws Exception {
        EpicIssueLink epicIssueLink = unmarshalResource(EpicIssueLink.class, "epic-issue-link.json");
        assertTrue(compareJson(epicIssueLink, "epic-issue-link.json"));
    }

    @Test
    public void testEvent() throws Exception {
        Event event = unmarshalResource(Event.class, "event.json");
        assertTrue(compareJson(event, "event.json"));
    }

    @Test
    public void testEvents() throws Exception {
        List<Event> events = unmarshalResourceList(Event.class, "events.json");
        assertTrue(compareJson(events, "events.json"));
    }

    @Test
    public void testExportStatus() throws Exception {
        ExportStatus exportStatus = unmarshalResource(ExportStatus.class, "export-status.json");
        assertTrue(compareJson(exportStatus, "export-status.json"));
    }

    @Test
    public void testExternalStatusChecks() throws Exception {
        List<ExternalStatusCheck> externalStatusChecks = unmarshalResourceList(ExternalStatusCheck.class, "external-status-checks.json");
        assertTrue(compareJson(externalStatusChecks, "external-status-checks.json"));
    }

    @Test
    public void testExternalStatusCheckEvent() throws Exception {
        ExternalStatusCheckEvent externalStatusCheckEvent = unmarshalResource(ExternalStatusCheckEvent.class, "external-status-check-event.json");
        assertTrue(compareJson(externalStatusCheckEvent, "external-status-check-event.json"));
    }

    @Test
    public void testExternalStatusCheckResult() throws Exception {
        ExternalStatusCheckResult externalStatusCheckResult = unmarshalResource(ExternalStatusCheckResult.class, "external-status-check-result.json");
        assertTrue(compareJson(externalStatusCheckResult, "external-status-check-result.json"));
    }

    @Test
    public void testExternalStatusCheckStatuses() throws Exception {
        List<ExternalStatusCheckStatus> externalStatusCheckStatuses = unmarshalResourceList(ExternalStatusCheckStatus.class, "external-status-check-statuses.json");
        assertTrue(compareJson(externalStatusCheckStatuses, "external-status-check-statuses.json"));
    }

    @Test
    public void testFileUpload() throws Exception {
        FileUpload fileUpload = unmarshalResource(FileUpload.class, "file-upload.json");
        assertTrue(compareJson(fileUpload, "file-upload.json"));
    }

    @Test
    public void testGpgSignature() throws Exception {
	GpgSignature gpgSignature = unmarshalResource(GpgSignature.class, "gpg-signature.json");
        assertTrue(compareJson(gpgSignature, "gpg-signature.json"));
    }

    @Test
    public void testIssuesStatistics() throws Exception {
        IssuesStatistics statistics = unmarshalResource(IssuesStatistics.class, "issues-statistics.json");
        assertTrue(compareJson(statistics, "issues-statistics.json"));
    }

    @Test
    public void testProjectFetches() throws Exception {
        ProjectFetches fetches = unmarshalResource(ProjectFetches.class, "project-fetches.json");
        assertTrue(compareJson(fetches, "project-fetches.json"));
    }

    @Test
    public void testGroup() throws Exception {
        Group group = unmarshalResource(Group.class, "group.json");
        assertTrue(compareJson(group, "group.json"));
    }

    @Test
    public void testHealthCheckInfo() throws Exception {
        HealthCheckInfo healthCheck = unmarshalResource(HealthCheckInfo.class, "health-check.json");
        assertTrue(compareJson(healthCheck, "health-check.json"));
    }

    @Test
    public void testHealthCheckInfoNew() throws Exception {
        HealthCheckInfo healthCheck = unmarshalResource(HealthCheckInfo.class, "health-check-new.json");
        assertTrue(compareJson(healthCheck, "health-check.json"));
    }

    @Test
    public void testImportStatus() throws Exception {
        ImportStatus importStatus = unmarshalResource(ImportStatus.class, "import-status.json");
        assertTrue(compareJson(importStatus, "import-status.json"));
    }

    @Test
    public void testIssue() throws Exception {
        Issue issue = unmarshalResource(Issue.class, "issue.json");
        assertTrue(compareJson(issue, "issue.json"));
    }

    @Test
    public void testIssueLink() throws Exception {
        IssueLink issueLink = unmarshalResource(IssueLink.class, "issue-link.json");
        assertTrue(compareJson(issueLink, "issue-link.json"));
    }

    @Test
    public void testIssuesClosedBy() throws Exception {
        List<Issue> issues = unmarshalResourceList(Issue.class, "issues-closed-by-mr.json");
        assertTrue(compareJson(issues, "issues-closed-by-mr.json"));
    }

    @Test
    public void testLabelEvents() throws Exception {
        List<LabelEvent> events = unmarshalResourceList(LabelEvent.class, "label-events.json");
        assertTrue(compareJson(events, "label-events.json"));
    }

    @Test
    public void testLinkedIssues() throws Exception {
        List<Issue> linkedIssues = unmarshalResourceList(Issue.class, "linked-issues.json");
        assertTrue(compareJson(linkedIssues, "linked-issues.json"));
    }

    @Test
    public void testLinks() throws Exception {
        List<Link> links = unmarshalResourceList(Link.class, "links.json");
        assertTrue(compareJson(links, "links.json"));
    }

    @Test
    public void testCommitDiscussions() throws Exception {
        List<Discussion> discussions = unmarshalResourceList(Discussion.class, "commit-discussions.json");
        assertTrue(compareJson(discussions, "commit-discussions.json"));
    }

    @Test
    public void testEpicDiscussions() throws Exception {
        List<Discussion> discussions = unmarshalResourceList(Discussion.class, "epic-discussions.json");
        assertTrue(compareJson(discussions, "epic-discussions.json"));
    }

    @Test
    public void testIssueDiscussions() throws Exception {
        List<Discussion> discussions = unmarshalResourceList(Discussion.class, "issue-discussions.json");
        assertTrue(compareJson(discussions, "issue-discussions.json"));
    }

    @Test
    public void testMergeRequestDiscussions() throws Exception {
        List<Discussion> discussions = unmarshalResourceList(Discussion.class, "merge-request-discussions.json");
        assertTrue(compareJson(discussions, "merge-request-discussions.json"));
    }

    @Test
    public void testPackages() throws Exception {
        List<Package> packages = unmarshalResourceList(Package.class, "packages.json");
        assertTrue(compareJson(packages, "packages.json"));
    }

    @Test
    public void testPackageFiles() throws Exception {
        List<PackageFile> packageFiles = unmarshalResourceList(PackageFile.class, "package-files.json");
        assertTrue(compareJson(packageFiles, "package-files.json"));
    }

    @Test
    public void testSnippetDiscussions() throws Exception {
        List<Discussion> discussions = unmarshalResourceList(Discussion.class, "snippet-discussions.json");
        assertTrue(compareJson(discussions, "snippet-discussions.json"));
    }

    @Test
    public void testPipeline() throws Exception {
        Pipeline pipeline = unmarshalResource(Pipeline.class, "pipeline.json");
        assertTrue(compareJson(pipeline, "pipeline.json"));
    }

    @Test
    public void testPipelineSchedule() throws Exception {
        PipelineSchedule pipelineSchedule = unmarshalResource(PipelineSchedule.class, "pipeline-schedule.json");
        assertTrue(compareJson(pipelineSchedule, "pipeline-schedule.json"));
    }

    @Test
    public void testPipelineVariables() throws Exception {
        List<Variable> variables = unmarshalResourceList(Variable.class, "pipeline-variables.json");
        assertTrue(compareJson(variables, "pipeline-variables.json"));
    }

    @Test
    public void testProjectVariables() throws Exception {
        List<Variable> variables = unmarshalResourceList(Variable.class, "project-variables.json");
        assertTrue(compareJson(variables, "project-variables.json"));
    }

    @Test
    public void testJob() throws Exception {
        Job job = unmarshalResource(Job.class, "job.json");
        assertTrue(compareJson(job, "job.json"));
    }

    @Test
    public void testDeployKeys() throws Exception {
        List<DeployKey> deployKeys = unmarshalResourceList(DeployKey.class, "deploy-keys.json");
        assertTrue(compareJson(deployKeys, "deploy-keys.json"));
    }

    @Test
    public void testArtifactsFile() throws Exception {
        ArtifactsFile artifactFile = unmarshalResource(ArtifactsFile.class, "artifacts-file.json");
        assertTrue(compareJson(artifactFile, "artifacts-file.json"));
    }

    @Test
    public void testProjectGroups() throws Exception {
        List<ProjectGroup> projectGroups = unmarshalResourceList(ProjectGroup.class, "project-groups.json");
        assertTrue(compareJson(projectGroups, "project-groups.json"));
    }

    @Test
    public void testProjectLanguages() throws Exception {
        Map<String, Float> projectLanguages = unmarshalResourceMap(Float.class, "project-languages.json");
        assertTrue(compareJson(projectLanguages, "project-languages.json"));
    }

    @Test
    public void testProjectUsers() throws Exception {
        List<ProjectUser> projectUsers = unmarshalResourceList(ProjectUser.class, "project-users.json");
        assertTrue(compareJson(projectUsers, "project-users.json"));
    }

    @Test
    public void testProjectHook() throws Exception {
        ProjectHook hook = unmarshalResource(ProjectHook.class, "hook.json");
        assertTrue(compareJson(hook, "hook.json"));
    }

    @Test
    public void testProjectEvents() throws Exception {
        List<Event> events = unmarshalResourceList(Event.class, "project-events.json");
        assertTrue(compareJson(events, "project-events.json"));
    }

    @Test
    public void testProjectVariableDetails() throws Exception {
        Variable variable = unmarshalResource(Variable.class, "project-variable-details.json");
        assertTrue(compareJson(variable, "project-variable-details.json"));
    }

    @Test
    public void testProjectApprovalsCofig() throws Exception {
	ProjectApprovalsConfig approvalsConfig = unmarshalResource(ProjectApprovalsConfig.class, "project-approvals-config.json");
        assertTrue(compareJson(approvalsConfig, "project-approvals-config.json"));
    }

    @Test
    public void testProtectedBranch() throws Exception {
        ProtectedBranch protectedBranch = unmarshalResource(ProtectedBranch.class, "protected-branch.json");
        assertTrue(compareJson(protectedBranch, "protected-branch.json"));
    }

    @Test
    public void testProtectedTags() throws Exception {
        List<ProtectedTag> protectedTags = unmarshalResourceList(ProtectedTag.class, "protected-tags.json");
        assertTrue(compareJson(protectedTags, "protected-tags.json"));
    }

    @Test
    public void testPushRule() throws Exception {
        PushRules pushRule = unmarshalResource(PushRules.class, "push-rule.json");
        assertTrue(compareJson(pushRule, "push-rule.json"));
    }

    @Test
    public void testRegistryRepositories() throws Exception {
        List<RegistryRepository> repos = unmarshalResourceList(RegistryRepository.class, "registry-repositories.json");
        assertTrue(compareJson(repos, "registry-repositories.json"));
    }

    @Test
    public void testRelatedEpicLink() throws Exception {
        RelatedEpicLink relatedEpics = unmarshalResource(RelatedEpicLink.class, "related-epic-link.json");
        assertTrue(compareJson(relatedEpics, "related-epic-link.json"));
    }

    @Test
    public void testRelatedEpics() throws Exception {
        List<RelatedEpic> relatedEpics = unmarshalResourceList(RelatedEpic.class, "related-epics.json");
        assertTrue(compareJson(relatedEpics, "related-epics.json"));
    }

    @Test
    public void testReleases() throws Exception {
        List<Release> releases = unmarshalResourceList(Release.class, "releases.json");
        assertTrue(compareJson(releases, "releases.json"));
    }

    @Test
    public void testRemoteMirror() throws Exception {
	RemoteMirror remoteMirror = unmarshalResource(RemoteMirror.class, "remote-mirror.json");
        assertTrue(compareJson(remoteMirror, "remote-mirror.json"));
    }

    @Test
    public void testRepositoryFile() throws Exception {
        RepositoryFile file = unmarshalResource(RepositoryFile.class, "repository-file.json");
        assertTrue(compareJson(file, "repository-file.json"));
    }

    @Test
    public void testRunnerDetail() throws Exception {
        RunnerDetail runnerDetail = unmarshalResource(RunnerDetail.class, "runner-detail.json");
        assertTrue(compareJson(runnerDetail, "runner-detail.json"));
    }

    @Test
    public void testSettings() throws Exception {
	JsonNode json = readTreeFromResource("application-settings.json");
        ApplicationSettings applicationSettings = ApplicationSettingsApi.parseApplicationSettings(json);
        assertTrue(compareJson(applicationSettings.getSettings(), "application-settings.json"));
    }

    @Test
    public void testAllRunners() throws Exception {
        List<Runner> allRunners = unmarshalResourceList(Runner.class, "all-runners.json");
        assertTrue(compareJson(allRunners, "all-runners.json"));
    }

    @Test
    public void testJiraService() throws Exception {
        JiraService jira = unmarshalResource(JiraService.class, "jira.json");
        assertTrue(compareJson(jira, "jira.json"));
    }

    @Test
    public void testKey() throws Exception {
        Key key = unmarshalResource(Key.class, "key.json");
        assertTrue(compareJson(key, "key.json"));
    }

    @Test
    public void testMembers() throws Exception {
        List<Member> members = unmarshalResourceList(Member.class, "members.json");
        assertTrue(compareJson(members, "members.json"));
    }

    @Test
    public void testMergeRequestApprovals() throws Exception {
        MergeRequest mergeRequestApprovals = unmarshalResource(MergeRequest.class, "approvals.json");
        assertTrue(compareJson(mergeRequestApprovals, "approvals.json"));
    }

    @Test
    public void testMergeRequestApprovalState() throws Exception {
        ApprovalState approvalState = unmarshalResource(ApprovalState.class, "approval-state.json");
        assertTrue(compareJson(approvalState, "approval-state.json"));
    }

    @Test
    public void testMergeRequestApprovalRule() throws Exception {
	ApprovalRule approvalRule = unmarshalResource(ApprovalRule.class, "approval-rule.json");
        assertTrue(compareJson(approvalRule, "approval-rule.json"));
    }

    @Test
    public void testMergeRequest() throws Exception {
        MergeRequest mergeRequest = unmarshalResource(MergeRequest.class, "merge-request.json");
        assertTrue(compareJson(mergeRequest, "merge-request.json"));
    }

    @Test
    public void testMergeRequestDiff() throws Exception {
        MergeRequestDiff diff = unmarshalResource(MergeRequestDiff.class, "merge-request-diff.json");
        assertTrue(compareJson(diff, "merge-request-diff.json"));
    }

    @Test
    public void testMergeRequestDiffs() throws Exception {
        List<MergeRequestDiff> diffs = unmarshalResourceList(MergeRequestDiff.class, "merge-request-diffs.json");
        assertTrue(compareJson(diffs, "merge-request-diffs.json"));
    }

    @Test
    public void testMergeRequestVersions() throws Exception {
        List<MergeRequestVersion> versions = unmarshalResourceList(MergeRequestVersion.class, "merge-request-versions.json");
        assertTrue(compareJson(versions, "merge-request-diffs.json"));
    }

    @Test
    public void testMilestone() throws Exception {
        Milestone milestone = unmarshalResource(Milestone.class, "milestone.json");
        assertTrue(compareJson(milestone, "milestone.json"));
    }

    @Test
    public void testGroupMilestone() throws Exception {
        Milestone milestone = unmarshalResource(Milestone.class, "milestone-group.json");
        assertTrue(compareJson(milestone, "milestone-group.json"));
    }

    @Test
    public void testNote() throws Exception {
        Note note = unmarshalResource(Note.class, "note.json");
        assertTrue(compareJson(note, "note.json"));
    }

    @Test
    public void testMergeRequestNote() throws Exception {
        Note note = unmarshalResource(Note.class, "merge-request-note.json");
        assertTrue(compareJson(note, "merge-request-note.json"));
    }

    @Test
    public void testNotificationSettings() throws Exception {
        NotificationSettings settings = unmarshalResource(NotificationSettings.class, "notification-settings.json");
        assertTrue(compareJson(settings, "notification-settings.json"));
    }

    @Test
    public void testProject() throws Exception {
        Project project = unmarshalResource(Project.class, "project.json");
        assertTrue(compareJson(project, "project.json"));
    }

    @Test
    public void testProjectSnippet() throws Exception {
        Snippet snippet = unmarshalResource(Snippet.class, "snippet.json");
        assertTrue(compareJson(snippet, "snippet.json"));
    }

    @Test
    public void testSlackService() throws Exception {
        SlackService slackNotifications = unmarshalResource(SlackService.class, "slack-notifications.json");
        assertTrue(compareJson(slackNotifications, "slack-notifications.json"));
    }

    @Test
    public void testSystemHook() throws Exception {
        SystemHook systemHook = unmarshalResource(SystemHook.class, "system-hook.json");
        assertTrue(compareJson(systemHook, "system-hook.json"));
    }

    @Test
    public void testTag() throws Exception {
        Tag tag = unmarshalResource(Tag.class, "tag.json");
        assertTrue(compareJson(tag, "tag.json"));
    }

    @Test
    public void testSshKey() throws Exception {
        SshKey sshKey = unmarshalResource(SshKey.class, "sshkey.json");
        assertTrue(compareJson(sshKey, "sshkey.json"));
    }

    @Test
    public void testTodos() throws Exception {
        List<Todo> todos = unmarshalResourceList(Todo.class, "todos.json");
        assertTrue(compareJson(todos, "todos.json"));
    }

    @Test
    public void testTree() throws Exception {
        List<TreeItem> tree = unmarshalResourceList(TreeItem.class, "tree.json");
        assertTrue(compareJson(tree, "tree.json"));
    }

    @Test
    public void testTrigger() throws Exception {
        Trigger trigger = unmarshalResource(Trigger.class, "trigger.json");
        assertTrue(compareJson(trigger, "trigger.json"));
    }

    @Test
    public void testUser() throws Exception {
        User user = unmarshalResource(User.class, "user.json");
        assertTrue(compareJson(user, "user.json"));
    }

    @Test
    public void testImpersonationToken() throws Exception {
        ImpersonationToken token = unmarshalResource(ImpersonationToken.class, "impersonation-token.json");
        assertTrue(compareJson(token, "impersonation-token.json"));
    }

    @Test
    public void testOauthToken() throws Exception {
        OauthTokenResponse token = unmarshalResource(OauthTokenResponse.class, "oauth-token.json");
        assertTrue(compareJson(token, "oauth-token.json"));
    }

    @Test
    public void testLabels() throws Exception {
        List<Label> labels = unmarshalResourceList(Label.class, "labels.json");
        assertTrue(compareJson(labels, "labels.json"));
    }

    @Test
    public void testLdapGroupLink() throws Exception {
        LdapGroupLink link = unmarshalResource(LdapGroupLink.class, "ldap-group-link.json");
        assertTrue(compareJson(link, "ldap-group-link.json"));
    }

    @Test
    public void testSearchBlobs() throws Exception {
        List<SearchBlob> searchResults = unmarshalResourceList(SearchBlob.class, "wiki-blobs.json");
        assertTrue(compareJson(searchResults, "wiki-blobs.json"));
    }

    @Test
    public void testProjectAccessToken() throws Exception {
        ProjectAccessToken token = unmarshalResource(ProjectAccessToken.class, "project-access-token.json");
        assertTrue(compareJson(token, "project-access-token.json"));
    }

    @Test
<<<<<<< HEAD
    public void testGitLabCiTemplateElements() throws Exception {
        List<GitLabCiTemplateElement> ciYamlTemplatesElements = unmarshalResourceList(GitLabCiTemplateElement.class, "gitlab-ci-template-elements.json");
        assertTrue(compareJson(ciYamlTemplatesElements, "gitlab-ci-template-elements.json"));
    }

    @Test
    public void testGitLabCiTemplate() throws Exception {
        GitLabCiTemplate ciYamlTemplate = unmarshalResource(GitLabCiTemplate.class, "gitlab-ci-template.json");
        assertTrue(compareJson(ciYamlTemplate, "gitlab-ci-template.json"));
=======
    public void testMetadata() throws Exception {
        Metadata metadata = unmarshalResource(Metadata.class, "metadata.json");
        assertTrue(compareJson(metadata, "metadata.json"));
>>>>>>> ff037bd3
    }
}<|MERGE_RESOLUTION|>--- conflicted
+++ resolved
@@ -332,6 +332,18 @@
     }
 
     @Test
+    public void testGitLabCiTemplateElements() throws Exception {
+        List<GitLabCiTemplateElement> ciYamlTemplatesElements = unmarshalResourceList(GitLabCiTemplateElement.class, "gitlab-ci-template-elements.json");
+        assertTrue(compareJson(ciYamlTemplatesElements, "gitlab-ci-template-elements.json"));
+    }
+
+    @Test
+    public void testGitLabCiTemplate() throws Exception {
+        GitLabCiTemplate ciYamlTemplate = unmarshalResource(GitLabCiTemplate.class, "gitlab-ci-template.json");
+        assertTrue(compareJson(ciYamlTemplate, "gitlab-ci-template.json"));
+    }
+
+    @Test
     public void testGpgSignature() throws Exception {
 	GpgSignature gpgSignature = unmarshalResource(GpgSignature.class, "gpg-signature.json");
         assertTrue(compareJson(gpgSignature, "gpg-signature.json"));
@@ -795,20 +807,8 @@
     }
 
     @Test
-<<<<<<< HEAD
-    public void testGitLabCiTemplateElements() throws Exception {
-        List<GitLabCiTemplateElement> ciYamlTemplatesElements = unmarshalResourceList(GitLabCiTemplateElement.class, "gitlab-ci-template-elements.json");
-        assertTrue(compareJson(ciYamlTemplatesElements, "gitlab-ci-template-elements.json"));
-    }
-
-    @Test
-    public void testGitLabCiTemplate() throws Exception {
-        GitLabCiTemplate ciYamlTemplate = unmarshalResource(GitLabCiTemplate.class, "gitlab-ci-template.json");
-        assertTrue(compareJson(ciYamlTemplate, "gitlab-ci-template.json"));
-=======
     public void testMetadata() throws Exception {
         Metadata metadata = unmarshalResource(Metadata.class, "metadata.json");
         assertTrue(compareJson(metadata, "metadata.json"));
->>>>>>> ff037bd3
     }
 }