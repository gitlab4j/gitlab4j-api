<<<<<<< HEAD
package org.gitlab4j.api;

import java.io.ByteArrayInputStream;
import java.lang.annotation.Annotation;
import java.net.URI;
import java.util.Date;
import java.util.List;
import java.util.Locale;
import java.util.Map;
import java.util.Set;

import jakarta.ws.rs.core.EntityTag;
import jakarta.ws.rs.core.GenericType;
import jakarta.ws.rs.core.Link;
import jakarta.ws.rs.core.Link.Builder;
import jakarta.ws.rs.core.MediaType;
import jakarta.ws.rs.core.MultivaluedMap;
import jakarta.ws.rs.core.NewCookie;
import jakarta.ws.rs.core.Response;

/**
 * This class can be used as a concrete mock to test the individual APIs
 * getXxxxx() methods without the need to have a GitLab server available.
 * 
 * Supports getXxxxx() methods that return a List of items, single items,
 * Optional items, and Pagers of items.
 */
public class MockResponse extends Response {

    private List<?> responseList;
    private Object responseItem;
    private int perPage = 20;

    private String itemJson;
    private String listJson;

    private int status = 200;
    private Status statusInfo = Status.OK;
    private MediaType mediaType = MediaType.APPLICATION_JSON_TYPE;

    public MockResponse() {
    }

    public <T> MockResponse(Class<T> type, String itemFilename, String listFilename) throws Exception {
        init(type, itemFilename, listFilename);
    }

    public <T> MockResponse(Status statusInfo, String jsonString) {
        this.statusInfo = statusInfo;
        this.status = statusInfo.getStatusCode();
        this.itemJson = jsonString;
        this.responseItem = jsonString;
    }

    public <T> void init(Class<T> type, String itemFilename, String listFilename) throws Exception {

        if (itemFilename != null) {
            itemJson = JsonUtils.readResource(itemFilename);
            responseItem = JsonUtils.unmarshal(type, itemJson);
        } else {
            responseItem = null;
        }

        if (listFilename != null) {
            listJson = JsonUtils.readResource(listFilename);
            responseList = (List<?>) JsonUtils.unmarshalList(type, listJson);
        } else {
            responseList = null;
        }
    }

    public String getItemJson() {
        return (itemJson);
    }

    public String getListJson() {
        return (listJson);
    }

    public void setPerPageHeaderValue(int perPage) {
        this.perPage = perPage;
    }


    /******************************************************************************
     * The following methods allow this class to act as a fake Resource instance.
     ******************************************************************************/

    @SuppressWarnings("unchecked")
    @Override
    public <T> T readEntity(GenericType<T> entityType) {
        return ((T) responseList);
    }

    @SuppressWarnings("unchecked")
    @Override
    public <T> T readEntity(Class<T> classType) {
        return ((T) responseItem);
    }

    @Override
    public Object getEntity() {
        return (listJson != null ? new ByteArrayInputStream(listJson.getBytes()) : null);
    }

    @Override
    public String getHeaderString(String name) {
        switch (name) {
        case Constants.PER_PAGE:
            return (responseList != null ? Integer.toString(perPage) : "0");

        case Constants.TOTAL_PAGES_HEADER:
            return (responseList != null ? Integer.toString((int) Math.ceil((double) responseList.size() / 20.0))
                    : "0");

        case Constants.TOTAL_HEADER:
            return (responseList != null ? Integer.toString(responseList.size()) : "0");

        default:
            return (null);
        }
    }

    @Override
    public boolean hasEntity() {
        return (itemJson != null || listJson != null);
    }

    @Override
    public int getStatus() {
        return (status);
    }

    @Override
    public StatusType getStatusInfo() {
        return (statusInfo);
    }

    @Override
    public MediaType getMediaType() {
        return (mediaType);
    }

    /**************************************************************************************************
     * The remaining methods are stubbed so we can create an instance of this class. They are simply
     * stubs, but needed to do this because the Mockito Spy annotation does not work without JAXB
     * on Java 11+ and did not wish to pull in the JAXB module even for testing. 
     **************************************************************************************************/

    @Override
    public <T> T readEntity(Class<T> entityType, Annotation[] annotations) {
        return null;
    }

    @Override
    public <T> T readEntity(GenericType<T> entityType, Annotation[] annotations) {
        return null;
    }

    @Override
    public boolean bufferEntity() {
        return false;
    }

    @Override
    public void close() {
    }

    @Override
    public Locale getLanguage() {
        return null;
    }

    @Override
    public int getLength() {
        return 0;
    }

    @Override
    public Set<String> getAllowedMethods() {
        return null;
    }

    @Override
    public Map<String, NewCookie> getCookies() {
        return null;
    }

    @Override
    public EntityTag getEntityTag() {
        return null;
    }

    @Override
    public Date getDate() {
        return null;
    }

    @Override
    public Date getLastModified() {
        return null;
    }

    @Override
    public URI getLocation() {
        return null;
    }

    @Override
    public Set<Link> getLinks() {
        return null;
    }

    @Override
    public boolean hasLink(String relation) {
        return false;
    }

    @Override
    public Link getLink(String relation) {
        return null;
    }

    @Override
    public Builder getLinkBuilder(String relation) {
        return null;
    }

    @Override
    public MultivaluedMap<String, Object> getMetadata() {
        return null;
    }

    @Override
    public MultivaluedMap<String, String> getStringHeaders() {
        return null;
    }
=======
package org.gitlab4j.api;

import java.io.ByteArrayInputStream;
import java.lang.annotation.Annotation;
import java.net.URI;
import java.util.Date;
import java.util.List;
import java.util.Locale;
import java.util.Map;
import java.util.Set;

import javax.ws.rs.core.EntityTag;
import javax.ws.rs.core.GenericType;
import javax.ws.rs.core.Link;
import javax.ws.rs.core.Link.Builder;
import javax.ws.rs.core.MediaType;
import javax.ws.rs.core.MultivaluedMap;
import javax.ws.rs.core.NewCookie;
import javax.ws.rs.core.Response;

/**
 * This class can be used as a concrete mock to test the individual APIs
 * getXxxxx() methods without the need to have a GitLab server available.
 *
 * Supports getXxxxx() methods that return a List of items, single items,
 * Optional items, and Pagers of items.
 */
public class MockResponse extends Response {

    private List<?> responseList;
    private Object responseItem;
    private int perPage = 20;

    private String itemJson;
    private String listJson;

    private int status = 200;
    private Status statusInfo = Status.OK;
    private MediaType mediaType = MediaType.APPLICATION_JSON_TYPE;

    public MockResponse() {}

    public <T> MockResponse(Class<T> type, String itemFilename, String listFilename) throws Exception {
        init(type, itemFilename, listFilename);
    }

    public <T> MockResponse(Status statusInfo, String jsonString) {
        this.statusInfo = statusInfo;
        this.status = statusInfo.getStatusCode();
        this.itemJson = jsonString;
        this.responseItem = jsonString;
    }

    public <T> void init(Class<T> type, String itemFilename, String listFilename) throws Exception {

        if (itemFilename != null) {
            itemJson = JsonUtils.readResource(itemFilename);
            responseItem = JsonUtils.unmarshal(type, itemJson);
        } else {
            responseItem = null;
        }

        if (listFilename != null) {
            listJson = JsonUtils.readResource(listFilename);
            responseList = (List<?>) JsonUtils.unmarshalList(type, listJson);
        } else {
            responseList = null;
        }
    }

    public String getItemJson() {
        return (itemJson);
    }

    public String getListJson() {
        return (listJson);
    }

    public void setPerPageHeaderValue(int perPage) {
        this.perPage = perPage;
    }

    /******************************************************************************
     * The following methods allow this class to act as a fake Resource instance.
     ******************************************************************************/
    @SuppressWarnings("unchecked")
    @Override
    public <T> T readEntity(GenericType<T> entityType) {
        return ((T) responseList);
    }

    @SuppressWarnings("unchecked")
    @Override
    public <T> T readEntity(Class<T> classType) {
        return ((T) responseItem);
    }

    @Override
    public Object getEntity() {
        return (listJson != null ? new ByteArrayInputStream(listJson.getBytes()) : null);
    }

    @Override
    public String getHeaderString(String name) {
        switch (name) {
            case Constants.PER_PAGE:
                return (responseList != null ? Integer.toString(perPage) : "0");

            case Constants.TOTAL_PAGES_HEADER:
                return (responseList != null
                        ? Integer.toString((int) Math.ceil((double) responseList.size() / 20.0))
                        : "0");

            case Constants.TOTAL_HEADER:
                return (responseList != null ? Integer.toString(responseList.size()) : "0");

            default:
                return (null);
        }
    }

    @Override
    public boolean hasEntity() {
        return (itemJson != null || listJson != null);
    }

    @Override
    public int getStatus() {
        return (status);
    }

    @Override
    public StatusType getStatusInfo() {
        return (statusInfo);
    }

    @Override
    public MediaType getMediaType() {
        return (mediaType);
    }

    /**************************************************************************************************
     * The remaining methods are stubbed so we can create an instance of this class. They are simply
     * stubs, but needed to do this because the Mockito Spy annotation does not work without JAXB
     * on Java 11+ and did not wish to pull in the JAXB module even for testing.
     **************************************************************************************************/
    @Override
    public <T> T readEntity(Class<T> entityType, Annotation[] annotations) {
        return null;
    }

    @Override
    public <T> T readEntity(GenericType<T> entityType, Annotation[] annotations) {
        return null;
    }

    @Override
    public boolean bufferEntity() {
        return false;
    }

    @Override
    public void close() {}

    @Override
    public Locale getLanguage() {
        return null;
    }

    @Override
    public int getLength() {
        return 0;
    }

    @Override
    public Set<String> getAllowedMethods() {
        return null;
    }

    @Override
    public Map<String, NewCookie> getCookies() {
        return null;
    }

    @Override
    public EntityTag getEntityTag() {
        return null;
    }

    @Override
    public Date getDate() {
        return null;
    }

    @Override
    public Date getLastModified() {
        return null;
    }

    @Override
    public URI getLocation() {
        return null;
    }

    @Override
    public Set<Link> getLinks() {
        return null;
    }

    @Override
    public boolean hasLink(String relation) {
        return false;
    }

    @Override
    public Link getLink(String relation) {
        return null;
    }

    @Override
    public Builder getLinkBuilder(String relation) {
        return null;
    }

    @Override
    public MultivaluedMap<String, Object> getMetadata() {
        return null;
    }

    @Override
    public MultivaluedMap<String, String> getStringHeaders() {
        return null;
    }
>>>>>>> 6e5e2e68
}<|MERGE_RESOLUTION|>--- conflicted
+++ resolved
@@ -1,4 +1,3 @@
-<<<<<<< HEAD
 package org.gitlab4j.api;
 
 import java.io.ByteArrayInputStream;
@@ -22,7 +21,7 @@
 /**
  * This class can be used as a concrete mock to test the individual APIs
  * getXxxxx() methods without the need to have a GitLab server available.
- * 
+ *
  * Supports getXxxxx() methods that return a List of items, single items,
  * Optional items, and Pagers of items.
  */
@@ -39,8 +38,7 @@
     private Status statusInfo = Status.OK;
     private MediaType mediaType = MediaType.APPLICATION_JSON_TYPE;
 
-    public MockResponse() {
-    }
+    public MockResponse() {}
 
     public <T> MockResponse(Class<T> type, String itemFilename, String listFilename) throws Exception {
         init(type, itemFilename, listFilename);
@@ -82,243 +80,6 @@
         this.perPage = perPage;
     }
 
-
-    /******************************************************************************
-     * The following methods allow this class to act as a fake Resource instance.
-     ******************************************************************************/
-
-    @SuppressWarnings("unchecked")
-    @Override
-    public <T> T readEntity(GenericType<T> entityType) {
-        return ((T) responseList);
-    }
-
-    @SuppressWarnings("unchecked")
-    @Override
-    public <T> T readEntity(Class<T> classType) {
-        return ((T) responseItem);
-    }
-
-    @Override
-    public Object getEntity() {
-        return (listJson != null ? new ByteArrayInputStream(listJson.getBytes()) : null);
-    }
-
-    @Override
-    public String getHeaderString(String name) {
-        switch (name) {
-        case Constants.PER_PAGE:
-            return (responseList != null ? Integer.toString(perPage) : "0");
-
-        case Constants.TOTAL_PAGES_HEADER:
-            return (responseList != null ? Integer.toString((int) Math.ceil((double) responseList.size() / 20.0))
-                    : "0");
-
-        case Constants.TOTAL_HEADER:
-            return (responseList != null ? Integer.toString(responseList.size()) : "0");
-
-        default:
-            return (null);
-        }
-    }
-
-    @Override
-    public boolean hasEntity() {
-        return (itemJson != null || listJson != null);
-    }
-
-    @Override
-    public int getStatus() {
-        return (status);
-    }
-
-    @Override
-    public StatusType getStatusInfo() {
-        return (statusInfo);
-    }
-
-    @Override
-    public MediaType getMediaType() {
-        return (mediaType);
-    }
-
-    /**************************************************************************************************
-     * The remaining methods are stubbed so we can create an instance of this class. They are simply
-     * stubs, but needed to do this because the Mockito Spy annotation does not work without JAXB
-     * on Java 11+ and did not wish to pull in the JAXB module even for testing. 
-     **************************************************************************************************/
-
-    @Override
-    public <T> T readEntity(Class<T> entityType, Annotation[] annotations) {
-        return null;
-    }
-
-    @Override
-    public <T> T readEntity(GenericType<T> entityType, Annotation[] annotations) {
-        return null;
-    }
-
-    @Override
-    public boolean bufferEntity() {
-        return false;
-    }
-
-    @Override
-    public void close() {
-    }
-
-    @Override
-    public Locale getLanguage() {
-        return null;
-    }
-
-    @Override
-    public int getLength() {
-        return 0;
-    }
-
-    @Override
-    public Set<String> getAllowedMethods() {
-        return null;
-    }
-
-    @Override
-    public Map<String, NewCookie> getCookies() {
-        return null;
-    }
-
-    @Override
-    public EntityTag getEntityTag() {
-        return null;
-    }
-
-    @Override
-    public Date getDate() {
-        return null;
-    }
-
-    @Override
-    public Date getLastModified() {
-        return null;
-    }
-
-    @Override
-    public URI getLocation() {
-        return null;
-    }
-
-    @Override
-    public Set<Link> getLinks() {
-        return null;
-    }
-
-    @Override
-    public boolean hasLink(String relation) {
-        return false;
-    }
-
-    @Override
-    public Link getLink(String relation) {
-        return null;
-    }
-
-    @Override
-    public Builder getLinkBuilder(String relation) {
-        return null;
-    }
-
-    @Override
-    public MultivaluedMap<String, Object> getMetadata() {
-        return null;
-    }
-
-    @Override
-    public MultivaluedMap<String, String> getStringHeaders() {
-        return null;
-    }
-=======
-package org.gitlab4j.api;
-
-import java.io.ByteArrayInputStream;
-import java.lang.annotation.Annotation;
-import java.net.URI;
-import java.util.Date;
-import java.util.List;
-import java.util.Locale;
-import java.util.Map;
-import java.util.Set;
-
-import javax.ws.rs.core.EntityTag;
-import javax.ws.rs.core.GenericType;
-import javax.ws.rs.core.Link;
-import javax.ws.rs.core.Link.Builder;
-import javax.ws.rs.core.MediaType;
-import javax.ws.rs.core.MultivaluedMap;
-import javax.ws.rs.core.NewCookie;
-import javax.ws.rs.core.Response;
-
-/**
- * This class can be used as a concrete mock to test the individual APIs
- * getXxxxx() methods without the need to have a GitLab server available.
- *
- * Supports getXxxxx() methods that return a List of items, single items,
- * Optional items, and Pagers of items.
- */
-public class MockResponse extends Response {
-
-    private List<?> responseList;
-    private Object responseItem;
-    private int perPage = 20;
-
-    private String itemJson;
-    private String listJson;
-
-    private int status = 200;
-    private Status statusInfo = Status.OK;
-    private MediaType mediaType = MediaType.APPLICATION_JSON_TYPE;
-
-    public MockResponse() {}
-
-    public <T> MockResponse(Class<T> type, String itemFilename, String listFilename) throws Exception {
-        init(type, itemFilename, listFilename);
-    }
-
-    public <T> MockResponse(Status statusInfo, String jsonString) {
-        this.statusInfo = statusInfo;
-        this.status = statusInfo.getStatusCode();
-        this.itemJson = jsonString;
-        this.responseItem = jsonString;
-    }
-
-    public <T> void init(Class<T> type, String itemFilename, String listFilename) throws Exception {
-
-        if (itemFilename != null) {
-            itemJson = JsonUtils.readResource(itemFilename);
-            responseItem = JsonUtils.unmarshal(type, itemJson);
-        } else {
-            responseItem = null;
-        }
-
-        if (listFilename != null) {
-            listJson = JsonUtils.readResource(listFilename);
-            responseList = (List<?>) JsonUtils.unmarshalList(type, listJson);
-        } else {
-            responseList = null;
-        }
-    }
-
-    public String getItemJson() {
-        return (itemJson);
-    }
-
-    public String getListJson() {
-        return (listJson);
-    }
-
-    public void setPerPageHeaderValue(int perPage) {
-        this.perPage = perPage;
-    }
-
     /******************************************************************************
      * The following methods allow this class to act as a fake Resource instance.
      ******************************************************************************/
@@ -470,5 +231,4 @@
     public MultivaluedMap<String, String> getStringHeaders() {
         return null;
     }
->>>>>>> 6e5e2e68
 }