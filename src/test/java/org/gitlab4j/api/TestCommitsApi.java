--- conflicted
+++ resolved
@@ -165,13 +165,8 @@
         assertTrue(commits.size() > 0);
 
         List<CommitRef> commitRefs = gitLabApi.getCommitsApi().getCommitRefs(testProject.getId(), commits.get(0).getId());
-<<<<<<< HEAD
-        assertNotNull(commits);
-        assertTrue(commits.size() > 0);
-=======
         assertNotNull(commitRefs);
         assertTrue(commitRefs.size() > 0);
->>>>>>> 2263d761
     }
 
     @Test
