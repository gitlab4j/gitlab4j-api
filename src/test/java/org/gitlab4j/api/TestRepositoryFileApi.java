package org.gitlab4j.api;

import static org.junit.jupiter.api.Assertions.assertEquals;
import static org.junit.jupiter.api.Assertions.assertFalse;
import static org.junit.jupiter.api.Assertions.assertNotNull;
import static org.junit.jupiter.api.Assertions.assertTrue;
import static org.junit.jupiter.api.Assumptions.assumeTrue;

import java.io.File;
import java.io.IOException;
import java.io.InputStream;
import java.nio.file.Files;
import java.nio.file.Path;
import java.nio.file.StandardCopyOption;
import java.util.Optional;

import org.gitlab4j.api.models.Branch;
import org.gitlab4j.api.models.Project;
import org.gitlab4j.api.models.RepositoryFile;
import org.gitlab4j.api.models.RepositoryFileResponse;
import org.junit.jupiter.api.AfterAll;
import org.junit.jupiter.api.BeforeAll;
import org.junit.jupiter.api.BeforeEach;
import org.junit.jupiter.api.MethodOrderer;
import org.junit.jupiter.api.Tag;
import org.junit.jupiter.api.Test;
import org.junit.jupiter.api.TestMethodOrder;
import org.junit.jupiter.api.extension.ExtendWith;

/**
 * In order for these tests to run you must set the following properties in test-gitlab4j.properties
 *
 * TEST_NAMESPACE
 * TEST_PROJECT_NAME
 * TEST_HOST_URL
 * TEST_PRIVATE_TOKEN
 *
 * If any of the above are NULL, all tests in this class will be skipped.
 *
 * NOTE: &amp;FixMethodOrder(MethodSorters.NAME_ASCENDING) is very important to insure that testCreate() is executed first.
 */
@Tag("integration")
@ExtendWith(SetupIntegrationTestExtension.class)
@org.junit.jupiter.api.Disabled(
        "Integration tests are disabled, see https://github.com/gitlab4j/gitlab4j-api/issues/1165")
@TestMethodOrder(MethodOrderer.MethodName.class)
public class TestRepositoryFileApi extends AbstractIntegrationTest {

    private static final String TEST_CONTENT = "This is some content to test file content 1234567890 !@#$%^&().";
    private static final String TEST_ADDITIONAL_CONTENT = "\n\nThis is an additional line";

    private static final String TEST_BRANCH_NAME = "feature/test_branch_for_files";
    private static final String TEST_FILEPATH = "test-file.txt";
    private static GitLabApi gitLabApi;

    public TestRepositoryFileApi() {
        super();
    }

    @BeforeAll
    public static void setup() {

        // Must setup the connection to the GitLab test server
        gitLabApi = baseTestSetup();

        teardown();
    }

    @AfterAll
    public static void teardown() {
        if (gitLabApi != null) {

            try {
                Project project = gitLabApi.getProjectApi().getProject(TEST_NAMESPACE, TEST_PROJECT_NAME);

                try {
                    gitLabApi
                            .getRepositoryFileApi()
                            .deleteFile(project.getId(), TEST_FILEPATH, TEST_BRANCH_NAME, "Cleanup test files.");
                } catch (GitLabApiException ignore) {
                }

                try {
                    gitLabApi.getRepositoryApi().deleteBranch(project.getId(), TEST_BRANCH_NAME);
                } catch (GitLabApiException ignore) {
                }

            } catch (GitLabApiException ignore) {
            }
        }
    }

    @BeforeEach
    public void beforeMethod() {
        assumeTrue(gitLabApi != null);
    }

    @Test
    public void testRawFileViaFile() throws GitLabApiException, IOException {

        Project project = gitLabApi.getProjectApi().getProject(TEST_NAMESPACE, TEST_PROJECT_NAME);
        assertNotNull(project);

        File tempDir = new File(System.getProperty("java.io.tmpdir"));
        File file = gitLabApi.getRepositoryFileApi().getRawFile(project.getId(), "master", "README.md", tempDir);
        assertTrue(file.length() > 0);
        file.delete();
    }

    @Test
    public void testRepositoryFileViaInputStream() throws GitLabApiException, IOException {

        Project project = gitLabApi.getProjectApi().getProject(TEST_NAMESPACE, TEST_PROJECT_NAME);
        assertNotNull(project);

        InputStream in = gitLabApi.getRepositoryFileApi().getRawFile(project.getId(), "master", "README.md");

        Path target = Files.createTempFile(TEST_PROJECT_NAME + "-README", "md");
        Files.copy(in, target, StandardCopyOption.REPLACE_EXISTING);

        assertTrue(target.toFile().length() > 0);
        Files.delete(target);
    }

    @Test
    public void testRepositoryFileGetFile() throws GitLabApiException, IOException {

        Project project = gitLabApi.getProjectApi().getProject(TEST_NAMESPACE, TEST_PROJECT_NAME);
        assertNotNull(project);

        RepositoryFile fileInfo = gitLabApi.getRepositoryFileApi().getFileInfo(project.getId(), "README.md", "master");
        assertNotNull(fileInfo);
    }

    @Test
    public void testRepositoryFileGetOptionalFile() throws GitLabApiException, IOException {

        Project project = gitLabApi.getProjectApi().getProject(TEST_NAMESPACE, TEST_PROJECT_NAME);
        assertNotNull(project);

        Optional<RepositoryFile> fileInfo =
                gitLabApi.getRepositoryFileApi().getOptionalFileInfo(project.getId(), "README.md", "master");
        assertNotNull(fileInfo.get());

        fileInfo = gitLabApi.getRepositoryFileApi().getOptionalFileInfo(project.getId(), "I-DONT-EXIST", "master");
        assertFalse(fileInfo.isPresent());

        GitLabApiException e = GitLabApi.getOptionalException(fileInfo);
        assertNotNull(e);
        assertEquals(404, e.getHttpStatus());
    }

    @Test
    public void testCreateFileAndDeleteFile() throws GitLabApiException {

        Project project = gitLabApi.getProjectApi().getProject(TEST_NAMESPACE, TEST_PROJECT_NAME);
        assertNotNull(project);

        Branch branch = gitLabApi.getRepositoryApi().createBranch(project.getId(), TEST_BRANCH_NAME, "master");
        assertNotNull(branch);

        RepositoryFile file = new RepositoryFile();
        file.setFilePath(TEST_FILEPATH);
        file.setContent(TEST_CONTENT);
<<<<<<< HEAD
        RepositoryFileResponse createdFile = gitLabApi.getRepositoryFileApi().createFile(project.getId(), file, TEST_BRANCH_NAME, "Testing createFile().");
=======
        RepositoryFile createdFile = gitLabApi
                .getRepositoryFileApi()
                .createFile(project.getId(), file, TEST_BRANCH_NAME, "Testing createFile().");
>>>>>>> 6e5e2e68
        assertNotNull(createdFile);

        gitLabApi
                .getRepositoryFileApi()
                .deleteFile(project.getId(), TEST_FILEPATH, TEST_BRANCH_NAME, "Testing deleteFile().");
        gitLabApi.getRepositoryApi().deleteBranch(project.getId(), TEST_BRANCH_NAME);
    }

    @Test
    public void testCreateFileWithEmptyContent() throws GitLabApiException {

        Project project = gitLabApi.getProjectApi().getProject(TEST_NAMESPACE, TEST_PROJECT_NAME);
        assertNotNull(project);

        Branch branch = gitLabApi.getRepositoryApi().createBranch(project.getId(), TEST_BRANCH_NAME, "master");
        assertNotNull(branch);

        RepositoryFile file = new RepositoryFile();
        file.setFilePath(TEST_FILEPATH);
        file.setContent("");
<<<<<<< HEAD
        RepositoryFileResponse createdFile = gitLabApi.getRepositoryFileApi().createFile(project.getId(), file, TEST_BRANCH_NAME, "Testing createFile().");
=======
        RepositoryFile createdFile = gitLabApi
                .getRepositoryFileApi()
                .createFile(project.getId(), file, TEST_BRANCH_NAME, "Testing createFile().");
>>>>>>> 6e5e2e68
        assertNotNull(createdFile);

        gitLabApi
                .getRepositoryFileApi()
                .deleteFile(project.getId(), TEST_FILEPATH, TEST_BRANCH_NAME, "Testing deleteFile().");
        gitLabApi.getRepositoryApi().deleteBranch(project.getId(), TEST_BRANCH_NAME);
    }

    @Test
    public void testUpdateFile() throws GitLabApiException {

        Project project = gitLabApi.getProjectApi().getProject(TEST_NAMESPACE, TEST_PROJECT_NAME);
        assertNotNull(project);

        Branch branch = gitLabApi.getRepositoryApi().createBranch(project.getId(), TEST_BRANCH_NAME, "master");
        assertNotNull(branch);

        RepositoryFile file = new RepositoryFile();
        file.setFilePath(TEST_FILEPATH);
        file.setContent(TEST_CONTENT);
<<<<<<< HEAD
        RepositoryFileResponse createdFile = gitLabApi.getRepositoryFileApi().createFile(project.getId(), file, TEST_BRANCH_NAME, "Testing createFile().");
=======
        RepositoryFile createdFile = gitLabApi
                .getRepositoryFileApi()
                .createFile(project.getId(), file, TEST_BRANCH_NAME, "Testing createFile().");
>>>>>>> 6e5e2e68
        assertNotNull(createdFile);

        Optional<RepositoryFile> optionalFile =
                gitLabApi.getRepositoryFileApi().getOptionalFile(project, TEST_FILEPATH, TEST_BRANCH_NAME);
        assertTrue(optionalFile.isPresent());
        RepositoryFile newFile = optionalFile.get();
        assertEquals(TEST_CONTENT, newFile.getDecodedContentAsString());

        String newContent = TEST_CONTENT + TEST_ADDITIONAL_CONTENT;
        file = new RepositoryFile();
        file.setFilePath(TEST_FILEPATH);
        file.encodeAndSetContent(newContent);
        gitLabApi.getRepositoryFileApi().updateFile(project.getId(), file, TEST_BRANCH_NAME, "Testing updateFile().");

        optionalFile = gitLabApi.getRepositoryFileApi().getOptionalFile(project, TEST_FILEPATH, TEST_BRANCH_NAME);
        assertTrue(optionalFile.isPresent());
        RepositoryFile updatedFile = optionalFile.get();
        assertEquals(newContent, updatedFile.getDecodedContentAsString());

        gitLabApi
                .getRepositoryFileApi()
                .deleteFile(project.getId(), TEST_FILEPATH, TEST_BRANCH_NAME, "Testing deleteFile().");
        gitLabApi.getRepositoryApi().deleteBranch(project.getId(), TEST_BRANCH_NAME);
    }
}<|MERGE_RESOLUTION|>--- conflicted
+++ resolved
@@ -162,13 +162,9 @@
         RepositoryFile file = new RepositoryFile();
         file.setFilePath(TEST_FILEPATH);
         file.setContent(TEST_CONTENT);
-<<<<<<< HEAD
-        RepositoryFileResponse createdFile = gitLabApi.getRepositoryFileApi().createFile(project.getId(), file, TEST_BRANCH_NAME, "Testing createFile().");
-=======
-        RepositoryFile createdFile = gitLabApi
+        RepositoryFileResponse createdFile = gitLabApi
                 .getRepositoryFileApi()
                 .createFile(project.getId(), file, TEST_BRANCH_NAME, "Testing createFile().");
->>>>>>> 6e5e2e68
         assertNotNull(createdFile);
 
         gitLabApi
@@ -189,13 +185,9 @@
         RepositoryFile file = new RepositoryFile();
         file.setFilePath(TEST_FILEPATH);
         file.setContent("");
-<<<<<<< HEAD
-        RepositoryFileResponse createdFile = gitLabApi.getRepositoryFileApi().createFile(project.getId(), file, TEST_BRANCH_NAME, "Testing createFile().");
-=======
-        RepositoryFile createdFile = gitLabApi
+        RepositoryFileResponse createdFile = gitLabApi
                 .getRepositoryFileApi()
                 .createFile(project.getId(), file, TEST_BRANCH_NAME, "Testing createFile().");
->>>>>>> 6e5e2e68
         assertNotNull(createdFile);
 
         gitLabApi
@@ -216,13 +208,9 @@
         RepositoryFile file = new RepositoryFile();
         file.setFilePath(TEST_FILEPATH);
         file.setContent(TEST_CONTENT);
-<<<<<<< HEAD
-        RepositoryFileResponse createdFile = gitLabApi.getRepositoryFileApi().createFile(project.getId(), file, TEST_BRANCH_NAME, "Testing createFile().");
-=======
-        RepositoryFile createdFile = gitLabApi
+        RepositoryFileResponse createdFile = gitLabApi
                 .getRepositoryFileApi()
                 .createFile(project.getId(), file, TEST_BRANCH_NAME, "Testing createFile().");
->>>>>>> 6e5e2e68
         assertNotNull(createdFile);
 
         Optional<RepositoryFile> optionalFile =
