--- conflicted
+++ resolved
@@ -278,71 +278,6 @@
 						<version>1.3</version>
 					</dependency>
 				</dependencies>
-			</plugin>
-
-			<plugin>
-<<<<<<< HEAD
-				<groupId>io.fabric8</groupId>
-				<artifactId>docker-maven-plugin</artifactId>
-				<version>0.43.0</version>
-				<configuration>
-					<images>
-						<image>
-							<name>gitlab/gitlab-ce:${gitlab.version}</name>
-							<alias>gitlab</alias>
-							<run>
-								<skip>${gitlab.skip-docker-start}</skip>
-								<env>
-									<GITLAB_OMNIBUS_CONFIG>gitlab_rails['initial_root_password']="password";
-										gitlab_rails['lfs_enabled']=false;</GITLAB_OMNIBUS_CONFIG>
-								</env>
-								<ports>
-									<port>${gitlab.port}:80</port>
-								</ports>
-								<wait>
-									<healthy>true</healthy>
-									<time>300000</time>
-								</wait>
-							</run>
-						</image>
-					</images>
-					<removeVolumes>true</removeVolumes>
-				</configuration>
-				<executions>
-					<execution>
-						<id>start</id>
-						<phase>pre-integration-test</phase>
-						<goals>
-							<goal>start</goal>
-						</goals>
-					</execution>
-					<execution>
-						<id>stop</id>
-						<phase>post-integration-test</phase>
-						<goals>
-							<goal>stop</goal>
-						</goals>
-					</execution>
-				</executions>
-=======
-				<groupId>org.codehaus.mojo</groupId>
-				<artifactId>animal-sniffer-maven-plugin</artifactId>
-				<version>1.20</version>
-				<executions>
-					<execution>
-						<goals>
-							<goal>check</goal>
-						</goals>
-						<id>check</id>
-					</execution>
-				</executions>
-				<configuration>
-					<signature>
-						<groupId>org.codehaus.mojo.signature</groupId>
-						<artifactId>java1${java.level}</artifactId>
-					</signature>
-				</configuration>
->>>>>>> 0f0b3010
 			</plugin>
 		</plugins>
 
